<!-- H1 title omitted because our logo acts as the title. -->

<div align="center">
<img alt="Qualtran logo" width="340px" src="docs/_static/qualtran-logo-black.svg#gh-light-mode-only">
<img alt="Qualtran logo" width="340px" src="docs/_static/qualtran-logo-white.svg#gh-dark-mode-only">
<br>

Python package for fault-tolerant quantum algorithms research.

[![Licensed under the Apache 2.0 open-source license](https://img.shields.io/badge/License-Apache%202.0-3c60b1.svg?logo=opensourceinitiative\&logoColor=white\&style=flat-square)](https://github.com/quantumlib/qualtran/blob/main/LICENSE)
[![Compatible with Python versions 3.10 and higher](https://img.shields.io/badge/Python-3.10+-6828b2.svg?style=flat-square&logo=python&logoColor=white)](https://www.python.org/downloads/)
[![Qualtran project on PyPI](https://img.shields.io/pypi/v/qualtran.svg?logo=python&logoColor=white&label=PyPI&style=flat-square&color=9d3bb8)](https://pypi.org/project/qualtran)

[Installation](#installation) &ndash;
[Usage](#usage) &ndash;
[Documentation](#documentation) &ndash;
[News](#news) &ndash;
[Citation](#citation) &ndash;
[Contact](#contact)

</div>

Qᴜᴀʟᴛʀᴀɴ (quantum algorithms translator) is a set of abstractions for representing quantum
programs and a library of quantum algorithms expressed in that language to support quantum
algorithms research.

## Installation

Qualtran is being actively developed. We recommend installing from the source code.

The following commands will clone a copy of the repository, then install the Qualtran package in
your local Python environment as a local editable copy:

```shell
git clone https://github.com/quantumlib/Qualtran.git
cd Qualtran/
pip install -e .
```

You can also install the latest tagged release using `pip`:

```shell
pip install qualtran
```

You can also install the latest version of the main branch on GitHub:

```shell
pip install git+https://github.com/quantumlib/Qualtran
```

## Usage

> [!WARNING]
> Qualtran is an experimental preview release. We provide no backwards compatibility guarantees.
> Some algorithms or library functionality may be incomplete or contain inaccuracies. Open issues or
> contact the authors with bug reports or feedback.

### Python interpreter and programs

You should be able to import the `qualtran` package into your interactive Python environment as
as well as your programs:

```shell
import qualtran
```

If this is successful, you can move on to learning how to
[write bloqs](https://qualtran.readthedocs.io/en/latest/_infra/Bloqs-Tutorial.html) or investigate
the [bloqs library](https://qualtran.readthedocs.io/en/latest/bloqs/index.html#bloqs-library).

### Physical Resource Estimation GUI

Qualtran provides a GUI for estimating the physical resources (qubits, magic states, runtime, etc.)
needed to run a quantum algorithm. The GUI can be run locally by running:

```shell
cd $QUALTRAN_HOME
python -m qualtran.surface_code.ui
```

## Documentation

Documentation is available at https://qualtran.readthedocs.io/.

## News

Stay on top of Qualtran developments using the approach that best suits your needs:

*   For news and updates announcements: sign up to the low-volume mailing list
    [`qualtran-announce`].
*   For releases only:
    *   *Via GitHub notifications*: configure [repository notifications] for Qualtran.
    *   *Via RSS from GitHub*: subscribe to the GitHub [Qualtran releases feed].
    *   *Via RSS from PyPI*: subscribe to the [PyPI releases feed] for Qualtran.

[`qualtran-announce`]: https://groups.google.com/g/qualtran-announce
[repository notifications]: https://docs.github.com/github/managing-subscriptions-and-notifications-on-github/configuring-notifications
[Qualtran releases feed]: https://github.com/quantumlib/Qualtran/releases.atom
[PyPI releases feed]: https://pypi.org/rss/project/qualtran/releases.xml

## Citation<a name="how-to-cite"></a>

When publishing articles or otherwise writing about Qualtran, please cite the
following:

```bibtex
@misc{harrigan2024qualtran,
    title={Expressing and Analyzing Quantum Algorithms with Qualtran},
    author={Matthew P. Harrigan and Tanuj Khattar
        and Charles Yuan and Anurudh Peduri and Noureldin Yosri
        and Fionn D. Malone and Ryan Babbush and Nicholas C. Rubin},
    year={2024},
    eprint={2409.04643},
    archivePrefix={arXiv},
    primaryClass={quant-ph},
    doi={10.48550/arXiv.2409.04643},
    url={https://arxiv.org/abs/2409.04643},
}
```

## Contact

For any questions or concerns not addressed here, please email
quantum-oss-maintainers@google.com.

## Disclaimer

This is not an officially supported Google product. This project is not
eligible for the [Google Open Source Software Vulnerability Rewards
Program](https://bughunters.google.com/open-source-security).

Copyright 2025 Google LLC.

<<<<<<< HEAD
<div align="center">
  <a href="https://quantumai.google">
    <img width="15%" alt="Google Quantum AI"
         src="./docs/_static/quantum-ai-vertical.svg">
  </a>
</div>
=======
## Physical Resource Estimation GUI

Qualtran provides a GUI for estimating the physical resources (qubits, magic states, runtime, ..etc) needed to run a quantum algorithm. The GUI can be run locally by running:

    cd $QUALTRAN_HOME
    python -m qualtran.surface_code.ui

## Citation

When publishing articles or otherwise writing about Qualtran, please cite the
following:

```latex
@misc{harrigan2024qualtran,
    title={Expressing and Analyzing Quantum Algorithms with Qualtran},
    author={Matthew P. Harrigan and Tanuj Khattar
        and Charles Yuan and Anurudh Peduri and Noureldin Yosri
        and Fionn D. Malone and Ryan Babbush and Nicholas C. Rubin},
    year={2024},
    eprint={2409.04643},
    doi={10.48550/arXiv.2409.04643},
    url={https://arxiv.org/abs/2409.04643},
}
```
>>>>>>> 1ed14441
<|MERGE_RESOLUTION|>--- conflicted
+++ resolved
@@ -132,36 +132,9 @@
 
 Copyright 2025 Google LLC.
 
-<<<<<<< HEAD
 <div align="center">
   <a href="https://quantumai.google">
     <img width="15%" alt="Google Quantum AI"
          src="./docs/_static/quantum-ai-vertical.svg">
   </a>
 </div>
-=======
-## Physical Resource Estimation GUI
-
-Qualtran provides a GUI for estimating the physical resources (qubits, magic states, runtime, ..etc) needed to run a quantum algorithm. The GUI can be run locally by running:
-
-    cd $QUALTRAN_HOME
-    python -m qualtran.surface_code.ui
-
-## Citation
-
-When publishing articles or otherwise writing about Qualtran, please cite the
-following:
-
-```latex
-@misc{harrigan2024qualtran,
-    title={Expressing and Analyzing Quantum Algorithms with Qualtran},
-    author={Matthew P. Harrigan and Tanuj Khattar
-        and Charles Yuan and Anurudh Peduri and Noureldin Yosri
-        and Fionn D. Malone and Ryan Babbush and Nicholas C. Rubin},
-    year={2024},
-    eprint={2409.04643},
-    doi={10.48550/arXiv.2409.04643},
-    url={https://arxiv.org/abs/2409.04643},
-}
-```
->>>>>>> 1ed14441
