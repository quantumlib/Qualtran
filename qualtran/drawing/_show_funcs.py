#  Copyright 2023 Google LLC
#
#  Licensed under the Apache License, Version 2.0 (the "License");
#  you may not use this file except in compliance with the License.
#  You may obtain a copy of the License at
#
#      https://www.apache.org/licenses/LICENSE-2.0
#
#  Unless required by applicable law or agreed to in writing, software
#  distributed under the License is distributed on an "AS IS" BASIS,
#  WITHOUT WARRANTIES OR CONDITIONS OF ANY KIND, either express or implied.
#  See the License for the specific language governing permissions and
#  limitations under the License.

"""Convenience functions for showing rich displays in Jupyter notebook."""

<<<<<<< HEAD
from typing import Dict, Optional, Sequence, TYPE_CHECKING, Union
=======
import os
from typing import Dict, Sequence, TYPE_CHECKING, Union
>>>>>>> 0262880b

import IPython.display
import ipywidgets

from .bloq_counts_graph import format_counts_sigma, GraphvizCounts
from .flame_graph import get_flame_graph_svg_data
from .graphviz import PrettyGraphDrawer, TypedGraphDrawer
from .musical_score import draw_musical_score, get_musical_score_data
from .qpic_diagram import qpic_diagram_for_bloq

if TYPE_CHECKING:
    import networkx as nx
    import sympy

    from qualtran import Bloq


def show_bloq(bloq: 'Bloq', type: str = 'graph'):  # pylint: disable=redefined-builtin
    """Display a visual representation of the bloq in IPython.

    Args:
        bloq: The bloq to show
        type: Either 'graph', 'dtype', 'musical_score' or 'latex'. By default, display
            a directed acyclic graph of the bloq connectivity. If dtype then the
            connections are labelled with their dtypes rather than bitsizes. If 'latex',
            then latex diagrams are drawn using `qpic`, which should be installed already
            and is invoked via a subprocess.run() call. Otherwise, draw a musical score diagram.
    """
    if type.lower() == 'graph':
        IPython.display.display(PrettyGraphDrawer(bloq).get_svg())
    elif type.lower() == 'dtype':
        IPython.display.display(TypedGraphDrawer(bloq).get_svg())
    elif type.lower() == 'musical_score':
        draw_musical_score(get_musical_score_data(bloq))
    elif type.lower() == 'latex':
        show_bloq_via_qpic(bloq)
    else:
        raise ValueError(f"Unknown `show_bloq` type: {type}.")


def show_bloqs(bloqs: Sequence['Bloq'], labels: Optional[Sequence[Optional[str]]] = None):
    """Display multiple bloqs side-by-side in IPython."""
    n = len(bloqs)
    if labels is not None:
        assert len(labels) == n, 'Must provide exactly as many labels as bloqs'
    else:
        labels = [None] * n

    outs = [ipywidgets.Output() for _ in range(n)]
    box = ipywidgets.HBox(outs)

    for i, (bloq, label) in enumerate(zip(bloqs, labels)):
        if label:
            outs[i].append_display_data(IPython.display.Markdown(label))
        outs[i].append_display_data(PrettyGraphDrawer(bloq).get_svg())

    IPython.display.display(box)


def show_call_graph(g: 'nx.DiGraph') -> None:
    """Display a graph representation of the counts graph `g`."""
    IPython.display.display(GraphvizCounts(g).get_svg())


def show_counts_sigma(sigma: Dict['Bloq', Union[int, 'sympy.Expr']]):
    """Display nicely formatted bloq counts sums `sigma`."""
    IPython.display.display(IPython.display.Markdown(format_counts_sigma(sigma)))


def show_flame_graph(*bloqs: 'Bloq', **kwargs):
    """Display hiearchical decomposition and T-complexity costs as a Flame Graph."""
    svg_data = get_flame_graph_svg_data(*bloqs, **kwargs)
    IPython.display.display(IPython.display.SVG(svg_data))


def show_bloq_via_qpic(bloq: 'Bloq', width: int = 1000, height: int = 400):
    """Display latex diagram for bloq by invoking `qpic`. Assumes qpic is already installed."""
    output_file_path = qpic_diagram_for_bloq(bloq, output_type='png')

    from IPython.display import Image

    IPython.display.display(Image(output_file_path, width=width, height=height))
    os.remove(output_file_path)<|MERGE_RESOLUTION|>--- conflicted
+++ resolved
@@ -14,12 +14,8 @@
 
 """Convenience functions for showing rich displays in Jupyter notebook."""
 
-<<<<<<< HEAD
+import os
 from typing import Dict, Optional, Sequence, TYPE_CHECKING, Union
-=======
-import os
-from typing import Dict, Sequence, TYPE_CHECKING, Union
->>>>>>> 0262880b
 
 import IPython.display
 import ipywidgets
