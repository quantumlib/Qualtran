{
 "cells": [
  {
   "cell_type": "markdown",
   "id": "180029ee",
   "metadata": {},
   "source": [
    "# Controlled\n",
    "\n",
    "The controlled protocol lets you request a 'controlled' version of a bloq.\n",
    "\n",
    "A key feature of any program is the ability to do branching. That is, choose what operations to do based on input. The primitive branching feature in quantum algorithms is the idea of a controlled bloq.\n",
    "\n",
    "In its simplest form, a control bit is specified as an (additional) input to a bloq and the bloq is active when the control input is in the $|1\\rangle$ state. Otherwise, the bloq's operation is not performed (said another way: the Identity bloq is performed). The control input can be in superposition. "
   ]
  },
  {
   "cell_type": "code",
   "execution_count": null,
   "id": "344b415f",
   "metadata": {},
   "outputs": [],
   "source": [
    "from qualtran.drawing import show_bloq\n",
    "from qualtran.bloqs.basic_gates import XGate\n",
    "\n",
    "x = XGate()\n",
    "\n",
    "show_bloq(x)\n",
    "show_bloq(x.controlled())"
   ]
  },
  {
   "cell_type": "markdown",
   "id": "455f4c8a",
   "metadata": {},
   "source": [
    "## Interface\n",
    "\n",
    "The method for accessing the controlled version of a bloq is calling `Bloq.controlled(ctrl_spec)`. `ctrl_spec` is an instance of `CtrlSpec` which specifies how to control the bloq. \n",
    "\n",
    "`CtrlSpec` supports additional control specifications:\n",
    " 1. 'negative' controls where the bloq is active if the input is |0>.\n",
    " 2. integer-equality controls where a `bitsize`-sized input must match an integer control value.\n",
    " 3. ndarrays of control values, where the bloq is active if **all** inputs are active.\n",
    " 4. Multiple control registers, control values for each of which can be specified\n",
    "    using 1-3 above.\n",
    "\n",
    "For example:\n",
    " \n",
<<<<<<< HEAD
    " 1. `CtrlSpec(qdtypes=QUInt(4), cvs=0b0101)`: Ctrl for a single register, of type `QUInt(4)` and shape `()`, is active when the soquet of the input register takes value 5."
=======
    " 1. `CtrlSpec(qdtypes=QUInt(4), cvs=0b0110)`: Ctrl for a single register, of type `QUInt(4)` and shape `()`, is active when the soquet of the input register takes value 6."
>>>>>>> 0665444c
   ]
  },
  {
   "cell_type": "code",
   "execution_count": null,
   "id": "7f55acb5",
   "metadata": {},
   "outputs": [],
   "source": [
    "from qualtran import CtrlSpec, QUInt, QBit\n",
    "\n",
    "ctrl_spec = CtrlSpec(qdtypes=QUInt(4), cvs=0b0110)\n",
    "assert ctrl_spec.is_active(6)\n",
    "cx = x.controlled(ctrl_spec=ctrl_spec)\n",
    "show_bloq(cx, type='musical_score')"
   ]
  },
  {
   "cell_type": "markdown",
   "id": "95a4c968-dea5-4f8e-9752-68e13224bf4c",
   "metadata": {},
   "source": [
    " 2. `CtrlSpec(cvs=[0, 1, 1, 0])`: Ctrl for a single register, of type `QBit()` and shape `(4,)`, is active when soquets of input register take values `[0, 1, 1, 0]`."
   ]
  },
  {
   "cell_type": "code",
   "execution_count": null,
   "id": "4e2b1bb0-2e68-4f3e-a05c-0bfe7c822ab2",
   "metadata": {},
   "outputs": [],
   "source": [
    "ctrl_spec = CtrlSpec(cvs=[0, 1, 1, 0])\n",
    "assert ctrl_spec.is_active([0, 1, 1, 0])\n",
    "cx = x.controlled(ctrl_spec=ctrl_spec)\n",
    "show_bloq(cx, type='musical_score')"
   ]
  },
  {
   "cell_type": "markdown",
   "id": "a0c79e8f-991d-45a5-a628-6928b615bfc0",
   "metadata": {},
   "source": [
    " 3. `CtrlSpec(qdtypes=[QBit(), QBit()], cvs=[[0, 1], [1, 0]]).is_active([0, 1], [1, 0])`:\n",
    "    Ctrl for 2 registers, each of type `QBit()` and shape `(2,)`, is active when the soquet for\n",
    "    each register takes values `[0, 1]` and  `[1, 0]` respectively."
   ]
  },
  {
   "cell_type": "code",
   "execution_count": null,
   "id": "dbbc994a-5a2d-42b7-998c-70a8b8b52f16",
   "metadata": {},
   "outputs": [],
   "source": [
    "import numpy as np\n",
    "\n",
    "ctrl_spec = CtrlSpec(qdtypes=[QBit(), QBit()], cvs=[[0, 1], [1, 0]])\n",
    "assert ctrl_spec.is_active([0, 1], [1, 0])\n",
    "cx = x.controlled(ctrl_spec=ctrl_spec)\n",
    "show_bloq(cx, type='musical_score')"
   ]
  },
  {
   "cell_type": "markdown",
   "id": "76350f9c",
   "metadata": {},
   "source": [
    "The controlled bloq is defined by its decomposition in addition to its classical and quantum simulation protocols. For a general bloq, we can provide a decomposition of its controlled version by controlling each of the subbloqs."
   ]
  },
  {
   "cell_type": "code",
   "execution_count": null,
   "id": "ac9bf2ae",
   "metadata": {},
   "outputs": [],
   "source": [
    "from qualtran.bloqs.for_testing import TestSerialCombo\n",
    "\n",
    "serial = TestSerialCombo()\n",
    "cserial = serial.controlled()\n",
    "show_bloq(serial.decompose_bloq(), type='musical_score')\n",
    "show_bloq(cserial.decompose_bloq(), type='musical_score')"
   ]
  },
  {
   "cell_type": "markdown",
   "id": "7f26d386",
   "metadata": {},
   "source": [
    "## Implementation\n",
    "\n",
    "Bloq authors can override `Bloq.get_ctrl_system(...)` to provide a custom controlled version of a bloq. Please read the docstrings for this method to understand the required return values.\n",
    "\n",
    "We've already seen an example where `XGate().controlled()` will give the `CNOT` bloq. "
   ]
  },
  {
   "cell_type": "code",
   "execution_count": null,
   "id": "2524c557",
   "metadata": {},
   "outputs": [],
   "source": [
    "cx = XGate().controlled()\n",
    "print(cx)"
   ]
  },
  {
   "cell_type": "markdown",
   "id": "d7b490bb",
   "metadata": {},
   "source": [
    "This behavior may depend on the control spec. For example, if we want to control on the input line being in the state corresponding to the unsigned integer `255`, we wouldn't get a `CNOT` bloq."
   ]
  },
  {
   "cell_type": "code",
   "execution_count": null,
   "id": "a42248a8",
   "metadata": {},
   "outputs": [],
   "source": [
    "from qualtran import QInt\n",
    "c255x = XGate().controlled(CtrlSpec(QInt(8), cvs=255))\n",
    "show_bloq(c255x, type='musical_score')\n",
    "print(c255x)"
   ]
  },
  {
   "cell_type": "markdown",
   "id": "8603f99f",
   "metadata": {},
   "source": [
    "## Default Fallback\n",
    "\n",
    "If a bloq does not override `get_ctrl_system`, the system will use the `qualtran.Controlled` meta-bloq to wrap the original bloq"
   ]
  },
  {
   "cell_type": "code",
   "execution_count": null,
   "id": "6255dcc4",
   "metadata": {},
   "outputs": [],
   "source": [
    "from qualtran.bloqs.for_testing import TestAtom\n",
    "\n",
    "atom = TestAtom()\n",
    "catom = atom.controlled()\n",
    "catom"
   ]
  },
  {
   "cell_type": "markdown",
   "id": "1f0452eb",
   "metadata": {},
   "source": [
    "This metabloq forms an important part of the 'controlled' protocol. It adapts the other qualtran protocols to handle controlled versions of arbitrary bloqs. It delegates its protocols to the wrapped bloq.\n",
    "\n",
    " - **Signature:** That of the wrapped bloq with new registers according to `ctrl_spec`.\n",
    " - **Decomposition:** The controlled version of a composite bloq is formed by controlling each\n",
    "   of the subbloqs.\n",
    " - **Classical simulation:** This uses the control spec’s activation method to check classical values.\n",
    "   If the gate is meant to be active, the wrapped classical simulation protocol is employed.\n",
    "   Otherwise: the input values are returned unchanged.\n",
    " - **Tensor simulation:** Currently, tensor simulation will proceed via the decomposition.\n",
    " - **Call graph:** The wrapped bloq's call graph with controlled versions of each subbloq.\n",
    " - **Wire_symbol:** Existing registers delegate to the wrapped bloq. New control registers use the\n",
    "   wire symbol information provided by the control spec.\n",
    " - **Names:** The wrapped bloq's names encased with \"C[...]\"\n",
    " - **Adjoint:** Use the default fallback. The control lines are all symmetric.\n",
    " - **Cirq**: Use the default fallback. No translation to `cirq.ControlledOperation` is done."
   ]
  },
  {
   "cell_type": "code",
   "execution_count": null,
   "id": "12a460f0",
   "metadata": {},
   "outputs": [],
   "source": [
    "# Use the default fallback for `OnEach`; but the subbloqs all have custom\n",
    "# controlled behavior: \n",
    "#  C^2[X]        -> Toffoli\n",
    "#  C[Split/Join] -> Split/Join\n",
    "from qualtran.bloqs.basic_gates import OnEach\n",
    "\n",
    "ccx3 = OnEach(n=3, gate=x).controlled(CtrlSpec(cvs=(1,1)))\n",
    "show_bloq(ccx3.decompose_bloq(), type='musical_score')"
   ]
  }
 ],
 "metadata": {
  "kernelspec": {
   "display_name": "Python 3 (ipykernel)",
   "language": "python",
   "name": "python3"
  },
  "language_info": {
   "codemirror_mode": {
    "name": "ipython",
    "version": 3
   },
   "file_extension": ".py",
   "mimetype": "text/x-python",
   "name": "python",
   "nbconvert_exporter": "python",
   "pygments_lexer": "ipython3",
   "version": "3.11.8"
  }
 },
 "nbformat": 4,
 "nbformat_minor": 5
}<|MERGE_RESOLUTION|>--- conflicted
+++ resolved
@@ -48,11 +48,7 @@
     "\n",
     "For example:\n",
     " \n",
-<<<<<<< HEAD
-    " 1. `CtrlSpec(qdtypes=QUInt(4), cvs=0b0101)`: Ctrl for a single register, of type `QUInt(4)` and shape `()`, is active when the soquet of the input register takes value 5."
-=======
     " 1. `CtrlSpec(qdtypes=QUInt(4), cvs=0b0110)`: Ctrl for a single register, of type `QUInt(4)` and shape `()`, is active when the soquet of the input register takes value 6."
->>>>>>> 0665444c
    ]
   },
   {
