#  Copyright 2023 Google LLC
#
#  Licensed under the Apache License, Version 2.0 (the "License");
#  you may not use this file except in compliance with the License.
#  You may obtain a copy of the License at
#
#      https://www.apache.org/licenses/LICENSE-2.0
#
#  Unless required by applicable law or agreed to in writing, software
#  distributed under the License is distributed on an "AS IS" BASIS,
#  WITHOUT WARRANTIES OR CONDITIONS OF ANY KIND, either express or implied.
#  See the License for the specific language governing permissions and
#  limitations under the License.
# isort:skip_file

"""The top-level Qualtran module.

Many fundamental objects for expressing quantum programs can be imported from this
top-level namespace like `qualtran.Bloq`, `qualtran.Register`, and the various quantum
data types (`qualtran.QBit`, `qualtran.QUInt`, ...).

The standard library of quantum algorithms must be imported from the `qualtran.bloqs` submodule.
A variety of analysis protocols are available in submodules as well like
`qualtran.resource_counting`, `qualtran.drawing`, `qualtran.simulation`, and others.
"""

# --------------------------------------------------------------------------------------------------
# Tier 1: Basic bloq data structures.
#
# Allowed external dependencies: numpy, networkx
# External dependencies allowed for expediency: cirq_ft. This is for implementing the default
#                                                        CompositeBloq.t_complexity() method.
# Allowed internal dependencies: other modules in tier 1.

# Internal imports: none
# External imports: none
from ._infra.bloq import Bloq, DecomposeTypeError, DecomposeNotImplementedError

# External imports:
#     networkx - create binst graph, topological sorting
#     numpy - managing soquets in builder and map_soqs
#     cirq_ft - tcomplexity is sum of children
# Internal imports: bloq, registers, _infra
from ._infra.composite_bloq import (
    BloqError,
    CompositeBloq,
    BloqBuilder,
    DidNotFlattenAnythingError,
    SoquetT,
    ConnectionT,
)

from ._infra.data_types import (
    QCDType,
    CDType,
    QDType,
    QAny,
    QBit,
    CBit,
    QInt,
    QIntOnesComp,
    QUInt,
    BQUInt,
    QFxp,
    QMontgomeryUInt,
    QGF,
<<<<<<< HEAD
    QDTypeCheckingSeverity,
    check_dtypes_consistent,
=======
    QGFPoly,
>>>>>>> 4a4d7af3
)

# Internal imports: none
# External:
#  - numpy: multiplying bitsizes, making cirq quregs
from ._infra.registers import Register, Signature, Side

# Internal imports: none
# External imports: none
from ._infra.quantum_graph import (
    BloqInstance,
    Connection,
    DanglingT,
    LeftDangle,
    RightDangle,
    Soquet,
)

from ._infra.gate_with_registers import GateWithRegisters

from ._infra.adjoint import Adjoint

from ._infra.controlled import (
    Controlled,
    CtrlSpec,
    AddControlledT,
    _ControlledBase,
    make_ctrl_system_with_correct_metabloq,
)

from ._infra.bloq_example import BloqExample, bloq_example, BloqDocSpec

# --------------------------------------------------------------------------------------------------<|MERGE_RESOLUTION|>--- conflicted
+++ resolved
@@ -64,12 +64,9 @@
     QFxp,
     QMontgomeryUInt,
     QGF,
-<<<<<<< HEAD
+    QGFPoly,
     QDTypeCheckingSeverity,
     check_dtypes_consistent,
-=======
-    QGFPoly,
->>>>>>> 4a4d7af3
 )
 
 # Internal imports: none
