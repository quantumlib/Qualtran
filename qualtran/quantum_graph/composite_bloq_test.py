from functools import cached_property
from typing import Dict, List, Tuple

import attrs
import cirq
import networkx as nx
import numpy as np
import pytest
from attrs import frozen
from cirq_ft import TComplexity
from numpy.typing import NDArray

from qualtran import (
    Bloq,
    BloqBuilder,
    BloqError,
    BloqInstance,
    CompositeBloq,
    Connection,
    LeftDangle,
    Register,
    RightDangle,
    Signature,
    Soquet,
    SoquetT,
)
from qualtran.jupyter_tools import execute_notebook
from qualtran.quantum_graph.bloq_test import TestCNOT
from qualtran.quantum_graph.composite_bloq import (
    _create_binst_graph,
    _get_dangling_soquets,
    assert_connections_compatible,
    assert_registers_match_dangling,
    assert_registers_match_parent,
    assert_soquets_belong_to_registers,
    assert_soquets_used_exactly_once,
    assert_valid_bloq_decomposition,
    map_soqs,
)
from qualtran.quantum_graph.util_bloqs import Join


def _manually_make_test_cbloq_cxns():
    signature = Signature.build(q1=1, q2=1)
    q1, q2 = signature
    tcn = TestCNOT()
    control, target = tcn.signature
    binst1 = BloqInstance(tcn, 1)
    binst2 = BloqInstance(tcn, 2)
    assert binst1 != binst2
    return [
        Connection(Soquet(LeftDangle, q1), Soquet(binst1, control)),
        Connection(Soquet(LeftDangle, q2), Soquet(binst1, target)),
        Connection(Soquet(binst1, control), Soquet(binst2, target)),
        Connection(Soquet(binst1, target), Soquet(binst2, control)),
        Connection(Soquet(binst2, control), Soquet(RightDangle, q1)),
        Connection(Soquet(binst2, target), Soquet(RightDangle, q2)),
    ], signature


@attrs.frozen
class TestTwoCNOT(Bloq):
    @cached_property
    def signature(self) -> Signature:
        return Signature.build(q1=1, q2=1)

    def build_composite_bloq(
        self, bb: 'BloqBuilder', q1: 'Soquet', q2: 'Soquet'
    ) -> Dict[str, SoquetT]:
        q1, q2 = bb.add(TestCNOT(), control=q1, target=q2)
        q1, q2 = bb.add(TestCNOT(), control=q2, target=q1)
        return {'q1': q1, 'q2': q2}


def test_create_binst_graph():
    cxns, signature = _manually_make_test_cbloq_cxns()
    binst1 = cxns[2].left.binst
    binst2 = cxns[2].right.binst
    binst_graph = _create_binst_graph(cxns)
    assert nx.is_isomorphic(binst_graph, CompositeBloq(cxns, signature)._binst_graph)

    binst_generations = list(nx.topological_generations(binst_graph))
    assert binst_generations == [[LeftDangle], [binst1], [binst2], [RightDangle]]


def test_composite_bloq():
<<<<<<< HEAD
    cxns, regs = _manually_make_test_cbloq_cxns()
    cbloq = CompositeBloq(cxns, regs)
=======
    cxns, signature = _manually_make_test_cbloq_cxns()
    cbloq = CompositeBloq(cxns=cxns, signature=signature)
>>>>>>> 355cea01
    circuit, _ = cbloq.to_cirq_circuit(q1=[cirq.LineQubit(1)], q2=[cirq.LineQubit(2)])
    cirq.testing.assert_has_diagram(
        circuit,
        desired="""\
1: ───@───X───
      │   │
2: ───X───@─── \
    """,
    )

    assert (
        cbloq.debug_text()
        == """\
TestCNOT()<1>
  LeftDangle.q1 -> control
  LeftDangle.q2 -> target
  control -> TestCNOT()<2>.target
  target -> TestCNOT()<2>.control
--------------------
TestCNOT()<2>
  TestCNOT()<1>.control -> target
  TestCNOT()<1>.target -> control
  control -> RightDangle.q1
  target -> RightDangle.q2"""
    )


def test_iter_bloqnections():
    cbloq = TestTwoCNOT().decompose_bloq()
    assert len(list(cbloq.iter_bloqnections())) == len(cbloq.bloq_instances)
    for binst, preds, succs in cbloq.iter_bloqnections():
        assert isinstance(binst, BloqInstance)
        assert len(preds) > 0
        assert len(succs) > 0


def test_iter_bloqsoqs():
    cbloq = TestTwoCNOT().decompose_bloq()
    assert len(list(cbloq.iter_bloqsoqs())) == len(cbloq.bloq_instances)

    for binst, isoqs, osoqs in cbloq.iter_bloqsoqs():
        assert isinstance(binst, BloqInstance)
        assert sorted(isoqs.keys()) == ['control', 'target']
        assert len(osoqs) == 2


def test_map_soqs():
    cbloq = TestTwoCNOT().decompose_bloq()
    bb, _ = BloqBuilder.from_signature(cbloq.signature)
    bb._i = 100

    soq_map: List[Tuple[SoquetT, SoquetT]] = []
    for binst, in_soqs, old_out_soqs in cbloq.iter_bloqsoqs():
        if binst.i == 0:
            assert in_soqs == map_soqs(in_soqs, soq_map)
        elif binst.i == 1:
            for k, val in map_soqs(in_soqs, soq_map).items():
                assert val.binst.i >= 100
        else:
            raise AssertionError()

        in_soqs = map_soqs(in_soqs, soq_map)
        new_out_soqs = bb.add(binst.bloq, **in_soqs)
        soq_map.extend(zip(old_out_soqs, new_out_soqs))

    fsoqs = map_soqs(cbloq.final_soqs(), soq_map)
    for k, val in fsoqs.items():
        assert val.binst.i >= 100
    cbloq = bb.finalize(**fsoqs)
    assert isinstance(cbloq, CompositeBloq)


def test_bb_composite_bloq():
    cbloq_auto = TestTwoCNOT().decompose_bloq()
    circuit, _ = cbloq_auto.to_cirq_circuit(q1=[cirq.LineQubit(1)], q2=[cirq.LineQubit(2)])
    cirq.testing.assert_has_diagram(
        circuit,
        desired="""\
1: ───@───X───
      │   │
2: ───X───@─── \
    """,
    )


def test_bloq_builder():
    signature = Signature.build(x=1, y=1)
    x_reg, y_reg = signature
    bb, initial_soqs = BloqBuilder.from_signature(signature)
    assert initial_soqs == {'x': Soquet(LeftDangle, x_reg), 'y': Soquet(LeftDangle, y_reg)}

    x = initial_soqs['x']
    y = initial_soqs['y']
    x, y = bb.add(TestCNOT(), control=x, target=y)

    x, y = bb.add(TestCNOT(), control=x, target=y)

    cbloq = bb.finalize(x=x, y=y)

    inds = {binst.i for binst in cbloq.bloq_instances}
    assert len(inds) == 2
    assert len(cbloq.bloq_instances) == 2


def _get_bb():
    bb = BloqBuilder()
    x = bb.add_register('x', 1)
    y = bb.add_register('y', 1)
    return bb, x, y


def test_wrong_soquet():
    bb, x, y = _get_bb()

    with pytest.raises(BloqError, match=r'.*is not an available Soquet for .*target.*'):
        bad_target_arg = Soquet(BloqInstance(TestCNOT(), i=12), Register('target', 2))
        bb.add(TestCNOT(), control=x, target=bad_target_arg)


def test_double_use_1():
    bb, x, y = _get_bb()

    with pytest.raises(BloqError, match=r'.*is not an available Soquet for `TestCNOT.*target`.*'):
        bb.add(TestCNOT(), control=x, target=x)


def test_double_use_2():
    bb, x, y = _get_bb()

    x2, y2 = bb.add(TestCNOT(), control=x, target=y)

    with pytest.raises(
        BloqError, match=r'.*is not an available Soquet for `TestCNOT\(\)\.control`\.'
    ):
        x3, y3 = bb.add(TestCNOT(), control=x, target=y)


def test_missing_args():
    bb, x, y = _get_bb()

    with pytest.raises(BloqError, match=r'.*requires a Soquet named `control`.'):
        bb.add(TestCNOT(), target=y)


def test_too_many_args():
    bb, x, y = _get_bb()

    with pytest.raises(BloqError, match=r'.*does not accept Soquets.*another_control.*'):
        bb.add(TestCNOT(), control=x, target=y, another_control=x)


def test_finalize_wrong_soquet():
    bb, x, y = _get_bb()
    x2, y2 = bb.add(TestCNOT(), control=x, target=y)
    assert x != x2
    assert y != y2

    with pytest.raises(BloqError, match=r'.*is not an available Soquet for .*y.*'):
        bb.finalize(x=x2, y=Soquet(BloqInstance(TestCNOT(), i=12), Register('target', 2)))


def test_finalize_double_use_1():
    bb, x, y = _get_bb()
    x2, y2 = bb.add(TestCNOT(), control=x, target=y)

    with pytest.raises(BloqError, match=r'.*is not an available Soquet for .*y.*'):
        bb.finalize(x=x2, y=x2)


def test_finalize_double_use_2():
    bb, x, y = _get_bb()
    x2, y2 = bb.add(TestCNOT(), control=x, target=y)

    with pytest.raises(BloqError, match=r'.*is not an available Soquet for `RightDangle\.x`\.'):
        bb.finalize(x=x, y=y2)


def test_finalize_missing_args():
    bb, x, y = _get_bb()
    x2, y2 = bb.add(TestCNOT(), control=x, target=y)

    with pytest.raises(BloqError, match=r'Finalizing requires a Soquet named `x`.'):
        bb.finalize(y=y2)


def test_finalize_strict_too_many_args():
    bb, x, y = _get_bb()
    x2, y2 = bb.add(TestCNOT(), control=x, target=y)

    bb.add_register_allowed = False
    with pytest.raises(BloqError, match=r'Finalizing does not accept Soquets.*z.*'):
        bb.finalize(x=x2, y=y2, z=Soquet(RightDangle, Register('asdf', 1)))


def test_finalize_bad_args():
    bb, x, y = _get_bb()
    x2, y2 = bb.add(TestCNOT(), control=x, target=y)

    with pytest.raises(BloqError, match=r'.*is not an available Soquet.*RightDangle\.z.*'):
        bb.finalize(x=x2, y=y2, z=Soquet(RightDangle, Register('asdf', 1)))


def test_finalize_alloc():
    bb, x, y = _get_bb()
    x2, y2 = bb.add(TestCNOT(), control=x, target=y)
    z = bb.allocate(1)

    cbloq = bb.finalize(x=x2, y=y2, z=z)
    assert len(list(cbloq.signature.rights())) == 3


def test_get_soquets():
    soqs = _get_dangling_soquets(Join(10).signature, right=True)
    assert list(soqs.keys()) == ['join']
    soq = soqs['join']
    assert soq.binst == RightDangle
    assert soq.reg.bitsize == 10

    soqs = _get_dangling_soquets(Join(10).signature, right=False)
    assert list(soqs.keys()) == ['join']
    soq = soqs['join']
    assert soq.shape == (10,)
    assert soq[0].reg.bitsize == 1


def test_assert_registers_match_parent():
    @frozen
    class BadRegBloq(Bloq):
        @cached_property
        def signature(self) -> 'Signature':
            return Signature.build(x=2, y=3)

        def decompose_bloq(self) -> 'CompositeBloq':
            # !! order of registers swapped.
            bb, soqs = BloqBuilder.from_signature(Signature.build(y=3, x=2))
            x, y = bb.add(BadRegBloq(), x=soqs['x'], y=soqs['y'])
            return bb.finalize(x=x, y=y)

    with pytest.raises(BloqError, match=r'Parent registers do not match.*'):
        assert_registers_match_parent(BadRegBloq())


def test_assert_registers_match_dangling():
    cxns, _ = _manually_make_test_cbloq_cxns()
<<<<<<< HEAD
    cbloq = CompositeBloq(cxns, FancyRegisters.build(ctrl=1, target=1))
=======
    cbloq = CompositeBloq(cxns, signature=Signature.build(ctrl=1, target=1))
>>>>>>> 355cea01
    with pytest.raises(BloqError, match=r'.*.*does not match the registers of the bloq.*'):
        assert_registers_match_dangling(cbloq)


def test_assert_connections_compatible():
    from qualtran.bloq_algos.basic_gates import CSwap, TwoBitCSwap

    bb = BloqBuilder()
    ctrl = bb.add_register('c', 1)
    x = bb.add_register('x', 10)
    y = bb.add_register('y', 10)
    ctrl, x, y = bb.add(CSwap(10), ctrl=ctrl, x=x, y=y)
    ctrl, x, y = bb.add(TwoBitCSwap(), ctrl=ctrl, x=x, y=y)
    cbloq = bb.finalize(c=ctrl, x=x, y=y)
    assert_registers_match_dangling(cbloq)
    with pytest.raises(BloqError, match=r'.*bitsizes are incompatible.*'):
        assert_connections_compatible(cbloq)


def test_assert_soquets_belong_to_registers():
    cxns, signature = _manually_make_test_cbloq_cxns()
    cxns[3] = attrs.evolve(cxns[3], left=attrs.evolve(cxns[3].left, reg=Register('q3', 1)))
    cbloq = CompositeBloq(cxns, signature)
    assert_registers_match_dangling(cbloq)
    assert_connections_compatible(cbloq)
    with pytest.raises(BloqError, match=r".*register doesn't exist on its bloq.*"):
        assert_soquets_belong_to_registers(cbloq)


def test_assert_soquets_used_exactly_once():
    cxns, signature = _manually_make_test_cbloq_cxns()
    binst1 = BloqInstance(TestCNOT(), 1)
    binst2 = BloqInstance(TestCNOT(), 2)
    control, target = TestCNOT().signature

    cxns.append(Connection(Soquet(binst1, target), Soquet(binst2, control)))
    cbloq = CompositeBloq(cxns, signature)
    assert_registers_match_dangling(cbloq)
    assert_connections_compatible(cbloq)
    assert_soquets_belong_to_registers(cbloq)
    with pytest.raises(BloqError, match=r".*had already been produced by a different bloq.*"):
        assert_soquets_used_exactly_once(cbloq)


class TestMultiCNOT(Bloq):
    # A minimal test-bloq with a complicated `target` register.
    @cached_property
    def signature(self) -> Signature:
        return Signature([Register('control', 1), Register('target', 1, shape=(2, 3))])

    def build_composite_bloq(
        self, bb: 'BloqBuilder', control: 'Soquet', target: NDArray['Soquet']
    ) -> Dict[str, SoquetT]:
        for i in range(2):
            for j in range(3):
                control, target[i, j] = bb.add(TestCNOT(), control=control, target=target[i, j])

        return {'control': control, 'target': target}


def test_complicated_target_register():
    bloq = TestMultiCNOT()
    cbloq = assert_valid_bloq_decomposition(bloq)
    assert len(cbloq.bloq_instances) == 2 * 3

    binst_graph = _create_binst_graph(cbloq.connections)
    # note: this includes the two `Dangling` generations.
    assert len(list(nx.topological_generations(binst_graph))) == 2 * 3 + 2

    circuit, _ = cbloq.to_cirq_circuit(**bloq.signature.get_cirq_quregs())
    cirq.testing.assert_has_diagram(
        circuit,
        """\
control: ───────────@───@───@───@───@───@───
                    │   │   │   │   │   │
target[0, 0, 0]: ───X───┼───┼───┼───┼───┼───
                        │   │   │   │   │
target[0, 1, 0]: ───────X───┼───┼───┼───┼───
                            │   │   │   │
target[0, 2, 0]: ───────────X───┼───┼───┼───
                                │   │   │
target[1, 0, 0]: ───────────────X───┼───┼───
                                    │   │
target[1, 1, 0]: ───────────────────X───┼───
                                        │
target[1, 2, 0]: ───────────────────────X───""",
    )


def test_util_convenience_methods():
    bb = BloqBuilder()

    qs = bb.allocate(10)
    qs = bb.split(qs)
    qs = bb.join(qs)
    bb.free(qs)
    cbloq = bb.finalize()
    assert len(cbloq.connections) == 1 + 10 + 1


def test_util_convenience_methods_errors():
    bb = BloqBuilder()

    qs = np.asarray([bb.allocate(5), bb.allocate(5)])
    with pytest.raises(ValueError, match='.*expects a single Soquet'):
        qs = bb.split(qs)

    qs = bb.allocate(5)
    with pytest.raises(ValueError, match='.*expects a 1-d array'):
        qs = bb.join(qs)

    # but this works:
    qs = np.asarray([bb.allocate(), bb.allocate()])
    qs = bb.join(qs)

    qs = np.asarray([bb.allocate(5), bb.allocate(5)])
    with pytest.raises(ValueError, match='.*expects a single Soquet'):
        bb.free(qs)


@frozen
class Atom(Bloq):
    @cached_property
    def signature(self) -> Signature:
        return Signature.build(stuff=1)

    def t_complexity(self) -> 'TComplexity':
        return TComplexity(t=100)


class TestSerialBloq(Bloq):
    @cached_property
    def signature(self) -> Signature:
        return Signature.build(stuff=1)

    def build_composite_bloq(self, bb: 'BloqBuilder', stuff: 'SoquetT') -> Dict[str, 'Soquet']:

        for i in range(3):
            (stuff,) = bb.add(Atom(), stuff=stuff)
        return {'stuff': stuff}


@frozen
class TestParallelBloq(Bloq):
    @cached_property
    def signature(self) -> Signature:
        return Signature.build(stuff=3)

    def build_composite_bloq(self, bb: 'BloqBuilder', stuff: 'SoquetT') -> Dict[str, 'Soquet']:
        stuff = bb.split(stuff)
        for i in range(len(stuff)):
            stuff[i] = bb.add(Atom(), stuff=stuff[i])[0]

        return {'stuff': bb.join(stuff)}


def test_test_serial_bloq_decomp():
    sbloq = TestSerialBloq()
    assert_valid_bloq_decomposition(sbloq)


def test_test_parallel_bloq_decomp():
    pbloq = TestParallelBloq()
    assert_valid_bloq_decomposition(pbloq)


@pytest.mark.parametrize('cls', [TestSerialBloq, TestParallelBloq])
def test_copy(cls):
    assert cls().supports_decompose_bloq()
    cbloq = cls().decompose_bloq()
    cbloq2 = cbloq.copy()
    assert cbloq is not cbloq2
    assert cbloq == cbloq2
    assert cbloq.debug_text() == cbloq2.debug_text()


@pytest.mark.parametrize('call_decompose', [False, True])
def test_add_from(call_decompose):
    bb = BloqBuilder()
    stuff = bb.add_register('stuff', 3)
    (stuff,) = bb.add(TestParallelBloq(), stuff=stuff)
    if call_decompose:
        (stuff,) = bb.add_from(TestParallelBloq().decompose_bloq(), stuff=stuff)
    else:
        (stuff,) = bb.add_from(TestParallelBloq(), stuff=stuff)
    bloq = bb.finalize(stuff=stuff)
    assert (
        bloq.debug_text()
        == """\
TestParallelBloq()<0>
  LeftDangle.stuff -> stuff
  stuff -> Split(n=3)<1>.split
--------------------
Split(n=3)<1>
  TestParallelBloq()<0>.stuff -> split
  split[0] -> Atom()<2>.stuff
  split[1] -> Atom()<3>.stuff
  split[2] -> Atom()<4>.stuff
--------------------
Atom()<2>
  Split(n=3)<1>.split[0] -> stuff
  stuff -> Join(n=3)<5>.join[0]
Atom()<3>
  Split(n=3)<1>.split[1] -> stuff
  stuff -> Join(n=3)<5>.join[1]
Atom()<4>
  Split(n=3)<1>.split[2] -> stuff
  stuff -> Join(n=3)<5>.join[2]
--------------------
Join(n=3)<5>
  Atom()<2>.stuff -> join[0]
  Atom()<3>.stuff -> join[1]
  Atom()<4>.stuff -> join[2]
  join -> RightDangle.stuff"""
    )


def test_add_duplicate_register():
    bb = BloqBuilder()
    _ = bb.add_register('control', 1)
    y = bb.add_register('control', 2)
    with pytest.raises(ValueError):
        bb.finalize(control=y)


def test_flatten():
    bb = BloqBuilder()
    stuff = bb.add_register('stuff', 3)
    (stuff,) = bb.add(TestParallelBloq(), stuff=stuff)
    (stuff,) = bb.add(TestParallelBloq(), stuff=stuff)
    cbloq = bb.finalize(stuff=stuff)
    assert len(cbloq.bloq_instances) == 2

    cbloq2 = cbloq.flatten_once(lambda binst: True)
    assert len(cbloq2.bloq_instances) == 5 * 2

    with pytest.raises(NotImplementedError):
        # Will keep trying to flatten non-decomposable things
        cbloq.flatten(lambda x: True)

    cbloq3 = cbloq.flatten(lambda binst: binst.bloq.supports_decompose_bloq())
    assert len(cbloq3.bloq_instances) == 5 * 2


def test_t_complexity():
    assert Atom().t_complexity().t == 100
    assert TestSerialBloq().decompose_bloq().t_complexity().t == 3 * 100
    assert TestParallelBloq().decompose_bloq().t_complexity().t == 3 * 100

    assert TestSerialBloq().t_complexity().t == 3 * 100
    assert TestParallelBloq().t_complexity().t == 3 * 100


def test_notebook():
    execute_notebook('composite_bloq')<|MERGE_RESOLUTION|>--- conflicted
+++ resolved
@@ -84,13 +84,8 @@
 
 
 def test_composite_bloq():
-<<<<<<< HEAD
-    cxns, regs = _manually_make_test_cbloq_cxns()
-    cbloq = CompositeBloq(cxns, regs)
-=======
     cxns, signature = _manually_make_test_cbloq_cxns()
-    cbloq = CompositeBloq(cxns=cxns, signature=signature)
->>>>>>> 355cea01
+    cbloq = CompositeBloq(connections=cxns, signature=signature)
     circuit, _ = cbloq.to_cirq_circuit(q1=[cirq.LineQubit(1)], q2=[cirq.LineQubit(2)])
     cirq.testing.assert_has_diagram(
         circuit,
@@ -335,11 +330,7 @@
 
 def test_assert_registers_match_dangling():
     cxns, _ = _manually_make_test_cbloq_cxns()
-<<<<<<< HEAD
-    cbloq = CompositeBloq(cxns, FancyRegisters.build(ctrl=1, target=1))
-=======
     cbloq = CompositeBloq(cxns, signature=Signature.build(ctrl=1, target=1))
->>>>>>> 355cea01
     with pytest.raises(BloqError, match=r'.*.*does not match the registers of the bloq.*'):
         assert_registers_match_dangling(cbloq)
 
