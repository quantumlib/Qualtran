--- conflicted
+++ resolved
@@ -12,23 +12,12 @@
 #  See the License for the specific language governing permissions and
 #  limitations under the License.
 from functools import cached_property
-<<<<<<< HEAD
-from typing import Dict, Set, TYPE_CHECKING, Union
-=======
 from typing import Dict, TYPE_CHECKING
->>>>>>> 419dea02
 
 import attrs
 
-<<<<<<< HEAD
-from qualtran import Bloq, BloqBuilder, GateWithRegisters, QFxp, Register, Signature
-from qualtran.bloqs import utils
-from qualtran.bloqs.basic_gates.rotation import ZPowGate
-from qualtran.bloqs.rotations.phase_gradient import AddScaledValIntoPhaseReg
-=======
 from qualtran import Bloq, bloq_example, BloqBuilder, BloqDocSpec, Side, Signature
 from qualtran.bloqs.rotations.quantum_variable_rotation import QvrInterface
->>>>>>> 419dea02
 
 if TYPE_CHECKING:
     from qualtran import SoquetT
@@ -119,6 +108,10 @@
     square_via_zpow_phasing = PhasingViaCostFunction(cost_eval_oracle, phase_oracle)
     return square_via_zpow_phasing
 
+    def build_call_graph(self, ssa: 'SympySymbolAllocator') -> Set['BloqCountT']:
+        zpow = ZPowGate(exponent=self.gamma, eps=self.eps / self.cost_dtype.bitsize)
+        return {(zpow, self.cost_dtype.bitsize)}
+
 
 @bloq_example
 def _square_via_phase_gradient() -> PhasingViaCostFunction:
@@ -133,69 +126,9 @@
     square_via_phase_gradient = PhasingViaCostFunction(cost_eval_oracle, phase_oracle)
     return square_via_phase_gradient
 
-    def build_call_graph(self, ssa: 'SympySymbolAllocator') -> Set['BloqCountT']:
-        zpow = ZPowGate(exponent=self.gamma, eps=self.eps / self.cost_dtype.bitsize)
-        return {(zpow, self.cost_dtype.bitsize)}
 
-
-<<<<<<< HEAD
-@attrs.frozen
-class PhaseOraclePhaseGradient(GateWithRegisters):
-    """Phasing oracle that applies a rotation via addition into the phase gradient register."""
-
-    cost_reg: Register
-    gamma: float = 1.0
-    eps: Union[float, sympy.Expr] = 1e-9
-
-    def __attrs_post_init__(self):
-        dtype = self.cost_reg.dtype
-        assert isinstance(dtype, QFxp) and dtype.bitsize == dtype.num_frac
-
-    @cached_property
-    def signature(self) -> 'Signature':
-        return Signature([self.cost_reg, Register('phase_grad', QFxp(self.b_grad, self.b_grad))])
-
-    @cached_property
-    def cost_dtype(self) -> QFxp:
-        dtype = self.cost_reg.dtype
-        assert isinstance(dtype, QFxp)
-        return dtype
-
-    @cached_property
-    def b_phase(self) -> int:
-        return utils.ceil(utils.log2(1 / self.eps))
-
-    @cached_property
-    def b_grad(self) -> int:
-        # Using Equation A7 from https://arxiv.org/abs/2007.07391
-        pi = sympy.pi if isinstance(self.eps, sympy.Basic) else np.pi
-        return utils.ceil(utils.log2((self.gamma_bitsize + 2) * pi / self.eps))
-
-    @cached_property
-    def gamma_bitsize(self) -> int:
-        # Using `gamma_bitsize = log(gamma) + b_{phase} + O(1)` defined b/w equation 34 & 35
-        # of https://arxiv.org/abs/2007.07391. Note that the `log(gamma)` here means ignoring
-        # leading digits of `gamma` which are 0
-        return self.b_phase
-
-    def build_composite_bloq(self, bb: 'BloqBuilder', **soqs: 'SoquetT') -> Dict[str, 'SoquetT']:
-        add_scaled_val = AddScaledValIntoPhaseReg(
-            self.cost_dtype.bitsize, self.b_grad, self.gamma, self.gamma_bitsize
-        )
-        out, phase_grad = bb.add(
-            add_scaled_val, x=soqs[self.cost_reg.name], phase_grad=soqs['phase_grad']
-        )
-        return {self.cost_reg.name: out, 'phase_grad': phase_grad}
-
-    def build_call_graph(self, ssa: 'SympySymbolAllocator') -> Set['BloqCountT']:
-        add_scaled_bloq = AddScaledValIntoPhaseReg(
-            self.cost_dtype, self.b_grad, self.gamma, self.gamma_bitsize
-        )
-        return {(add_scaled_bloq, 1)}
-=======
 _PHASING_VIA_COST_FUNCTION = BloqDocSpec(
     bloq_cls=PhasingViaCostFunction,
     import_line='from qualtran.bloqs.rotations.phasing_via_cost_function import PhasingViaCostFunction',
     examples=(_square_via_phase_gradient, _square_via_zpow_phasing),
-)
->>>>>>> 419dea02
+)