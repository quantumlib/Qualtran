#  Copyright 2023 Google LLC
#
#  Licensed under the Apache License, Version 2.0 (the "License");
#  you may not use this file except in compliance with the License.
#  You may obtain a copy of the License at
#
#      https://www.apache.org/licenses/LICENSE-2.0
#
#  Unless required by applicable law or agreed to in writing, software
#  distributed under the License is distributed on an "AS IS" BASIS,
#  WITHOUT WARRANTIES OR CONDITIONS OF ANY KIND, either express or implied.
#  See the License for the specific language governing permissions and
#  limitations under the License.

from functools import cached_property
from typing import Dict, Set, TYPE_CHECKING

import attrs

from qualtran import GateWithRegisters, QFxp, QUInt, Register, Signature
from qualtran.bloqs.arithmetic import HammingWeightCompute
from qualtran.bloqs.basic_gates import ZPowGate
from qualtran.bloqs.rotations.quantum_variable_rotation import QvrPhaseGradient

if TYPE_CHECKING:
    from qualtran import BloqBuilder, SoquetT
    from qualtran.resource_counting.bloq_counts import BloqCountT, SympySymbolAllocator


@attrs.frozen
class HammingWeightPhasing(GateWithRegisters):
    r"""Applies $Z^{\text{exponent}}$ to every qubit of an input register of size `bitsize`.

    Hamming weight phasing reduces the number of rotations to be synthesized from $n$ (where
    $n=\text{bitsize}$ is the size of the input register) to $\log_2(n)$ via the following steps:
        1. Compute the hamming weight (HW) of the input register in using (at-most) $n-1$ ancilla
            and Toffolis in a newly allocated output register of size $\log_2(n)$.
            $HW|x\rangle -> |x\rangle |\text{HW}(x)\rangle$
        2. Apply $Z^{2^{k}\text{exponent}}$ to the k'th qubit of newly allocated hamming weight
             register.
        3. Uncompute the hamming weight register and ancillas allocated in Step-1 with 0 Toffoli
            cost.

    Overall, for an input register of size $n$, the procedure uses $n - \alpha$ Toffoli's and
    $n - \alpha + \log_2(n)$ ancilla to reduce $n$ rotation syntheses into $\log_2(n)$  rotation
    synthesis. Here $\alpha = \text{hamming\_weight}(n)$.

    Args:
        bitsize: Size of input register to apply `Z ** exponent` to.
        exponent: The exponent of `Z ** exponent` to be applied to each qubit in the input register.
        eps: Accuracy of synthesizing the Z rotations.

    Registers:
        A single THRU register of size `bitsize`.

    References:
        [Halving the cost of quantum addition](https://arxiv.org/abs/1709.06648), Page-4
    """

    bitsize: int
    exponent: float
    eps: float = 1e-10

    @cached_property
    def signature(self) -> 'Signature':
        return Signature.build_from_dtypes(x=QUInt(self.bitsize))

    def build_composite_bloq(self, bb: 'BloqBuilder', **soqs: 'SoquetT') -> Dict[str, 'SoquetT']:
        soqs['x'], junk, out = bb.add(HammingWeightCompute(self.bitsize), x=soqs['x'])
        out = bb.split(out)
        for i in range(len(out)):
            out[-(i + 1)] = bb.add(
                ZPowGate(exponent=(2**i) * self.exponent, eps=self.eps / len(out)),
                q=out[-(i + 1)],
            )
        out = bb.join(out)
        soqs['x'] = bb.add(
            HammingWeightCompute(self.bitsize).adjoint(), x=soqs['x'], junk=junk, out=out
        )
        return soqs

    def short_name(self) -> str:
        return f'HWP_{self.bitsize}(Z^{self.exponent})'

    def build_call_graph(self, ssa: 'SympySymbolAllocator') -> Set['BloqCountT']:
        return {
            (HammingWeightCompute(self.bitsize), 1),
            (HammingWeightCompute(self.bitsize).adjoint(), 1),
            (
                ZPowGate(exponent=self.exponent, eps=self.eps / self.bitsize.bit_length()),
                self.bitsize.bit_length(),
            ),
        }


@attrs.frozen
class HammingWeightPhasingViaPhaseGradient(GateWithRegisters):
    r"""Applies $Z^{\text{exponent}}$ to every qubit of an input register of size `bitsize`.

    See docstring of `HammingWeightPhasing` for more details about how hamming weight phasing works.

    In this variant of Hamming Weight Phasing, instead of directly synthesizing $O(n.bit_length())$
    rotations on the hamming weight register, we synthesize the rotations via an addition into the
    phase gradient register. See reference [1] for more details on this technique.

    Note: For most reasonable values of `bitsize` and `eps`, the naive `HammingWeightPhasing` would
    have better constant factors than `HammingWeightPhasingViaPhaseGradient`. This is because, in
    general, the primary advantage of using phase gradient is to reduce the complexity from
    $O(n * log(1/eps))$ to O(log(1/eps) ** 2) (the phase gradient register is of size
    $O(log(1/eps))$ and a scaled addition into the target takes $(b_{grad} - 2)(log(1/eps) + 2)$).
    Therefore, to apply $n$ individual rotations on a target register of size $n$, the complexity is
    independent of $n$ and is essentially a constant (scales only with log(1/eps)).
    However, for the actual constant values to be better, the value of $n$ needs to be
    $> log(1/eps)$. In the case of hamming weight phasing, $n$ corresponds to the hamming weight
    register which itself is $log(\text{bitsize})$. Thus, as `eps` becomes smaller, the required
    value of $\text{bitsize}$, for the phase gradient version to become more performant, becomes
    larger.

    Args:
        bitsize: Size of input register to apply `Z ** exponent` to.
        exponent: The exponent of `Z ** exponent` to be applied to each qubit in the input register.
        eps: Accuracy of synthesizing the Z rotations.

    Registers:
        - x : Input THRU register of size `bitsize`, to apply `Z**exponent` to.
        - phase_grad : Phase gradient THRU register of size `O(log2(1/eps))`, to be used to
            apply the phasing via addition.

    References:
        [Compilation of Fault-Tolerant Quantum Heuristics for Combinatorial Optimization]
        (https://arxiv.org/abs/2007.07391), Appendix A: Addition for controlled rotations
    """

    bitsize: int
    exponent: float = 1
    eps: float = 1e-10

    @cached_property
    def signature(self) -> 'Signature':
        return Signature.build_from_dtypes(
            x=QUInt(self.bitsize), phase_grad=QFxp(self.b_grad, self.b_grad)
        )

    @cached_property
<<<<<<< HEAD
    def phase_oracle(self) -> PhaseOraclePhaseGradient:
        return PhaseOraclePhaseGradient(
            Register(
                'out',
                QFxp(
                    bitsize=self.bitsize.bit_length(),
                    num_frac=self.bitsize.bit_length(),
                    signed=False,
                ),
            ),
=======
    def phase_oracle(self) -> QvrPhaseGradient:
        return QvrPhaseGradient(
            Register('out', QFxp(bitsize=self.bitsize.bit_length(), num_frac=0, signed=False)),
>>>>>>> 419dea02
            self.exponent / 2,
            self.eps,
        )

    @cached_property
    def b_grad(self) -> int:
        return self.phase_oracle.b_grad

    @cached_property
    def gamma_dtype(self) -> QFxp:
        return self.phase_oracle.gamma_dtype

    def build_composite_bloq(
        self, bb: 'BloqBuilder', *, x: 'SoquetT', phase_grad: 'SoquetT'
    ) -> Dict[str, 'SoquetT']:
        x, junk, out = bb.add(HammingWeightCompute(self.bitsize), x=x)
<<<<<<< HEAD
        out, phase_grad = bb.add(
            AddScaledValIntoPhaseReg(
                self.phase_oracle.cost_dtype.bitsize,
                self.b_grad,
                (self.exponent / 2) * (2 ** self.bitsize.bit_length()),
                self.gamma_bitsize,
            ),
            x=out,
            phase_grad=phase_grad,
        )
=======
        out, phase_grad = bb.add(self.phase_oracle, out=out, phase_grad=phase_grad)
>>>>>>> 419dea02
        x = bb.add(HammingWeightCompute(self.bitsize).adjoint(), x=x, junk=junk, out=out)
        return {'x': x, 'phase_grad': phase_grad}

    def short_name(self) -> str:
        return f'HWPG_{self.bitsize}(Z^{self.exponent})'<|MERGE_RESOLUTION|>--- conflicted
+++ resolved
@@ -142,22 +142,9 @@
         )
 
     @cached_property
-<<<<<<< HEAD
-    def phase_oracle(self) -> PhaseOraclePhaseGradient:
-        return PhaseOraclePhaseGradient(
-            Register(
-                'out',
-                QFxp(
-                    bitsize=self.bitsize.bit_length(),
-                    num_frac=self.bitsize.bit_length(),
-                    signed=False,
-                ),
-            ),
-=======
     def phase_oracle(self) -> QvrPhaseGradient:
         return QvrPhaseGradient(
             Register('out', QFxp(bitsize=self.bitsize.bit_length(), num_frac=0, signed=False)),
->>>>>>> 419dea02
             self.exponent / 2,
             self.eps,
         )
@@ -174,20 +161,7 @@
         self, bb: 'BloqBuilder', *, x: 'SoquetT', phase_grad: 'SoquetT'
     ) -> Dict[str, 'SoquetT']:
         x, junk, out = bb.add(HammingWeightCompute(self.bitsize), x=x)
-<<<<<<< HEAD
-        out, phase_grad = bb.add(
-            AddScaledValIntoPhaseReg(
-                self.phase_oracle.cost_dtype.bitsize,
-                self.b_grad,
-                (self.exponent / 2) * (2 ** self.bitsize.bit_length()),
-                self.gamma_bitsize,
-            ),
-            x=out,
-            phase_grad=phase_grad,
-        )
-=======
         out, phase_grad = bb.add(self.phase_oracle, out=out, phase_grad=phase_grad)
->>>>>>> 419dea02
         x = bb.add(HammingWeightCompute(self.bitsize).adjoint(), x=x, junk=junk, out=out)
         return {'x': x, 'phase_grad': phase_grad}
 
