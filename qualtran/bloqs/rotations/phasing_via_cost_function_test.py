--- conflicted
+++ resolved
@@ -50,16 +50,12 @@
     @property
     def cost_reg(self) -> Register:
         return Register(
-<<<<<<< HEAD
-            'out', QFxp(self.bitsize.bit_length(), self.bitsize.bit_length(), signed=False)
-=======
             'out',
             QFxp(
                 self.bitsize.bit_length(),
                 self.bitsize.bit_length() * int(self.normalize),
                 signed=False,
             ),
->>>>>>> 419dea02
         )
 
     @property
@@ -121,12 +117,6 @@
 ):
     cost_reg_size = 2 ** n.bit_length()
     normalization_factor = 1 if normalize_cost_function else cost_reg_size
-<<<<<<< HEAD
-    gate = TestHammingWeightPhasing(n, exponent * normalization_factor, eps, use_phase_gradient)
-    assert_valid_bloq_decomposition(gate)
-    gh = GateHelper(gate)
-=======
->>>>>>> 419dea02
     sim = cirq.Simulator(dtype=np.complex128)
     initial_state = cirq.testing.random_superposition(dim=2**n, random_state=12345)
     gamma = exponent * normalization_factor / 2
@@ -134,12 +124,6 @@
         [np.exp(1j * 2 * np.pi * gamma * x.bit_count() / cost_reg_size) for x in range(2**n)]
     )
     expected_final_state = np.multiply(initial_state, phases)
-<<<<<<< HEAD
-    state_prep = cirq.Circuit(cirq.StatePreparationChannel(initial_state).on(*gh.quregs['x']))
-    hw_phasing = cirq.Circuit(state_prep, gh.operation)
-    hw_final_state = sim.simulate(hw_phasing).final_state_vector
-    np.testing.assert_allclose(expected_final_state, hw_final_state, atol=eps)
-=======
     gate_one = TestHammingWeightPhasing(
         n, True, exponent * normalization_factor, eps, use_phase_gradient
     )
@@ -153,7 +137,6 @@
         hw_phasing = cirq.Circuit(state_prep, gh.operation)
         hw_final_state = sim.simulate(hw_phasing).final_state_vector
         np.testing.assert_allclose(expected_final_state, hw_final_state, atol=eps)
->>>>>>> 419dea02
 
 
 @attrs.frozen
@@ -170,13 +153,9 @@
 
     @property
     def cost_reg(self) -> Register:
-<<<<<<< HEAD
-        return Register('result', QFxp(2 * self.bitsize, 2 * self.bitsize, signed=False))
-=======
         return Register(
             'result', QFxp(2 * self.bitsize, 2 * self.bitsize * int(self.normalize), signed=False)
         )
->>>>>>> 419dea02
 
     @property
     def phase_oracle(self) -> QvrInterface:
@@ -201,10 +180,7 @@
         return soqs
 
 
-<<<<<<< HEAD
-=======
 @pytest.mark.slow
->>>>>>> 419dea02
 @pytest.mark.parametrize('normalize_cost_function', [True, False])
 @pytest.mark.parametrize('use_phase_gradient', [True, False])
 @pytest.mark.parametrize('gamma, eps', [(0.1, 5e-2), (1.20345, 5e-2), (-1.1934341, 5e-2)])
@@ -221,16 +197,6 @@
         ]
     )
     expected_final_state = np.multiply(initial_state, phases)
-<<<<<<< HEAD
-    test_bloq = TestSquarePhasing(n, gamma * normalization_factor, eps, use_phase_gradient)
-    bb = BloqBuilder()
-    a = bb.allocate(n)
-    a = bb.add(OnEach(n, Hadamard()), q=a)
-    a = bb.add(test_bloq, a=a)
-    cbloq = bb.finalize(a=a)
-    hw_final_state = cbloq.tensor_contract()
-    np.testing.assert_allclose(expected_final_state, hw_final_state, atol=eps)
-=======
     test_bloq_one = TestSquarePhasing(
         n, True, gamma * normalization_factor, eps, use_phase_gradient
     )
@@ -244,5 +210,4 @@
         a = bb.add(test_bloq, a=a)
         cbloq = bb.finalize(a=a)
         hw_final_state = cbloq.tensor_contract()
-        np.testing.assert_allclose(expected_final_state, hw_final_state, atol=eps)
->>>>>>> 419dea02
+        np.testing.assert_allclose(expected_final_state, hw_final_state, atol=eps)