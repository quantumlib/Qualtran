#  Copyright 2023 Google LLC
#
#  Licensed under the Apache License, Version 2.0 (the "License");
#  you may not use this file except in compliance with the License.
#  You may obtain a copy of the License at
#
#      https://www.apache.org/licenses/LICENSE-2.0
#
#  Unless required by applicable law or agreed to in writing, software
#  distributed under the License is distributed on an "AS IS" BASIS,
#  WITHOUT WARRANTIES OR CONDITIONS OF ANY KIND, either express or implied.
#  See the License for the specific language governing permissions and
#  limitations under the License.
import cirq
import numpy as np
import pytest

from qualtran import BloqBuilder
from qualtran.bloqs.rotations.phase_gradient import (
    AddIntoPhaseGrad,
    AddScaledValIntoPhaseReg,
    PhaseGradientState,
    PhaseGradientUnitary,
)
from qualtran.cirq_interop.bit_tools import float_as_fixed_width_int
from qualtran.testing import assert_valid_bloq_decomposition


@pytest.mark.parametrize('n', [6, 7, 8])
def test_phase_gradient_state(n: int):
    gate = PhaseGradientState(n)
    assert_valid_bloq_decomposition(gate)
    assert_valid_bloq_decomposition(gate**-1)

    q = cirq.LineQubit.range(n)
    state_prep_cirq_circuit = cirq.Circuit(
        cirq.H.on_each(*q), cirq.PhaseGradientGate(num_qubits=n, exponent=-1).on(*q)
    )
    assert np.allclose(cirq.unitary(gate), cirq.unitary(state_prep_cirq_circuit))
    assert np.allclose(
        cirq.unitary(gate**-1), cirq.unitary(cirq.inverse(state_prep_cirq_circuit))
    )
    assert gate.t_complexity().rotations == n - 2
    assert gate.t_complexity().clifford == n + 2


@pytest.mark.parametrize('n', [6, 7, 8])
<<<<<<< HEAD
def test_phase_gradient_state_tensor_contract(n: int):
    state_coefs = np.array(
        [np.exp(1j * 2 * np.pi * i / (2**n)) / np.power(2, n / 2) for i in range(2**n)]
    )
    gate = PhaseGradientState(n)
    assert np.allclose(state_coefs, gate.tensor_contract())
    bb = BloqBuilder()
    wires = bb.add(PhaseGradientState(n))
    bb.add(PhaseGradientState(bitsize=n, adjoint=True), phase_grad=wires)
    circuit = bb.finalize()
    assert np.isclose(circuit.tensor_contract(), 1)
=======
@pytest.mark.parametrize('t', [+0.124, -0.124, -1, +1])
def test_phase_gradient_state_tensor_contract(n: int, t: float):
    omega = np.exp(np.pi * 2 * t * 1j / (2**n))
    state_coefs = 1 / np.sqrt(2**n) * np.array([omega**k for k in range(2**n)])
    bloq = PhaseGradientState(n, t)
    np.testing.assert_allclose(state_coefs, bloq.tensor_contract())
>>>>>>> 259a39f4


@pytest.mark.parametrize('n', [6, 7, 8])
@pytest.mark.parametrize('exponent', [-0.5, 1, 1 / 10])
@pytest.mark.parametrize('controlled', [True, False])
def test_phase_gradient_gate(n: int, exponent, controlled):
    bloq = PhaseGradientUnitary(n, exponent, controlled)
    assert_valid_bloq_decomposition(bloq)
    assert_valid_bloq_decomposition(bloq**-1)
    cirq_gate = cirq.PhaseGradientGate(num_qubits=n, exponent=exponent)
    if controlled:
        cirq_gate = cirq_gate.controlled()
    assert np.allclose(cirq.unitary(bloq), cirq.unitary(cirq_gate))


def test_add_into_phase_grad():
    x_bit, phase_bit = 4, 7
    bloq = AddIntoPhaseGrad(x_bit, phase_bit)
    basis_map = {}
    for x in range(2**x_bit):
        for phase_grad in range(2**phase_bit):
            phase_grad_out = (phase_grad + x) % 2**phase_bit
            # Test Bloq style classical simulation.
            assert bloq.call_classically(x=x, phase_grad=phase_grad) == (x, phase_grad_out)
            # Prepare basis states mapping for cirq-style simulation.
            input_state = int(f'{x:0{x_bit}b}' + f'{phase_grad:0{phase_bit}b}', 2)
            output_state = int(f'{x:0{x_bit}b}' + f'{phase_grad_out:0{phase_bit}b}', 2)
            basis_map[input_state] = output_state
    # Test cirq style simulation.
    num_bits = x_bit + phase_bit
    assert len(basis_map) == len(set(basis_map.values()))
    circuit = cirq.Circuit(bloq.on(*cirq.LineQubit.range(num_bits)))
    cirq.testing.assert_equivalent_computational_basis_map(basis_map, circuit)


def test_add_scaled_val_into_phase_reg():
    x_bit, phase_bit, gamma, gamma_bit = 4, 7, 0.123, 6
    bloq = AddScaledValIntoPhaseReg(x_bit, phase_bit, gamma, gamma_bit)
    gamma_fixed_width_float = float_as_fixed_width_int(gamma, gamma_bit + 1)[1] / (2**gamma_bit)
    gamma_int = float_as_fixed_width_int(gamma_fixed_width_float, phase_bit + 1)[1]
    basis_map = {}
    for x in range(2**x_bit):
        for phase_grad in range(2**phase_bit):
            phase_grad_out = (phase_grad + x * gamma_int) % 2**phase_bit
            # Test Bloq style classical simulation.
            assert bloq.call_classically(x=x, phase_grad=phase_grad) == (x, phase_grad_out)
            # Prepare basis states mapping for cirq-style simulation.
            input_state = int(f'{x:0{x_bit}b}' + f'{phase_grad:0{phase_bit}b}', 2)
            output_state = int(f'{x:0{x_bit}b}' + f'{phase_grad_out:0{phase_bit}b}', 2)
            basis_map[input_state] = output_state
    # Test cirq style simulation.
    num_bits = x_bit + phase_bit
    assert len(basis_map) == len(set(basis_map.values()))
    circuit = cirq.Circuit(bloq.on(*cirq.LineQubit.range(num_bits)))
    cirq.testing.assert_equivalent_computational_basis_map(basis_map, circuit)<|MERGE_RESOLUTION|>--- conflicted
+++ resolved
@@ -45,26 +45,12 @@
 
 
 @pytest.mark.parametrize('n', [6, 7, 8])
-<<<<<<< HEAD
-def test_phase_gradient_state_tensor_contract(n: int):
-    state_coefs = np.array(
-        [np.exp(1j * 2 * np.pi * i / (2**n)) / np.power(2, n / 2) for i in range(2**n)]
-    )
-    gate = PhaseGradientState(n)
-    assert np.allclose(state_coefs, gate.tensor_contract())
-    bb = BloqBuilder()
-    wires = bb.add(PhaseGradientState(n))
-    bb.add(PhaseGradientState(bitsize=n, adjoint=True), phase_grad=wires)
-    circuit = bb.finalize()
-    assert np.isclose(circuit.tensor_contract(), 1)
-=======
 @pytest.mark.parametrize('t', [+0.124, -0.124, -1, +1])
 def test_phase_gradient_state_tensor_contract(n: int, t: float):
     omega = np.exp(np.pi * 2 * t * 1j / (2**n))
     state_coefs = 1 / np.sqrt(2**n) * np.array([omega**k for k in range(2**n)])
     bloq = PhaseGradientState(n, t)
     np.testing.assert_allclose(state_coefs, bloq.tensor_contract())
->>>>>>> 259a39f4
 
 
 @pytest.mark.parametrize('n', [6, 7, 8])
