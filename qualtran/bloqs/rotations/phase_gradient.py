#  Copyright 2023 Google LLC
#
#  Licensed under the Apache License, Version 2.0 (the "License");
#  you may not use this file except in compliance with the License.
#  You may obtain a copy of the License at
#
#      https://www.apache.org/licenses/LICENSE-2.0
#
#  Unless required by applicable law or agreed to in writing, software
#  distributed under the License is distributed on an "AS IS" BASIS,
#  WITHOUT WARRANTIES OR CONDITIONS OF ANY KIND, either express or implied.
#  See the License for the specific language governing permissions and
#  limitations under the License.
from functools import cached_property
from typing import Any, Dict, Iterable, Sequence, Set, TYPE_CHECKING, Union

import attrs
import cirq
import numpy as np
import sympy
from cirq._compat import cached_method
from fxpmath import Fxp
from numpy.typing import NDArray

from qualtran import GateWithRegisters, QBit, QFxp, Register, Side, Signature
from qualtran.bloqs import utils
from qualtran.bloqs.basic_gates import Hadamard, Toffoli
from qualtran.bloqs.basic_gates.on_each import OnEach
from qualtran.bloqs.basic_gates.rotation import CZPowGate, ZPowGate

if TYPE_CHECKING:
    from qualtran.resource_counting.bloq_counts import BloqCountT


@attrs.frozen
class PhaseGradientUnitary(GateWithRegisters):
    r"""Implementation of (Controlled-/)PhaseGradient unitary gate on an n-bit register.

    The class supports implementing the phase gradient unitary gate and a controlled version
    thereof. The n bit phase gradient unitary is defined as

    $$
        \text{PhaseGrad}_{n, t} = \sum_{k=0}^{2^{n}-1}|k\rangle\ langle k| \omega_{n, t}^{k}
    $$

    where

    $$
        \omega_{n, t} = \exp\left(\frac{2\pi i t}{2^n}\right)
    $$

    The implementation simply decomposes into $n$ (controlled-) rotations, one on each qubit.
    """
    bitsize: int
    exponent: float = 1
    controlled: bool = False
    eps: float = 1e-10

    @cached_property
    def signature(self) -> 'Signature':
        return (
            Signature.build_from_dtypes(ctrl=QBit(), phase_grad=QFxp(self.bitsize, self.bitsize))
            if self.controlled
            else Signature.build_from_dtypes(phase_grad=QFxp(self.bitsize, self.bitsize))
        )

    def decompose_from_registers(
        self, *, context: cirq.DecompositionContext, **quregs: NDArray[cirq.Qid]
    ) -> cirq.OP_TREE:
        ctrl = quregs.get('ctrl', ())
        gate = CZPowGate if self.controlled else ZPowGate
        for i, q in enumerate(quregs['phase_grad']):
            yield gate(exponent=self.exponent / 2**i, eps=self.eps / self.bitsize).on(*ctrl, q)

    def _circuit_diagram_info_(self, args: cirq.CircuitDiagramInfoArgs) -> cirq.CircuitDiagramInfo:
        wire_symbols = ['@'] * self.controlled + [
            f'Z^{self.exponent}/{2**(i+1)}' for i in range(self.bitsize)
        ]
        return cirq.CircuitDiagramInfo(wire_symbols=wire_symbols)

    def __pow__(self, power):
        if power == 1:
            return self
        return PhaseGradientUnitary(self.bitsize, self.exponent * power, self.controlled, self.eps)

    def build_call_graph(self, ssa: 'SympySymbolAllocator') -> Set['BloqCountT']:
        rot_bloq = CZPowGate if self.controlled else ZPowGate
        return {(rot_bloq(exponent=1, eps=self.eps / self.bitsize), self.bitsize)}


@attrs.frozen
class PhaseGradientState(GateWithRegisters):
    r"""Prepare a phase gradient state $|\phi\rangle$ on a new register of bitsize $b_{grad}$

    $$
        |\phi\rangle = \frac{1}{\sqrt{2^{n}}} \sum_{k=0}^{2^{n} - 1} \omega_{n, t}^{k} |k\rangle
    $$

    where

    $$
        \omega_{n, t} = \exp\left(\frac{2\pi i t}{2^n}\right)
    $$

    Allocates / deallocates registers to store the phase gradient state and delegates
    to the `PhaseGradientUnitary` bloq defined above.

    References:
        [Compilation of Fault-Tolerant Quantum Heuristics for Combinatorial Optimization]
        (https://arxiv.org/abs/2007.07391)
        Appendix A: Addition for controlled rotations
    """

    bitsize: int
    exponent: float = -1
    eps: float = 1e-10

    @cached_property
    def signature(self) -> 'Signature':
        return Signature(
            [Register('phase_grad', QFxp(self.bitsize, self.bitsize), side=Side.RIGHT)]
        )

    def decompose_from_registers(
        self, *, context: cirq.DecompositionContext, **quregs: NDArray[cirq.Qid]
    ) -> cirq.OP_TREE:
        # Assumes `phase_grad` is in big-endian representation.
        phase_grad = quregs['phase_grad']

        yield OnEach(self.bitsize, Hadamard()).on_registers(q=phase_grad)
        yield PhaseGradientUnitary(self.bitsize, exponent=self.exponent, eps=self.eps).on_registers(
            phase_grad=phase_grad
        )

    def build_call_graph(self, ssa: 'SympySymbolAllocator') -> Set['BloqCountT']:
        return {
            (Hadamard(), self.bitsize),
            (PhaseGradientUnitary(self.bitsize, exponent=self.exponent, eps=self.eps), 1),
        }


@attrs.frozen
class AddIntoPhaseGrad(GateWithRegisters, cirq.ArithmeticGate):
    r"""Quantum-quantum addition into a phase gradient register using $b_{phase} - 2$ Toffolis

    $$
        U|x\rangle|\text{phase\_grad}\rangle = |x\rangle|\text{phase\_grad} + x\rangle
    $$

    Args:
        x_bitsize: Size of input register.
        phase_bitsize: Size of phase gradient register to which the input value should be added.
        right_shift: An integer specifying the amount by which the input register x should be right
            shifted before adding to the phase gradient register.
        sign: Whether the input register x should be  added or subtracted from the phase gradient
            register.

    Registers:
        - x : Input THRU register storing input value x to be added to the phase gradient register.
        - phase_grad : Phase gradient THRU register.

    References:
        [Compilation of Fault-Tolerant Quantum Heuristics for Combinatorial Optimization]
        (https://arxiv.org/abs/2007.07391), Appendix A: Addition for controlled rotations
    """
    x_bitsize: int
    phase_bitsize: int
    right_shift: int = 0
    sign: int = +1

    def pretty_name(self) -> str:
        sign = '+' if self.sign > 0 else '-'
        return f'pg{sign}=x>>{self.right_shift}' if self.right_shift else f'pg{sign}=x'

    @cached_property
    def signature(self) -> 'Signature':
        return Signature.build_from_dtypes(
            x=QFxp(self.x_bitsize, self.x_bitsize, signed=False),
            phase_grad=QFxp(self.phase_bitsize, self.phase_bitsize, signed=False),
        )

    @cached_property
    def phase_dtype(self) -> QFxp:
        return QFxp(self.phase_bitsize, self.phase_bitsize, signed=False)

    def registers(self) -> Sequence[Union[int, Sequence[int]]]:
        return [2] * self.x_bitsize, [2] * self.phase_bitsize

    def with_registers(self, *new_registers: Union[int, Sequence[int]]):
        raise NotImplementedError("not needed.")

    @cached_method
    def scaled_val(self, x: int) -> int:
        """Computes `phase_grad + x` using fixed point arithmetic."""
        x_width = self.x_bitsize + self.right_shift
        x_fxp = _fxp(x / 2**x_width, x_width).like(_fxp(0, self.phase_bitsize)).astype(float)
        return int(x_fxp.astype(float) * 2**self.phase_bitsize)

    def apply(self, x: int, phase_grad: int) -> Union[int, Iterable[int]]:
        out = self.on_classical_vals(x=x, phase_grad=phase_grad)
        return out['x'], out['phase_grad']

    def on_classical_vals(self, x: int, phase_grad: int) -> Dict[str, 'ClassicalValT']:
        phase_grad_out = (phase_grad + self.sign * self.scaled_val(x)) % (2**self.phase_bitsize)
        return {'x': x, 'phase_grad': phase_grad_out}

    def build_call_graph(self, ssa: 'SympySymbolAllocator') -> Set['BloqCountT']:
        num_toffoli = self.phase_bitsize - 2
        return {(Toffoli(), num_toffoli)}

    def _t_complexity_(self) -> 'TComplexity':
        ((toffoli, n),) = self.bloq_counts().items()
        return n * toffoli.t_complexity()

    def add_my_tensors(
        self,
        tn: 'qtn.TensorNetwork',
        tag: Any,
        *,
        incoming: Dict[str, 'SoquetT'],
        outgoing: Dict[str, 'SoquetT'],
    ):
        from qualtran.cirq_interop._cirq_to_bloq import _add_my_tensors_from_gate

        _add_my_tensors_from_gate(
            self, self.signature, self.short_name(), tn, tag, incoming=incoming, outgoing=outgoing
        )


def _fxp(x: float, n: int) -> Fxp:
    """When 0 <= x < 1, constructs an n-bit fixed point representation with nice properties.

    Specifically,
    -   op_sizing='same' and const_op_sizing='same' ensure that the returned object is not resized
        to a bigger fixed point number when doing operations with other Fxp objects.
    -   shifting='trunc' ensures that when shifting the Fxp integer to left / right; the digits are
        truncated and no rounding occurs
    -   overflow='wrap' ensures that when performing operations where result overflows, the overflowed
        digits are simply discarded.
    """
    assert 0 <= x < 1
    return Fxp(
        x,
        dtype=f'fxp-u{n}/{n}',
        op_sizing='same',
        const_op_sizing='same',
        shifting='trunc',
        overflow='wrap',
    )


def _mul_via_repeated_add(x_fxp: Fxp, gamma_fxp: Fxp, out: int) -> Fxp:
    """Multiplication via repeated additions algorithm described in Appendix D5"""

    res = _fxp(0, out)
    for i, bit in enumerate(gamma_fxp.bin()):
        if bit == '0':
            continue
        shift = gamma_fxp.n_int - i - 1
        # Left/Right shift by `shift` bits.
        res += x_fxp << shift if shift > 0 else x_fxp >> abs(shift)
    return res


@attrs.frozen
class AddScaledValIntoPhaseReg(GateWithRegisters, cirq.ArithmeticGate):
    r"""Optimized quantum-quantum addition into a phase gradient register scaled by a constant $\gamma$.

    $$
        U(\gamma)|x\rangle|\text{phase\_grad}\rangle = |x\rangle|\text{phase\_grad} + x * \gamma\rangle
    $$

    The operation calls `AddIntoPhaseGrad` gate $(gamma_bitsize + 2) / 2$ times.

    Args:
        x_dtype: Fixed point specification of the input register.
        phase_bitsize: Size of phase gradient register to which the scaled input should be added.
        gamma: Floating point scaling factor.
        gamma_dtype: `QFxp` data type capturing number of bits of precisions to be used for
            integer and fractional part of `gamma`.

    Registers:
        - x : Input THRU register storing input value x to be scaled and added to the phase
            gradient register.
        - phase_grad : Phase gradient THRU register.

    References:
        [Compilation of Fault-Tolerant Quantum Heuristics for Combinatorial Optimization]
        (https://arxiv.org/abs/2007.07391), Appendix A: Addition for controlled rotations
    """

    x_dtype: QFxp
    phase_bitsize: int
    gamma: float
    gamma_dtype: QFxp

    @classmethod
    def from_bitsize(
        cls, x_bitsize: int, phase_bitsize: int, gamma: float, gamma_bitsize: int
    ) -> 'AddScaledValIntoPhaseReg':
        return AddScaledValIntoPhaseReg(
            QFxp(x_bitsize, x_bitsize, signed=False),
            phase_bitsize,
            gamma,
            QFxp(gamma_bitsize + max(0, int(np.log2(abs(gamma)))), gamma_bitsize, signed=False),
        )

    @cached_property
    def signature(self):
        return Signature.build_from_dtypes(x=self.x_dtype, phase_grad=self.phase_dtype)

    def registers(self):
        return [2] * self.x_dtype.num_qubits, [2] * self.phase_bitsize

    def with_registers(self, *new_registers: Union[int, Sequence[int]]):
        raise NotImplementedError("not needed.")

    @cached_property
    def phase_dtype(self) -> QFxp:
        return QFxp(self.phase_bitsize, self.phase_bitsize, signed=False)

    @cached_property
    def gamma_fxp(self) -> Fxp:
        return Fxp(abs(self.gamma), dtype=self.gamma_dtype.fxp_dtype_str)

    @cached_method
    def scaled_val(self, x: int) -> int:
        """Computes `x*self.gamma` using fixed point arithmetic."""
        sign = np.sign(self.gamma)
        # `x` is an integer because we currently represent each bitstring as an integer during simulations.
        # However, `x` should be interpreted as per the fixed point specification given in self.x_dtype.
        # If `self.x_dtype` uses `n_frac` bits to represent the fractional part, `x` should be divided by
        # 2**n_frac (in other words, right shifted by n_frac)
        x_fxp = Fxp(x / 2**self.x_dtype.num_frac, dtype=self.x_dtype.fxp_dtype_str)
        # Similarly, `self.gamma` should be represented as a fixed point number using appropriate number
        # of bits for integer and fractional part. This is done in self.gamma_fxp
        # Compute the result = x_fxp * gamma_fxp
        result = _mul_via_repeated_add(x_fxp, self.gamma_fxp, self.phase_dtype.bitsize)
        # Since the phase gradient register is a fixed point register with `n_word=0`, we discard the integer
        # part of `result`. This is okay because the adding `x.y` to the phase gradient register will impart
        # a phase of `exp(i * 2 * np.pi * x.y)` which is same as `exp(i * 2 * np.pi * y)`
        assert 0 <= result < 1 and result.dtype == self.phase_dtype.fxp_dtype_str
        # Convert the `self.phase_bitsize`-bit fraction into back to an integer and return the result.
        # Sign of `gamma` affects whether we add or subtract into the phase gradient register and thus
        # can be ignored during the fixed point arithmetic analysis.
        return int(np.floor(result.astype(float) * 2**self.phase_dtype.bitsize) * sign)

    def decompose_from_registers(
        self, *, context: cirq.DecompositionContext, **quregs: NDArray[cirq.Qid]
    ) -> cirq.OP_TREE:
        x, phase_grad = quregs['x'], quregs['phase_grad']
        sign = int(np.sign(self.gamma))
        for i, bit in enumerate(self.gamma_fxp.bin()):
            if bit == '0':
                continue
            shift = self.gamma_fxp.n_int - i - 1
            if 0 <= shift < self.x_dtype.num_frac:
                # Left shift by `shift` bits / multiply by 2**shift
                yield AddIntoPhaseGrad(
                    self.x_dtype.num_frac - shift, self.phase_bitsize, sign=sign
                ).on_registers(x=x[shift + self.x_dtype.num_int :], phase_grad=phase_grad)
            elif -len(phase_grad) - self.x_dtype.num_int < shift < 0:
                # Right shift by `shift` bits / divide by 2**shift
                shift = abs(shift)
                x_bitsize = self.x_dtype.num_frac + min(shift, self.x_dtype.num_int)
                x_qubits = x[-x_bitsize:]
                right_shift = max(0, shift - self.x_dtype.num_int)
                x_bitsize = min(x_bitsize, self.phase_dtype.bitsize - right_shift)
                yield AddIntoPhaseGrad(
                    x_bitsize, self.phase_bitsize, right_shift=right_shift, sign=sign
                ).on_registers(x=x_qubits[:x_bitsize], phase_grad=phase_grad)

    def apply(self, x: int, phase_grad: int) -> Union[int, Iterable[int]]:
        out = self.on_classical_vals(x=x, phase_grad=phase_grad)
        return out['x'], out['phase_grad']

    def on_classical_vals(self, x: int, phase_grad: int) -> Dict[str, 'ClassicalValT']:
        phase_grad_out = (phase_grad + self.scaled_val(x)) % 2**self.phase_bitsize
        return {'x': x, 'phase_grad': phase_grad_out}

    def build_call_graph(self, ssa: 'SympySymbolAllocator') -> Set['BloqCountT']:
        num_additions = (self.gamma_dtype.bitsize + 2) // 2
<<<<<<< HEAD
        if not isinstance(self.gamma_dtype.bitsize, sympy.Basic):
=======
        if not isinstance(self.gamma, sympy.Basic):
>>>>>>> f40f442f
            num_additions_naive = 0
            for i, bit in enumerate(self.gamma_fxp.bin()):
                if bit == '0':
                    continue
                shift = self.gamma_fxp.n_int - i - 1
                if -(self.phase_bitsize + self.x_dtype.num_int) < shift < self.x_dtype.num_frac:
                    num_additions_naive += 1
<<<<<<< HEAD
            num_additions = min(num_additions, num_additions_naive)
=======
            num_additions = min(num_additions_naive, num_additions)
>>>>>>> f40f442f
        return {(AddIntoPhaseGrad(self.x_dtype.bitsize, self.phase_bitsize), num_additions)}

    def _t_complexity_(self):
        ((add_into_phase, n),) = self.bloq_counts().items()
        return n * add_into_phase.t_complexity()

    def add_my_tensors(
        self,
        tn: 'qtn.TensorNetwork',
        tag: Any,
        *,
        incoming: Dict[str, 'SoquetT'],
        outgoing: Dict[str, 'SoquetT'],
    ):
        from qualtran.cirq_interop._cirq_to_bloq import _add_my_tensors_from_gate

        _add_my_tensors_from_gate(
            self, self.signature, self.short_name(), tn, tag, incoming=incoming, outgoing=outgoing
        )<|MERGE_RESOLUTION|>--- conflicted
+++ resolved
@@ -380,11 +380,7 @@
 
     def build_call_graph(self, ssa: 'SympySymbolAllocator') -> Set['BloqCountT']:
         num_additions = (self.gamma_dtype.bitsize + 2) // 2
-<<<<<<< HEAD
-        if not isinstance(self.gamma_dtype.bitsize, sympy.Basic):
-=======
         if not isinstance(self.gamma, sympy.Basic):
->>>>>>> f40f442f
             num_additions_naive = 0
             for i, bit in enumerate(self.gamma_fxp.bin()):
                 if bit == '0':
@@ -392,11 +388,7 @@
                 shift = self.gamma_fxp.n_int - i - 1
                 if -(self.phase_bitsize + self.x_dtype.num_int) < shift < self.x_dtype.num_frac:
                     num_additions_naive += 1
-<<<<<<< HEAD
-            num_additions = min(num_additions, num_additions_naive)
-=======
             num_additions = min(num_additions_naive, num_additions)
->>>>>>> f40f442f
         return {(AddIntoPhaseGrad(self.x_dtype.bitsize, self.phase_bitsize), num_additions)}
 
     def _t_complexity_(self):
