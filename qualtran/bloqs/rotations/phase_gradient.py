--- conflicted
+++ resolved
@@ -22,12 +22,10 @@
 from fxpmath import Fxp
 from numpy.typing import NDArray
 
-<<<<<<< HEAD
-from qualtran import ConnectionT, GateWithRegisters, QBit, QFxp, Register, Side, Signature
-=======
 from qualtran import (
     bloq_example,
     BloqDocSpec,
+    ConnectionT,
     GateWithRegisters,
     QBit,
     QFxp,
@@ -35,7 +33,6 @@
     Side,
     Signature,
 )
->>>>>>> a9e44eeb
 from qualtran.bloqs.basic_gates import Hadamard, Toffoli
 from qualtran.bloqs.basic_gates.on_each import OnEach
 from qualtran.bloqs.basic_gates.rotation import CZPowGate, ZPowGate
@@ -503,24 +500,7 @@
                 if -(self.phase_bitsize + self.x_dtype.num_int) < shift < self.x_dtype.num_frac:
                     num_additions_naive += 1
             num_additions = min(num_additions_naive, num_additions)
-<<<<<<< HEAD
         return {(AddIntoPhaseGrad(self.x_dtype.bitsize, self.phase_bitsize), num_additions)}
-=======
-        return {(AddIntoPhaseGrad(self.x_dtype.bitsize, self.phase_bitsize), num_additions)}
-
-    def add_my_tensors(
-        self,
-        tn: 'qtn.TensorNetwork',
-        tag: Any,
-        *,
-        incoming: Dict[str, 'SoquetT'],
-        outgoing: Dict[str, 'SoquetT'],
-    ):
-        from qualtran.cirq_interop._cirq_to_bloq import _add_my_tensors_from_gate
-
-        _add_my_tensors_from_gate(
-            self, self.signature, self.pretty_name(), tn, tag, incoming=incoming, outgoing=outgoing
-        )
 
 
 @bloq_example
@@ -533,5 +513,4 @@
 
 _ADD_SCALED_VAL_INTO_PHASE_REG_DOC = BloqDocSpec(
     bloq_cls=AddScaledValIntoPhaseReg, examples=(_add_scaled_val_into_phase_reg,)
-)
->>>>>>> a9e44eeb
+)