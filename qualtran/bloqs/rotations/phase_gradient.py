--- conflicted
+++ resolved
@@ -11,12 +11,6 @@
 #  WITHOUT WARRANTIES OR CONDITIONS OF ANY KIND, either express or implied.
 #  See the License for the specific language governing permissions and
 #  limitations under the License.
-<<<<<<< HEAD
-
-import itertools
-import math
-=======
->>>>>>> f35643cd
 from functools import cached_property
 from typing import Any, Dict, Iterable, Sequence, Set, TYPE_CHECKING, Union
 
@@ -214,17 +208,6 @@
         incoming: Dict[str, 'SoquetT'],
         outgoing: Dict[str, 'SoquetT'],
     ):
-<<<<<<< HEAD
-        import quimb.tensor as qtn
-
-        N, M = 2**self.inp_bitsize, 2**self.phase_bitsize
-        inds = (incoming['x'], incoming['phase_grad'], outgoing['x'], outgoing['phase_grad'])
-        unitary = np.zeros((N, M) * 2, dtype=np.complex128)
-        for a, b in itertools.product(range(N), range(M)):
-            unitary[a, b, a, int(math.fmod(a + b, M))] = 1
-
-        tn.add(qtn.Tensor(data=unitary, inds=inds, tags=[self.short_name(), tag]))
-=======
         from qualtran.cirq_interop._cirq_to_bloq import _add_my_tensors_from_gate
 
         _add_my_tensors_from_gate(
@@ -265,7 +248,6 @@
         # Left/Right shift by `shift` bits.
         res += x_fxp << shift if shift > 0 else x_fxp >> abs(shift)
     return res
->>>>>>> f35643cd
 
 
 @attrs.frozen
