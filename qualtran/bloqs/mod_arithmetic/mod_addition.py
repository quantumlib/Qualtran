--- conflicted
+++ resolved
@@ -274,22 +274,6 @@
 
     References:
         [How to factor 2048 bit RSA integers in 8 hours using 20 million noisy qubits](https://arxiv.org/abs/1905.09749).
-<<<<<<< HEAD
-        Gidney and Ekerå 2019. 
-        Uses CModAddK in the "reference implementation" in section 2.2 paragraph 4 to implement
-        controlled scaled addition. References circuit from Elementary Arithmetic Operations paper
-        cited below.
-
-        [Quantum Networks for Elementary Arithmetic Operations](https://arxiv.org/abs/quant-ph/9511018).
-        Vedral et al. 1995.
-        Implements ModAdd in figure 4; because the referenced circuit is ModAdd instead of ModAddK
-        we choose to turn k into an IntState and reuse the existing CModAdd bloq.
-
-        [How to compute a 256-bit elliptic curve private key with only 50 million Toffoli gates](https://arxiv.org/abs/2306.08585).
-        Litinski et al. 2023.
-        This CModAdd circuit uses 2 fewer additions than the implementation referenced above.
-        Because of this we choose to use this CModAdd bloq instead.
-=======
         Gidney and Ekerå 2019.
         The reference implementation in section 2.2 uses CModAddK, but the circuit that it points
         to is just ModAdd (not ModAddK). This ModAdd is less efficient than the circuit later
@@ -300,7 +284,6 @@
         Litinski et al. 2023.
         This CModAdd circuit uses 2 fewer additions than the implementation referenced in the paper
         above. Because of this we choose to use this CModAdd bloq instead.
->>>>>>> e3aeee0d
     """
 
     k: Union[int, sympy.Expr]
@@ -340,11 +323,7 @@
         if reg.name == 'ctrl':
             return Circle()
         if reg.name == 'x':
-<<<<<<< HEAD
-            return TextBox(f'x += {self.k} mod {self.mod}')
-=======
             return TextBox(f'x += {self.k}')
->>>>>>> e3aeee0d
         raise ValueError(f"Unknown register {reg}")
 
 
