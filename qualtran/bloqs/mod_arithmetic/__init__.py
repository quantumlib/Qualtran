#  Copyright 2023 Google LLC
#
#  Licensed under the Apache License, Version 2.0 (the "License");
#  you may not use this file except in compliance with the License.
#  You may obtain a copy of the License at
#
#      https://www.apache.org/licenses/LICENSE-2.0
#
#  Unless required by applicable law or agreed to in writing, software
#  distributed under the License is distributed on an "AS IS" BASIS,
#  WITHOUT WARRANTIES OR CONDITIONS OF ANY KIND, either express or implied.
#  See the License for the specific language governing permissions and
#  limitations under the License.

<<<<<<< HEAD
from ._shims import CModAdd, CModSub, ModDbl, ModInv, ModMul, ModSub
from .mod_addition import CModAddK, CtrlScaleModAdd, ModAdd, ModAddK
from .mod_subtraction import CModNeg, ModNeg
=======
from ._shims import CModNeg, CModSub, ModDbl, ModInv, ModMul, ModNeg, ModSub
from .mod_addition import CModAdd, CModAddK, CtrlScaleModAdd, ModAdd, ModAddK
>>>>>>> 8ba36448
<|MERGE_RESOLUTION|>--- conflicted
+++ resolved
@@ -12,11 +12,6 @@
 #  See the License for the specific language governing permissions and
 #  limitations under the License.
 
-<<<<<<< HEAD
 from ._shims import CModAdd, CModSub, ModDbl, ModInv, ModMul, ModSub
-from .mod_addition import CModAddK, CtrlScaleModAdd, ModAdd, ModAddK
-from .mod_subtraction import CModNeg, ModNeg
-=======
-from ._shims import CModNeg, CModSub, ModDbl, ModInv, ModMul, ModNeg, ModSub
 from .mod_addition import CModAdd, CModAddK, CtrlScaleModAdd, ModAdd, ModAddK
->>>>>>> 8ba36448
+from .mod_subtraction import CModNeg, ModNeg