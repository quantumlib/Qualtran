#  Copyright 2024 Google LLC
#
#  Licensed under the Apache License, Version 2.0 (the "License");
#  you may not use this file except in compliance with the License.
#  You may obtain a copy of the License at
#
#      https://www.apache.org/licenses/LICENSE-2.0
#
#  Unless required by applicable law or agreed to in writing, software
#  distributed under the License is distributed on an "AS IS" BASIS,
#  WITHOUT WARRANTIES OR CONDITIONS OF ANY KIND, either express or implied.
#  See the License for the specific language governing permissions and
#  limitations under the License.

import numbers
from functools import cached_property
<<<<<<< HEAD
from typing import Dict, Optional, Sequence, Set, Tuple, TYPE_CHECKING, Union
=======
from typing import Dict, Optional, Tuple, Union
>>>>>>> 488b9a5d

import attrs
import numpy as np
import sympy
from attrs import frozen
from numpy.typing import NDArray

from qualtran import (
    Bloq,
    bloq_example,
    BloqBuilder,
    BloqDocSpec,
    DecomposeNotImplementedError,
    QBit,
    QMontgomeryUInt,
    QUInt,
    Register,
    Side,
    Signature,
    Soquet,
    SoquetT,
)
from qualtran.bloqs.arithmetic import Add, AddK, CAdd, Xor
from qualtran.bloqs.arithmetic.comparison import LessThanConstant
from qualtran.bloqs.basic_gates import CNOT, CSwap, XGate
from qualtran.bloqs.data_loading.qroam_clean import QROAMClean
from qualtran.bloqs.mod_arithmetic.mod_addition import CtrlScaleModAdd
from qualtran.drawing import Circle, directional_text_box, Text, WireSymbol
from qualtran.resource_counting import BloqCountDictT, SympySymbolAllocator
from qualtran.resource_counting.generalizers import ignore_alloc_free, ignore_split_join
from qualtran.simulation.classical_sim import ClassicalValT
from qualtran.symbolics import is_symbolic, Shaped

if TYPE_CHECKING:
    from qualtran.symbolics import SymbolicInt


@frozen
class ModDbl(Bloq):
    r"""An n-bit modular doubling gate.

    Implements $\ket{x} \rightarrow \ket{2x \mod p}$ using $2n$ Toffoli gates.

    Args:
        dtype: Dtype of the number to double.
        p: The modulus for the doubling.

    Registers:
        x: The register containing the number to double.

    References:
        [How to compute a 256-bit elliptic curve private key with only 50 million Toffoli gates](https://arxiv.org/abs/2306.08585)
        Fig 6d and 8
    """

    dtype: Union[QUInt, QMontgomeryUInt]
    mod: int = attrs.field()

    @mod.validator
    def _validate_mod(self, attribute, value):
        assert isinstance(value, numbers.Integral) or is_symbolic(value)
        if isinstance(value, numbers.Integral):
            assert value % 2 == 1

    @cached_property
    def signature(self) -> 'Signature':
        return Signature([Register('x', self.dtype)])

    def on_classical_vals(self, x: 'ClassicalValT') -> Dict[str, 'ClassicalValT']:
        if x < self.mod:
            x = (x + x) % self.mod
        return {'x': x}

    def build_composite_bloq(self, bb: 'BloqBuilder', x: Soquet) -> Dict[str, 'SoquetT']:
        # Allocate ancilla bits for sign and double.
        lower_bit = bb.allocate(n=1)
        sign = bb.allocate(n=1)

        # Convert x to an n + 2-bit integer by attaching two |0⟩ qubits as the least and most
        # significant bits.
        x_split = bb.split(x)
        x = bb.join(
            np.concatenate([[sign], x_split, [lower_bit]]),
            dtype=attrs.evolve(self.dtype, bitsize=self.dtype.bitsize + 2),
        )

        # Add constant -p to the x register.
        x = bb.add(AddK(bitsize=self.dtype.bitsize + 2, k=-self.mod, signed=False), x=x)

        # Split the three bit pieces again so that we can use the sign to control our constant
        # addition circuit.
        x_split = bb.split(x)
        sign = x_split[0]
        x = bb.join(x_split[1:], dtype=attrs.evolve(self.dtype, bitsize=self.dtype.bitsize + 1))

        # Add constant p to the x register if the result of the last modular reduction is negative.
        (sign,), x = bb.add(
            AddK(bitsize=self.dtype.bitsize + 1, k=self.mod, signed=False, cvs=(1,)),
            ctrls=(sign,),
            x=x,
        )

        # Split the lower bit ancilla from the x register for use in resetting the other ancilla bit
        # before freeing them both.
        x_split = bb.split(x)
        lower_bit = x_split[-1]
        lower_bit = bb.add(XGate(), q=lower_bit)
        lower_bit, sign = bb.add(CNOT(), ctrl=lower_bit, target=sign)
        lower_bit = bb.add(XGate(), q=lower_bit)

        free_bit = x_split[0]
        x = bb.join(np.concatenate([x_split[1:-1], [lower_bit]]), dtype=self.dtype)

        # Free the ancilla bits.
        bb.free(free_bit)
        bb.free(sign)

        # Return the output registers.
        return {'x': x}

    def wire_symbol(
        self, reg: Optional['Register'], idx: Tuple[int, ...] = tuple()
    ) -> 'WireSymbol':
        if reg is None:
            return Text(f'x = 2 * x mod {self.mod}')
        return super().wire_symbol(reg, idx)

    def build_call_graph(self, ssa: SympySymbolAllocator) -> BloqCountDictT:
        return {
            AddK(self.dtype.bitsize + 2, -self.mod, signed=False): 1,
            AddK(self.dtype.bitsize + 1, self.mod, cvs=(1,), signed=False): 1,
            CNOT(): 1,
            XGate(): 2,
        }


@bloq_example
def _moddbl_small() -> ModDbl:
    moddbl_small = ModDbl(QUInt(4), 13)
    return moddbl_small


@bloq_example
def _moddbl_large() -> ModDbl:
    prime = 10**9 + 7
    moddbl_large = ModDbl(QUInt(32), prime)
    return moddbl_large


_MOD_DBL_DOC = BloqDocSpec(bloq_cls=ModDbl, examples=[_moddbl_small, _moddbl_large])


@frozen
class CModMulK(Bloq):
    r"""Perform controlled modular multiplication by a constant.

    Applies $\ket{c}\ket{c} \rightarrow \ket{c} \ket{x*k^c \mod p}$.

    Args:
        dtype: Dtype of the register.
        k: The integer multiplicative constant.
        mod: The integer modulus.

    Registers:
        ctrl: The control bit
        x: The integer being multiplied
    """

    dtype: Union[QUInt, QMontgomeryUInt]
    k: Union[int, sympy.Expr]
    mod: Union[int, sympy.Expr]

    def __attrs_post_init__(self):
        if isinstance(self.k, sympy.Expr):
            return
        if isinstance(self.mod, sympy.Expr):
            return

        assert 0 < self.k < self.mod

    @cached_property
    def signature(self) -> 'Signature':
        return Signature([Register('ctrl', QBit()), Register('x', self.dtype)])

    def _Add(self, k: Union[int, sympy.Expr]):
        """Helper method to forward attributes to `CtrlScaleModAdd`."""
        return CtrlScaleModAdd(k=k, bitsize=self.dtype.bitsize, mod=self.mod)

    def build_composite_bloq(
        self, bb: 'BloqBuilder', ctrl: 'SoquetT', x: 'SoquetT'
    ) -> Dict[str, 'SoquetT']:
        k = self.k
        if isinstance(self.mod, sympy.Expr) or isinstance(k, sympy.Expr):
            neg_k_inv = sympy.Mod(sympy.Pow(k, -1), self.mod)
        else:
            neg_k_inv = -pow(k, -1, mod=self.mod)

        # We store the result of the CtrlScaleModAdd into this new register
        # and then clear the original `x` register by multiplying in the inverse.
        y = bb.allocate(self.dtype.bitsize)

        # y += x*k
        ctrl, x, y = bb.add(self._Add(k=k), ctrl=ctrl, x=x, y=y)
        # x += y * (-k^-1)
        ctrl, y, x = bb.add(self._Add(k=neg_k_inv), ctrl=ctrl, x=y, y=x)

        # y contains the answer and x is empty.
        # In [GE2019], it is asserted that the registers can be swapped via bookkeeping.
        # This is not correct: we do not want to swap the registers if the control bit
        # is not set.
        ctrl, x, y = bb.add(CSwap(self.dtype.bitsize), ctrl=ctrl, x=x, y=y)
        bb.free(y)
        return {'ctrl': ctrl, 'x': x}

    def build_call_graph(self, ssa: SympySymbolAllocator) -> BloqCountDictT:
        k = ssa.new_symbol('k')
        return {self._Add(k=k): 2, CSwap(self.dtype.bitsize): 1}

    def on_classical_vals(self, ctrl, x) -> Dict[str, ClassicalValT]:
        if ctrl and x < self.mod:
            return {'ctrl': ctrl, 'x': (x * self.k) % self.mod}
        return {'ctrl': ctrl, 'x': x}

    def wire_symbol(self, reg: Optional[Register], idx: Tuple[int, ...] = tuple()) -> 'WireSymbol':
        if reg is None:
            return Text(f'x *= {self.k} % {self.mod}')
        if reg.name == 'ctrl':
            return Circle(filled=True)
        if reg.name == 'x':
            return directional_text_box(f'*={self.k}', side=reg.side)
        raise ValueError(f"Unknown register name: {reg.name}")


_K = sympy.Symbol('k_mul')


def _generalize_k(b: Bloq) -> Optional[Bloq]:
    if isinstance(b, CtrlScaleModAdd):
        return attrs.evolve(b, k=_K)

    return b


@bloq_example(generalizer=(ignore_split_join, ignore_alloc_free, _generalize_k))
def _modmul() -> CModMulK:
    modmul = CModMulK(QUInt(8), k=123, mod=13 * 17)
    return modmul


@bloq_example(generalizer=(ignore_split_join, ignore_alloc_free, _generalize_k))
def _modmul_symb() -> CModMulK:
    import sympy

    k, N, n_x = sympy.symbols('k N n_x')
    modmul_symb = CModMulK(QUInt(n_x), k=k, mod=N)
    return modmul_symb


_C_MOD_MUL_K_DOC = BloqDocSpec(bloq_cls=CModMulK, examples=(_modmul_symb, _modmul))


@frozen
class SingleWindowedModMul(Bloq):
    r"""Performs modular multiplication on a single windowed.

    Applies
    $$
        \ket{x}\key{y}\key{t}\ket{0} \rightarrow \ket{x}\key{y}\ket{t+xy \mod p} \ket{xy \mod 2^w}
    $$

    Where:

    - $w$ is the window size.
    - $p$ is the modulus.

    Args:
        bitsize: size of the numbers.
        window_size: size of the window.
        mod: The integer modulus.

    Registers:
        x: The first integer (`window_size` bits).
        y: The second integer (`bitsize` bits)
        target: product accumulator.
        qrom_index: contains the value $xy \mod 2^w$ (starts at 0).
    """

    window_size: 'SymbolicInt'
    bitsize: 'SymbolicInt'
    mod: 'SymbolicInt'

    def __post_init__(self):
        assert self.bitsize % self.window_size == 0

    @property
    def signature(self) -> 'Signature':
        return Signature(
            [
                Register('x', QBit(), shape=(self.window_size,)),
                Register('y', QMontgomeryUInt(self.bitsize)),
                Register('target', QBit(), shape=(self.window_size + self.bitsize,)),
                Register('qrom_index', QMontgomeryUInt(self.window_size)),
            ]
        )

    @cached_property
    def qrom(self) -> QROAMClean:
        if is_symbolic(self.bitsize) or is_symbolic(self.window_size) or is_symbolic(self.mod):
            log_block_sizes = None
            if is_symbolic(self.bitsize) and not is_symbolic(self.window_size):
                # We assume that bitsize is much larger than window_size
                log_block_sizes = (0,)
            return QROAMClean(
                [Shaped((2**self.window_size,))],
                selection_bitsizes=(self.window_size,),
                target_bitsizes=(self.window_size + self.bitsize,),
                log_block_sizes=log_block_sizes,
            )
        inv_mod = pow(self.mod, 2 ** (self.window_size - 1) - 1, 2**self.window_size)
        N = 2**self.window_size
        data = (-np.arange(N) * inv_mod) % N
        data *= self.mod
        return QROAMClean(
            [data],
            selection_bitsizes=(self.window_size,),
            target_bitsizes=(self.window_size + self.bitsize,),
        )

    def on_classical_vals(self, x: Sequence[int], y: int, target: Sequence[int], qrom_index: int):
        if is_symbolic(self.bitsize) or is_symbolic(self.window_size):
            raise ValueError(f'classical action is not supported for {self}')
        dtype = QMontgomeryUInt(self.window_size + self.bitsize)
        target_val = QMontgomeryUInt.from_bits(dtype, target)
        for i in range(self.window_size):
            if x[i]:
                target_val += y << i
        qrom_index = target_val & (2**self.window_size - 1)
        Tm = self.qrom.data[0][qrom_index]
        target_val = (target_val + Tm) >> self.window_size
        target = QMontgomeryUInt.to_bits(dtype, target_val)
        return {'target': target, 'qrom_index': qrom_index, 'x': x, 'y': y}

    def build_composite_bloq(
        self, bb: 'BloqBuilder', x: NDArray[Soquet], y: Soquet, target: NDArray[Soquet], qrom_index: Soquet  # type: ignore[type-var]
    ):
        if is_symbolic(self.window_size):
            raise DecomposeNotImplementedError(f'symbolic decomposition not supported for {self}')
        for i in range(self.window_size):
            z = bb.join(target[-self.bitsize - 1 - i : len(target) - i])
            x[i], y, z = bb.add(
                CAdd(QMontgomeryUInt(self.bitsize), QMontgomeryUInt(self.bitsize + 1)),
                ctrl=x[i],
                a=y,
                b=z,
            )
            z_arr = bb.split(z)
            target[-self.bitsize - 1 - i : len(target) - i] = z_arr

        m = bb.join(target[-self.window_size :], QMontgomeryUInt(self.window_size))
        m, qrom_index = bb.add(Xor(QMontgomeryUInt(self.window_size)), x=m, y=qrom_index)
        target[-self.window_size :] = bb.split(m)

        qrom_index, qrom_target = bb.add(self.qrom, selection=qrom_index)
        z = bb.join(target)
        qrom_target, z = bb.add(
            Add(QMontgomeryUInt(self.bitsize + self.window_size)), a=qrom_target, b=z
        )
        qrom_index = bb.add(self.qrom.adjoint(), selection=qrom_index, target0_=qrom_target)
        target_arr = bb.split(z)
        target_arr = np.roll(target_arr, self.window_size)

        return {'x': x, 'y': y, 'target': target_arr, 'qrom_index': qrom_index}

    def build_call_graph(self, ssa: 'SympySymbolAllocator') -> Set['BloqCountT']:
        return {
            (
                CAdd(QMontgomeryUInt(self.bitsize), QMontgomeryUInt(self.bitsize + 1)),
                self.window_size,
            ),
            (Xor(QMontgomeryUInt(self.window_size)), 1),
            (Add(QMontgomeryUInt(self.bitsize + self.window_size)), 1),
            (self.qrom, 1),
            (self.qrom.adjoint(), 1),
        }


@frozen
class _DirtyOutOfPlaceMontgomeryModMulImpl(Bloq):
    r"""Perform windowed montgomery modular multiplication.

    Applies the trasformation
    $$
        \ket{x}\ket{y}\ket{0}\ket{0}\ket{0} \rightarrow \ket{x}\ket{y}\ket{xy2^{-n}}\ket{h}\ket{c}
    $$

    Where:

    - $n$ is the bitsize.
    - $x, y$ are in montgomery form
    - $h$ is an ancilla register that represents intermidate values.
    - $c$ is whether a final modular reduction was applied or not.

    Note: this is an internal implementation class that assumes the target registers (see above) are clean.

    Args:
        bitsize: size of the numbers.
        window_size: size of the window.
        mod: The integer modulus.
        uncompute: whether to compute or uncompute.

    Registers:
        x: The first integer
        y: The second integer
        target: product in montgomery form $xy 2^{-n}$
        qrom_indices: concatination of the indicies used to query QROM.
        reduced: whether a final modular reduction was applied.

    References:
        [Performance Analysis of a Repetition Cat Code Architecture: Computing 256-bit Elliptic Curve Logarithm in 9 Hours with 126 133 Cat Qubits](https://arxiv.org/abs/2302.06639)
            Appendix C4.

        [How to compute a 256-bit elliptic curve private key with only 50 million Toffoli gates](https://arxiv.org/abs/2306.08585)
            page 8.
    """
    bitsize: 'SymbolicInt'
    window_size: 'SymbolicInt'
    mod: 'SymbolicInt'

    def __post_init__(self):
        if isinstance(self.mod, int):
            assert self.mod > 1 and self.mod % 2 == 1  # Must be an odd integer greater than 1.

        if isinstance(self.mod, int) and isinstance(self.bitsize, int):
            assert 2 * self.mod - 1 < 2**self.bitsize, f'bitsize={self.bitsize} is too small'

        if isinstance(self.window_size, int) and isinstance(self.bitsize, int):
            assert self.window_size <= self.bitsize

    @cached_property
    def signature(self) -> 'Signature':
        num_windows = (
            self.bitsize + self.window_size - 1
        ) // self.window_size  # = ceil(self.bitsize/self.window_size)
        return Signature(
            [
                Register('x', QMontgomeryUInt(self.bitsize)),
                Register('y', QMontgomeryUInt(self.bitsize)),
                Register('target', QMontgomeryUInt(self.bitsize)),
                Register('qrom_indices', QMontgomeryUInt(num_windows * self.window_size)),
                Register('reduced', QBit()),
            ]
        )

    @cached_property
    def _window(self):
        return SingleWindowedModMul(self.window_size, self.bitsize, self.mod)

    def build_composite_bloq(
        self,
        bb: 'BloqBuilder',
        x: Soquet,
        y: Soquet,
        target: Soquet,
        qrom_indices: Soquet,
        reduced: Soquet,
    ) -> Dict[str, 'SoquetT']:
        if is_symbolic(self.window_size) or is_symbolic(self.bitsize) or is_symbolic(self.mod):
            raise DecomposeNotImplementedError(f'symbolic decomposition not supported for {self}')
        x_arr = bb.split(x)
        x_arr = np.flip(x_arr)

        target_arr = np.concatenate([bb.split(bb.allocate(self.window_size)), bb.split(target)])
        qrom_indices_arr = bb.split(qrom_indices)

        for i in range(0, self.bitsize, self.window_size):
            (x_arr[i : i + self.window_size], y, target_arr, qrom_index) = bb.add(
                self._window,
                x=x_arr[i : i + self.window_size],
                y=y,
                target=target_arr,
                qrom_index=bb.join(qrom_indices_arr[i : i + self.window_size]),
            )
            qrom_indices_arr[i : i + self.window_size] = bb.split(qrom_index)

        # Free ancillas and join
        bb.free(bb.join(target_arr[: -self.bitsize]))
        x_arr = np.flip(x_arr[: self.bitsize])
        x = bb.join(x_arr)
        qrom_indices = bb.join(qrom_indices_arr)

        # Modular reduction
        target = bb.join(target_arr[-self.bitsize :])
        reduced = bb.add(XGate(), q=reduced)
        target, reduced = bb.add(LessThanConstant(self.bitsize, self.mod), x=target, target=reduced)
        (reduced,), target = bb.add(
            AddK(self.bitsize, self.mod, cvs=(1,), signed=False), ctrls=(reduced,), x=target
        )

        return {'x': x, 'y': y, 'target': target, 'qrom_indices': qrom_indices, 'reduced': reduced}

    def build_call_graph(self, ssa: 'SympySymbolAllocator') -> Set['BloqCountT']:
        num_windows = (self.bitsize + self.window_size - 1) // self.window_size
        return {
            (AddK(self.bitsize, self.mod, cvs=(1,), signed=False), 1),
            (LessThanConstant(bitsize=self.bitsize, less_than_val=self.mod), 1),
            (XGate(), 1),
            (self._window, num_windows),
        }


@frozen
class DirtyOutOfPlaceMontgomeryModMul(Bloq):
    r"""Perform windowed montgomery modular multiplication.

    Applies the trasformation
    $$
        \ket{x}\ket{y}\ket{0}\ket{0}\ket{0} \rightarrow \ket{x}\ket{y}\ket{xy2^{-n}}\ket{h}\ket{c}
    $$

    Where:

    - $n$ is the bitsize.
    - $x, y$ are in montgomery form
    - $h$ is an ancilla register that represents intermidate values.
    - $c$ is whether a final modular reduction was applied or not.

    Args:
        bitsize: size of the numbers.
        window_size: size of the window.
        mod: The integer modulus.
        uncompute: whether to compute or uncompute.

    Registers:
        x: The first integer
        y: The second integer
        target: product in montgomery form $xy 2^{-n}$
        qrom_indices: concatination of the indicies used to query QROM.
        reduced: whether a final modular reduction was applied.

    References:
        [Performance Analysis of a Repetition Cat Code Architecture: Computing 256-bit Elliptic Curve Logarithm in 9 Hours with 126 133 Cat Qubits](https://arxiv.org/abs/2302.06639)
            Appendix C4.

        [How to compute a 256-bit elliptic curve private key with only 50 million Toffoli gates](https://arxiv.org/abs/2306.08585)
            page 8.
    """
    bitsize: 'SymbolicInt'
    window_size: 'SymbolicInt'
    mod: 'SymbolicInt'
    uncompute: bool = False

    def __post_init__(self):
        if isinstance(self.mod, int):
            assert self.mod > 1 and self.mod % 2 == 1  # Must be an odd integer greater than 1.

        if isinstance(self.mod, int) and isinstance(self.bitsize, int):
            assert 2 * self.mod - 1 < 2**self.bitsize, f'bitsize={self.bitsize} is too small'

        if isinstance(self.window_size, int) and isinstance(self.bitsize, int):
            assert self.bitsize % self.window_size == 0

    @cached_property
    def signature(self) -> 'Signature':
        num_windows = (
            self.bitsize + self.window_size - 1
        ) // self.window_size  # = ceil(self.bitsize/self.window_size)
        side = Side.LEFT if self.uncompute else Side.RIGHT
        return Signature(
            [
                Register('x', QMontgomeryUInt(self.bitsize)),
                Register('y', QMontgomeryUInt(self.bitsize)),
                Register('target', QMontgomeryUInt(self.bitsize), side=side),
                Register(
                    'qrom_indices', QMontgomeryUInt(num_windows * self.window_size), side=side
                ),
                Register('reduced', QBit(), side=side),
            ]
        )

    def adjoint(self) -> 'DirtyOutOfPlaceMontgomeryModMul':
        return attrs.evolve(self, uncompute=self.uncompute ^ True)

    @cached_property
    def _inversion_data(self) -> np.typing.NDArray:
        inv_mod = pow(self.mod, 2 ** (self.window_size - 1) - 1, 2**self.window_size)
        N = 2**self.window_size
        data = (-np.arange(N) * inv_mod) % N
        data *= self.mod
        return data

    def _classical_action_window(
        self,
        x: 'ClassicalValT',
        y: 'ClassicalValT',
        target: 'ClassicalValT',
        qrom_indices: 'ClassicalValT',
    ):
        if is_symbolic(self.bitsize) or is_symbolic(self.window_size) or is_symbolic(self.mod):
            raise ValueError(f'classical action is not supported for {self}')
        for i in range(self.window_size):
            if (x >> i) & 1:
                target += y << i
        m = target & (2**self.window_size - 1)
        Tm = self._inversion_data[m]
        target += Tm
        target >>= self.window_size
        qrom_indices = (qrom_indices << self.window_size) | m
        return target, qrom_indices

    def on_classical_vals(
        self,
        x: 'ClassicalValT',
        y: 'ClassicalValT',
        target: Optional['ClassicalValT'] = None,
        qrom_indices: Optional['ClassicalValT'] = None,
        reduced: Optional['ClassicalValT'] = None,
    ) -> Dict[str, ClassicalValT]:
        if is_symbolic(self.bitsize) or is_symbolic(self.window_size) or is_symbolic(self.mod):
            raise ValueError(f'classical action is not supported for {self}')
        if self.uncompute:
            assert (
                target is not None and target == (x * y * pow(2, self.bitsize, self.mod)) % self.mod
            )
            assert qrom_indices is not None
            assert reduced is not None
            return {'x': x, 'y': y}
        assert target is None
        assert qrom_indices is None
        assert reduced is None

        if not (0 < x < self.mod and 0 < y < self.mod):
            return {'x': x, 'y': y, 'target': 0, 'qrom_indices': 0, 'reduced': 0}

        target = 0
        qrom_indices = 0
        reduced = 0
        for i in range(0, self.bitsize, self.window_size):
            target, qrom_indices = self._classical_action_window(x >> i, y, target, qrom_indices)

        if target >= self.mod:
            target -= self.mod
            reduced = 1

        montgomery_prod = (x * y * pow(2, self.bitsize * (self.mod - 2), self.mod)) % self.mod
        assert target == montgomery_prod
        return {'x': x, 'y': y, 'target': target, 'qrom_indices': qrom_indices, 'reduced': reduced}

    @cached_property
    def _mod_mul_impl(self) -> Bloq:
        b: Bloq = _DirtyOutOfPlaceMontgomeryModMulImpl(self.bitsize, self.window_size, self.mod)
        if self.uncompute:
            b = b.adjoint()
        return b

    def build_composite_bloq(
        self,
        bb: 'BloqBuilder',
        x: Soquet,
        y: Soquet,
        target: Optional[Soquet] = None,
        qrom_indices: Optional[Soquet] = None,
        reduced: Optional[Soquet] = None,
    ) -> Dict[str, 'SoquetT']:
        if self.uncompute:
            assert target is not None
            assert qrom_indices is not None
            assert reduced is not None

            x, y, target, qrom_indices, reduced = bb.add_from(  # type: ignore
                self._mod_mul_impl,
                x=x,
                y=y,
                target=target,
                qrom_indices=qrom_indices,
                reduced=reduced,
            )

            bb.free(reduced)
            bb.free(qrom_indices)
            bb.free(target)
            return {'x': x, 'y': y}

        target = bb.allocate(self.bitsize, QMontgomeryUInt(self.bitsize))
        num_windows = (self.bitsize + self.window_size - 1) // self.window_size
        qrom_indices = bb.allocate(
            num_windows * self.window_size, QMontgomeryUInt(num_windows * self.window_size)
        )
        reduced = bb.allocate(1)

        x, y, target, qrom_indices, reduced = bb.add_from(
            self._mod_mul_impl, x=x, y=y, target=target, qrom_indices=qrom_indices, reduced=reduced
        )
        return {'x': x, 'y': y, 'target': target, 'qrom_indices': qrom_indices, 'reduced': reduced}

    def build_call_graph(self, ssa: 'SympySymbolAllocator') -> Set['BloqCountT']:
        return self._mod_mul_impl.build_call_graph(ssa)


@bloq_example(generalizer=[ignore_alloc_free, ignore_split_join])
def _dirtyoutofplacemontgomerymodmul_small() -> DirtyOutOfPlaceMontgomeryModMul:
    dirtyoutofplacemontgomerymodmul_small = DirtyOutOfPlaceMontgomeryModMul(6, 2, 7)
    return dirtyoutofplacemontgomerymodmul_small


@bloq_example(generalizer=[ignore_alloc_free, ignore_split_join])
def _dirtyoutofplacemontgomerymodmul_medium() -> DirtyOutOfPlaceMontgomeryModMul:
    dirtyoutofplacemontgomerymodmul_medium = DirtyOutOfPlaceMontgomeryModMul(
        bitsize=16, window_size=4, mod=2**15 - 1
    )
    return dirtyoutofplacemontgomerymodmul_medium


_DIRTY_OUT_OF_PLACE_MONTGOMERY_MOD_MUL_DOC = BloqDocSpec(
    bloq_cls=DirtyOutOfPlaceMontgomeryModMul,
    examples=(_dirtyoutofplacemontgomerymodmul_small, _dirtyoutofplacemontgomerymodmul_medium),
)<|MERGE_RESOLUTION|>--- conflicted
+++ resolved
@@ -14,11 +14,7 @@
 
 import numbers
 from functools import cached_property
-<<<<<<< HEAD
 from typing import Dict, Optional, Sequence, Set, Tuple, TYPE_CHECKING, Union
-=======
-from typing import Dict, Optional, Tuple, Union
->>>>>>> 488b9a5d
 
 import attrs
 import numpy as np
