--- conflicted
+++ resolved
@@ -112,42 +112,4 @@
             return TextBox('x')
         elif reg.name == 'out':
             return TextBox('$x^{-1}$')
-<<<<<<< HEAD
-        raise ValueError(f'Unrecognized register name {reg.name}')
-=======
-        raise ValueError(f'Unrecognized register name {reg.name}')
-
-
-@frozen
-class ModMul(Bloq):
-    n: int
-    mod: int
-
-    @cached_property
-    def signature(self) -> 'Signature':
-        return Signature(
-            [
-                Register('x', QUInt(self.n)),
-                Register('y', QUInt(self.n)),
-                Register('out', QUInt(self.n)),
-            ]
-        )
-
-    def build_call_graph(self, ssa: 'SympySymbolAllocator') -> 'BloqCountDictT':
-        # Roetteler montgomery
-        return {Toffoli(): ceil(16 * self.n**2 * log2(self.n) - 26.3 * self.n**2)}
-
-    def wire_symbol(
-        self, reg: Optional['Register'], idx: Tuple[int, ...] = tuple()
-    ) -> 'WireSymbol':
-        if reg is None:
-            return Text("")
-        if reg.name in ['x', 'y']:
-            return TextBox(reg.name)
-        elif reg.name == 'out':
-            return TextBox('x*y')
-        raise ValueError(f'Unrecognized register name {reg.name}')
-
-    def __str__(self):
-        return self.__class__.__name__
->>>>>>> 488b9a5d
+        raise ValueError(f'Unrecognized register name {reg.name}')