--- conflicted
+++ resolved
@@ -33,11 +33,7 @@
 )
 from qualtran.bloqs.basic_gates.su2_rotation import SU2RotationGate
 from qualtran.linalg.polynomial.qsp_testing import assert_is_qsp_polynomial
-<<<<<<< HEAD
-from qualtran.symbolics import is_symbolic, is_zero, Shaped, slen, smax, smin, SymbolicInt
-=======
-from qualtran.symbolics import is_symbolic, Shaped, slen, smax, smin, SymbolicFloat, SymbolicInt
->>>>>>> 0d9d9741
+from qualtran.symbolics import is_symbolic, is_zero, Shaped, slen, smax, smin, SymbolicFloat, SymbolicInt
 
 if TYPE_CHECKING:
     import cirq
