#  Copyright 2023 Google LLC
#
#  Licensed under the Apache License, Version 2.0 (the "License");
#  you may not use this file except in compliance with the License.
#  You may obtain a copy of the License at
#
#      https://www.apache.org/licenses/LICENSE-2.0
#
#  Unless required by applicable law or agreed to in writing, software
#  distributed under the License is distributed on an "AS IS" BASIS,
#  WITHOUT WARRANTIES OR CONDITIONS OF ANY KIND, either express or implied.
#  See the License for the specific language governing permissions and
#  limitations under the License.

import cirq
import numpy as np
import pytest

import qualtran.testing as qlt_testing
from qualtran.bloqs.mcmt.multi_control_multi_target_pauli import (
    MultiControlPauli,
    MultiControlX,
    MultiTargetCNOT,
)


@pytest.mark.parametrize("num_targets", [3, 4, 6, 8, 10])
def test_multi_target_cnot(num_targets):
    qubits = cirq.LineQubit.range(num_targets + 1)
    naive_circuit = cirq.Circuit(cirq.CNOT(qubits[0], q) for q in qubits[1:])
    op = MultiTargetCNOT(num_targets).on(*qubits)
    cirq.testing.assert_circuits_with_terminal_measurements_are_equivalent(
        cirq.Circuit(op), naive_circuit, atol=1e-6
    )
    optimal_circuit = cirq.Circuit(cirq.decompose_once(op))
    assert len(optimal_circuit) == 2 * np.ceil(np.log2(num_targets)) + 1
    qlt_testing.assert_valid_bloq_decomposition(op.gate)


@pytest.mark.parametrize("num_controls", [0, 1, 2, *range(7, 17)])
@pytest.mark.parametrize("pauli", [cirq.X, cirq.Y, cirq.Z])
@pytest.mark.parametrize('cv', [0, 1])
def test_t_complexity_mcp(num_controls: int, pauli: cirq.Pauli, cv: int):
    gate = MultiControlPauli([cv] * num_controls, target_gate=pauli)
<<<<<<< HEAD
    qlt_testing.assert_valid_bloq_decomposition(gate)
    qlt_testing.assert_equivalent_bloq_counts(gate)
=======
    assert_valid_bloq_decomposition(gate)
    assert_decompose_is_consistent_with_t_complexity(gate)
    assert gate.t_complexity().t == 4 * max(0, num_controls - 1)
>>>>>>> a23da98b


@pytest.mark.parametrize("num_controls", [*range(10)])
@pytest.mark.parametrize("pauli", [cirq.X, cirq.Y, cirq.Z])
@pytest.mark.parametrize('cv', [0, 1])
def test_mcp_unitary(num_controls: int, pauli: cirq.Pauli, cv: int):
    cvs = (cv,) * num_controls
    gate = MultiControlPauli(cvs, target_gate=pauli)
    cpauli = pauli.controlled(control_values=cvs) if num_controls else pauli
    np.testing.assert_allclose(gate.tensor_contract(), cirq.unitary(cpauli))


@pytest.mark.parametrize("cvs", [(0,), (1, 0), (1, 1, 1), (1, 0, 1, 0)])
def test_multi_control_x(cvs):
    bloq = MultiControlX(cvs=cvs)
    qlt_testing.assert_valid_bloq_decomposition(bloq=bloq)


@pytest.mark.parametrize(
    "cvs,x,ctrls,result",
    [
        ((0,), 1, (0,), 0),
        ((1, 0), 0, (1, 0), 1),
        ((1, 1, 1), 1, (1, 1, 1), 0),
        ((1, 0, 1, 0), 1, (1, 0, 1, 0), 0),
        ((1,), 0, (0,), 0),
        ((), 0, (), 1),
    ],
)
def test_classical_multi_control_pauli_target_x(cvs, x, ctrls, result):
    bloq = MultiControlPauli(cvs=cvs, target_gate=cirq.X)
    cbloq = bloq.decompose_bloq()
    kwargs = {'target': x} | ({'controls': ctrls} if ctrls else {})
    bloq_classical = bloq.call_classically(**kwargs)
    cbloq_classical = cbloq.call_classically(**kwargs)

    assert len(bloq_classical) == len(cbloq_classical)
    for i in range(len(bloq_classical)):
        np.testing.assert_array_equal(bloq_classical[i], cbloq_classical[i])

    assert bloq_classical[-1] == result


@pytest.mark.parametrize(
    "cvs,x,ctrls,result",
    [
        ((0,), 1, (0,), 0),
        ((1, 0), 0, (1, 0), 1),
        ((1, 1, 1), 1, (1, 1, 1), 0),
        ((1, 0, 1, 0), 1, (1, 0, 1, 0), 0),
        ((1,), 0, (0,), 0),
    ],
)
def test_classical_multi_control_x(cvs, x, ctrls, result):
    bloq = MultiControlX(cvs=cvs)
    cbloq = bloq.decompose_bloq()
    bloq_classical = bloq.call_classically(x=x, ctrls=ctrls)
    cbloq_classical = cbloq.call_classically(x=x, ctrls=ctrls)

    assert len(bloq_classical) == len(cbloq_classical)
    for i in range(len(bloq_classical)):
        np.testing.assert_array_equal(bloq_classical[i], cbloq_classical[i])

    assert bloq_classical[-1] == result<|MERGE_RESOLUTION|>--- conflicted
+++ resolved
@@ -42,14 +42,8 @@
 @pytest.mark.parametrize('cv', [0, 1])
 def test_t_complexity_mcp(num_controls: int, pauli: cirq.Pauli, cv: int):
     gate = MultiControlPauli([cv] * num_controls, target_gate=pauli)
-<<<<<<< HEAD
     qlt_testing.assert_valid_bloq_decomposition(gate)
     qlt_testing.assert_equivalent_bloq_counts(gate)
-=======
-    assert_valid_bloq_decomposition(gate)
-    assert_decompose_is_consistent_with_t_complexity(gate)
-    assert gate.t_complexity().t == 4 * max(0, num_controls - 1)
->>>>>>> a23da98b
 
 
 @pytest.mark.parametrize("num_controls", [*range(10)])
