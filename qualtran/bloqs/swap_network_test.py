#  Copyright 2023 Google LLC
#
#  Licensed under the Apache License, Version 2.0 (the "License");
#  you may not use this file except in compliance with the License.
#  You may obtain a copy of the License at
#
#      https://www.apache.org/licenses/LICENSE-2.0
#
#  Unless required by applicable law or agreed to in writing, software
#  distributed under the License is distributed on an "AS IS" BASIS,
#  WITHOUT WARRANTIES OR CONDITIONS OF ANY KIND, either express or implied.
#  See the License for the specific language governing permissions and
#  limitations under the License.

import random
from typing import Dict, Tuple

import cirq
import numpy as np
import pytest
import sympy

import qualtran.cirq_interop.testing as cq_testing
from qualtran import Bloq, BloqBuilder, SelectionRegister
from qualtran.bloqs.basic_gates import CSwap, TGate
from qualtran.bloqs.basic_gates.z_basis import IntState
from qualtran.bloqs.swap_network import (
    _approx_cswap_large,
    _approx_cswap_small,
    _approx_cswap_symb,
<<<<<<< HEAD
    _swz,
=======
    _multiplexed_cswap,
>>>>>>> 15ca1b88
    _swz_small,
    CSwapApprox,
    MultiplexedCSwap,
    SwapWithZero,
)
from qualtran.bloqs.util_bloqs import ArbitraryClifford
from qualtran.cirq_interop.bit_tools import iter_bits
from qualtran.cirq_interop.t_complexity_protocol import TComplexity
from qualtran.cirq_interop.testing import assert_circuit_inp_out_cirqsim, GateHelper
from qualtran.simulation.tensor import flatten_for_tensor_contraction
from qualtran.testing import assert_valid_bloq_decomposition, execute_notebook

random.seed(12345)


def _make_CSwapApprox():
    from qualtran.bloqs.swap_network import CSwapApprox

    return CSwapApprox(bitsize=64)


def _make_SwapWithZero():
    from qualtran.bloqs.swap_network import SwapWithZero

    return SwapWithZero(selection_bitsize=3, target_bitsize=64, n_target_registers=5)


def test_cswap_approx_decomp():
    csa = CSwapApprox(10)
    assert_valid_bloq_decomposition(csa)


@pytest.mark.parametrize('n', [5, 32])
def test_approx_cswap_t_count(n):
    cswap = CSwapApprox(bitsize=n)
    cswap_d = cswap.decompose_bloq()

    assert cswap.t_complexity() == cswap_d.t_complexity()


def test_swap_with_zero_decomp():
    swz = SwapWithZero(selection_bitsize=3, target_bitsize=64, n_target_registers=5)
    assert_valid_bloq_decomposition(swz)


@pytest.mark.parametrize(
    "selection_bitsize, target_bitsize, n_target_registers",
    [[3, 5, 1], [2, 2, 3], [2, 3, 4], [3, 2, 5], [4, 1, 10]],
)
def test_swap_with_zero_bloq(selection_bitsize, target_bitsize, n_target_registers):
    swz = SwapWithZero(selection_bitsize, target_bitsize, n_target_registers)
    data = [random.randint(0, 2**target_bitsize - 1) for _ in range(n_target_registers)]

    expected_state_vector = np.zeros(2**target_bitsize)
    # Iterate on every selection integer.
    for selection_integer in range(len(data)):
        bb = BloqBuilder()
        sel = bb.add(IntState(val=selection_integer, bitsize=selection_bitsize))
        trgs = []
        for i in range(n_target_registers):
            trg = bb.add(IntState(val=data[i], bitsize=target_bitsize))
            trgs.append(trg)
        sel, trgs = bb.add(swz, selection=sel, targets=np.array(trgs))
        circuit = bb.finalize(sel=sel, trgs=trgs)
        flat_circuit = flatten_for_tensor_contraction(circuit)
        full_state_vector = flat_circuit.tensor_contract()
        result_state_vector = cirq.sub_state_vector(
            full_state_vector,
            keep_indices=list(range(selection_bitsize, selection_bitsize + target_bitsize)),
        )
        # Expected state vector should correspond to data[selection_integer] due to the swap.
        expected_state_vector[data[selection_integer]] = 1
        # Assert that result and expected state vectors are equal; reset and continue.
        assert cirq.equal_up_to_global_phase(result_state_vector, expected_state_vector)
        expected_state_vector[data[selection_integer]] = 0


def test_swap_with_zero_cirq_gate_diagram():
    gate = SwapWithZero(3, 2, 4)
    gh = cq_testing.GateHelper(gate)
    cirq.testing.assert_has_diagram(
        cirq.Circuit(gh.operation, cirq.decompose_once(gh.operation)),
        """
selection0: ──────@(r⇋0)───────────────────────────────────────
                  │
selection1: ──────@(r⇋0)───────────────────────────@(approx)───
                  │                                │
selection2: ──────@(r⇋0)───@(approx)───@(approx)───┼───────────
                  │        │           │           │
targets[0][0]: ───swap_0───×(x)────────┼───────────×(x)────────
                  │        │           │           │
targets[0][1]: ───swap_0───×(x)────────┼───────────×(x)────────
                  │        │           │           │
targets[1][0]: ───swap_1───×(y)────────┼───────────┼───────────
                  │        │           │           │
targets[1][1]: ───swap_1───×(y)────────┼───────────┼───────────
                  │                    │           │
targets[2][0]: ───swap_2───────────────×(x)────────×(y)────────
                  │                    │           │
targets[2][1]: ───swap_2───────────────×(x)────────×(y)────────
                  │                    │
targets[3][0]: ───swap_3───────────────×(y)────────────────────
                  │                    │
targets[3][1]: ───swap_3───────────────×(y)────────────────────
""",
    )


def test_swap_with_zero_classically():
    data = np.array([131, 255, 92, 2])
    swz = SwapWithZero(selection_bitsize=2, target_bitsize=8, n_target_registers=4)

    for sel in range(2**2):
        sel, out_data = swz.call_classically(selection=sel, targets=data)
        print(sel, out_data)


def get_t_count_and_clifford(bc: Dict[Bloq, int]) -> Tuple[int, int]:
    """Get the t count and clifford cost from bloq count."""
    cliff_cost = sum([v for k, v in bc.items() if isinstance(k, ArbitraryClifford)])
    t_cost = sum([v for k, v in bc.items() if isinstance(k, TGate)])
    return t_cost, cliff_cost


@pytest.mark.parametrize("n", [*range(1, 6)])
def test_t_complexity(n):
    cq_testing.assert_decompose_is_consistent_with_t_complexity(CSwap(n))
    cq_testing.assert_decompose_is_consistent_with_t_complexity(CSwapApprox(n))


@pytest.mark.parametrize("n", [*range(2, 6)])
def test_cswap_approx_bloq_counts(n):
    csa = CSwapApprox(n)
    bc = csa.bloq_counts()
    t_cost, cliff_cost = get_t_count_and_clifford(bc)
    assert csa.t_complexity().clifford == cliff_cost
    assert csa.t_complexity().t == t_cost


@pytest.mark.parametrize(
    "selection_bitsize, target_bitsize, n_target_registers, want",
    [
        [3, 5, 1, TComplexity(t=0, clifford=0)],
        [2, 2, 3, TComplexity(t=16, clifford=86)],
        [2, 3, 4, TComplexity(t=36, clifford=195)],
        [3, 2, 5, TComplexity(t=32, clifford=172)],
        [4, 1, 10, TComplexity(t=36, clifford=189)],
    ],
)
def test_swap_with_zero_bloq_counts(selection_bitsize, target_bitsize, n_target_registers, want):
    gate = SwapWithZero(selection_bitsize, target_bitsize, n_target_registers)

    n = sympy.Symbol('n')

    def _gen_clif(bloq: Bloq) -> Bloq:
        if isinstance(bloq, ArbitraryClifford):
            return ArbitraryClifford(n)
        return bloq

    _, sigma = gate.call_graph(generalizer=_gen_clif)
    assert sigma[TGate()] == want.t
    assert sigma[ArbitraryClifford(n)] == want.clifford


@pytest.mark.parametrize(
    "selection_bitsize, target_bitsize, n_target_registers, want",
    [
        [3, 5, 1, TComplexity(t=0, clifford=0)],
        [2, 2, 3, TComplexity(t=16, clifford=86)],
        [2, 3, 4, TComplexity(t=36, clifford=195)],
        [3, 2, 5, TComplexity(t=32, clifford=172)],
        [4, 1, 10, TComplexity(t=36, clifford=189)],
    ],
)
def test_swap_with_zero_t_complexity(selection_bitsize, target_bitsize, n_target_registers, want):
    gate = SwapWithZero(selection_bitsize, target_bitsize, n_target_registers)
    assert want == gate.t_complexity()


@pytest.mark.parametrize(
    "selection_bitsize,iteration_length,target_bitsize", [[2, 3, 2], [3, 2, 3]]
)
def test_cswap_lth_reg(selection_bitsize, iteration_length, target_bitsize):
    greedy_mm = cirq.GreedyQubitManager(prefix="_a", maximize_reuse=True)
    gate = MultiplexedCSwap(
        SelectionRegister('selection', selection_bitsize, iteration_length),
        target_bitsize=target_bitsize,
    )
    g = GateHelper(gate, context=cirq.DecompositionContext(greedy_mm))
    for n in range(iteration_length):
        # Initial qubit values
        qubit_vals = {q: 0 for q in g.all_qubits}
        # Set selection according to `n`
        qubit_vals.update(zip(g.quregs['selection'], iter_bits(n, selection_bitsize)))
        final_state = [qubit_vals[x] for x in g.all_qubits]

        # swap the nth register (x{n}) with the ancilla (y)
        # put some non-zero numbers in the registers for comparison.
        qubit_vals.update(zip(g.quregs['targets'][n], iter_bits(n + 1, target_bitsize)))
        initial_state = [qubit_vals[x] for x in g.all_qubits]
        qubit_vals.update(zip(g.quregs['targets'][n], [0] * len(g.quregs['targets'][n])))
        qubit_vals.update(zip(g.quregs['output'], iter_bits(n + 1, target_bitsize)))
        final_state = [qubit_vals[x] for x in g.all_qubits]
        assert_circuit_inp_out_cirqsim(
            g.decomposed_circuit, g.all_qubits, initial_state, final_state
        )


@pytest.mark.parametrize(
    "selection_bitsize,iteration_length,target_bitsize", [[2, 3, 2], [3, 2, 3]]
)
def test_multiplexed_cswap_bloq_has_consistent_decomposition(
    selection_bitsize, iteration_length, target_bitsize
):
    bloq = MultiplexedCSwap(
        SelectionRegister('selection', selection_bitsize, iteration_length),
        target_bitsize=target_bitsize,
    )
    assert_valid_bloq_decomposition(bloq)


@pytest.mark.parametrize(
    "selection_bitsize,iteration_length,target_bitsize", [[3, 8, 2], [4, 9, 3]]
)
def test_multiplexed_cswap_t_counts(selection_bitsize, iteration_length, target_bitsize):
    bloq = MultiplexedCSwap(
        SelectionRegister('selection', selection_bitsize, iteration_length),
        target_bitsize=target_bitsize,
    )
    expected = 4 * (iteration_length - 2) + 7 * (iteration_length * target_bitsize)
    assert bloq.t_complexity().t == expected
    assert bloq.call_graph()[1][TGate()] == expected


def test_multiplexed_cswap(bloq_autotester):
    bloq_autotester(_multiplexed_cswap)


def test_approx_cswap_small(bloq_autotester):
    bloq_autotester(_approx_cswap_small)


def test_approx_cswap_symb(bloq_autotester):
    bloq_autotester(_approx_cswap_symb)


def test_approx_cswap_large(bloq_autotester):
    bloq_autotester(_approx_cswap_large)


def test_swz_small(bloq_autotester):
    bloq_autotester(_swz_small)


def test_swz(bloq_autotester):
    bloq_autotester(_swz)


def test_notebook():
    execute_notebook('swap_network')<|MERGE_RESOLUTION|>--- conflicted
+++ resolved
@@ -28,11 +28,8 @@
     _approx_cswap_large,
     _approx_cswap_small,
     _approx_cswap_symb,
-<<<<<<< HEAD
     _swz,
-=======
     _multiplexed_cswap,
->>>>>>> 15ca1b88
     _swz_small,
     CSwapApprox,
     MultiplexedCSwap,
