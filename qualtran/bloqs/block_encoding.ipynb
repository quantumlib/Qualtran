{
 "cells": [
  {
   "cell_type": "markdown",
   "id": "f74727f8",
   "metadata": {
    "cq.autogen": "title_cell"
   },
   "source": [
    "# Block Encoding\n",
    "\n",
    "High level bloqs for defining bloq encodings and operations on block encodings.\n",
    "\n",
    "In general, given an $s$-qubit operator $H$ then the $(s+a)$-qubit unitary $U$ is\n",
    "a $(\\alpha, a, \\epsilon)$-block encoding of $H$ if it satisfies:\n",
    "\n",
    "$$\n",
    "    \\lVert H - \\alpha (\\langle G|_a\\otimes I_s U |G\\rangle_a \\otimes I_s) \\rVert\n",
    "    \\le \\epsilon,\n",
    "$$\n",
    "\n",
    "where $a$ is an ancilla register and $s$ is the system register, $U$ is a unitary sometimes\n",
    "called a signal oracle and encodes $H$ in its top right corner, $\\alpha \\ge\n",
    "\\lVert H\\rVert$ (where $\\lVert \\cdot \\rVert$ denotes the spectral norm), and\n",
    "$\\epsilon$ is the precision to which the block encoding is prepared. The state\n",
    "$|G\\rangle_a$ is sometimes called the signal state, and its form depends on the\n",
    "details of the block encoding. \n",
    "\n",
    "For LCU based block encodings \n",
    "we have\n",
    "$$\n",
    "U = \\sum_l |l\\rangle\\langle l| \\otimes U_l\n",
    "$$\n",
    "and $|G\\rangle = \\sum_l \\sqrt{\\frac{\\alpha_l}{\\alpha}}|0\\rangle_a$, which define the\n",
    "usual SELECT and PREPARE oracles.\n",
    "\n",
    "Other ways of building block encodings exist so we define the abstract base\n",
    "class `BlockEncoding` bloq, which expects values for $\\alpha$, $\\epsilon$,\n",
    "system and ancilla registers and a bloq which prepares the state $|G\\rangle$. "
   ]
  },
  {
   "cell_type": "code",
   "execution_count": null,
   "id": "032a712d",
   "metadata": {
    "cq.autogen": "top_imports"
   },
   "outputs": [],
   "source": [
    "from qualtran import Bloq, CompositeBloq, BloqBuilder, Signature, Register\n",
    "from qualtran import QBit, QInt, QUInt, QAny\n",
    "from qualtran.drawing import show_bloq, show_call_graph, show_counts_sigma\n",
    "from typing import *\n",
    "import numpy as np\n",
    "import sympy\n",
    "import cirq"
   ]
  },
  {
   "cell_type": "markdown",
   "id": "d16f721f",
   "metadata": {
    "cq.autogen": "LCUBlockEncoding.bloq_doc.md"
   },
   "source": [
    "## `LCUBlockEncoding`\n",
    "LCU based block encoding using SELECT and PREPARE oracles.\n",
    "\n",
    "Builds the block encoding via\n",
    "$$\n",
    "    U[H] = \\mathrm{PREPARE}^\\dagger \\cdot \\mathrm{SELECT} \\cdot \\mathrm{PREPARE},\n",
    "$$\n",
    "where\n",
    "$$\n",
    "    \\mathrm{PREPARE} |0\\rangle_a = \\sum_l \\sqrt{\\frac{w_l}{\\lambda}} |l\\rangle_a,\n",
    "$$\n",
    "and\n",
    "$$\n",
    "    \\mathrm{SELECT} |l\\rangle_a|\\psi\\rangle_s = |l\\rangle_a U_l |\\psi\\rangle_s.\n",
    "$$\n",
    "\n",
    "The ancilla register is at least of size $\\log L$.\n",
    "\n",
    "In our implementations we typically split the ancilla registers into\n",
    "selection registers (i.e.  the $l$ registers above) and junk registers which\n",
    "are extra qubits needed by state preparation but not controlled upon during\n",
    "SELECT.\n",
    "\n",
    "Here $|G\\rangle = \\mathrm{PREPARE}|0\\rangle$.\n",
    "\n",
    "#### Parameters\n",
    " - `select`: The bloq implementing the `SelectOracle` interface.\n",
    " - `prepare`: The bloq implementing the `PrepareOracle` interface. \n",
    "\n",
    "#### Registers\n",
    " - `selection`: The combined selection register.\n",
    " - `junk`: Additional junk registers not prepared upon.\n",
    " - `system`: The combined system register. \n",
    "\n",
    "#### References\n",
    " - [Hamiltonian Simulation by Qubitization](https://quantum-journal.org/papers/q-2019-07-12-163/).     Sec 3.1, page 7 and 8 for high level overview and definitions. A     block encoding is called a standard form encoding there.\n",
    " - [The power of block-encoded matrix powers: improved regression techniques via faster Hamiltonian simulation](https://arxiv.org/abs/1804.01973).     Definition 3 page 8.\n"
   ]
  },
  {
   "cell_type": "code",
   "execution_count": null,
   "id": "0dc5476c",
   "metadata": {
    "cq.autogen": "LCUBlockEncoding.bloq_doc.py"
   },
   "outputs": [],
   "source": [
    "from qualtran.bloqs.block_encoding import LCUBlockEncoding"
   ]
  },
  {
   "cell_type": "markdown",
   "id": "5ab0f455",
   "metadata": {
    "cq.autogen": "LCUBlockEncoding.example_instances.md"
   },
   "source": [
    "### Example Instances"
   ]
  },
  {
   "cell_type": "code",
   "execution_count": null,
   "id": "349a4f99",
   "metadata": {
    "cq.autogen": "LCUBlockEncoding.black_box_block_bloq"
   },
   "outputs": [],
   "source": [
    "from qualtran.bloqs.hubbard_model import PrepareHubbard, SelectHubbard\n",
    "\n",
    "# 3x3 hubbard model U/t = 4\n",
    "dim = 3\n",
<<<<<<< HEAD
    "select = SelectHubbard(x_dim=dim, y_dim=dim)\n",
    "U = 4\n",
    "t = 1\n",
    "prepare = PrepareHubbard(x_dim=dim, y_dim=dim, t=t, mu=U)\n",
    "N = dim * dim * 2\n",
    "qlambda = 2 * N * t + (N * U) // 2\n",
    "black_box_block_bloq = LCUBlockEncoding(\n",
    "    select=select, prepare=prepare, alpha=qlambda, epsilon=0.0\n",
    ")"
=======
    "select = BlackBoxSelect(SelectHubbard(x_dim=dim, y_dim=dim))\n",
    "prepare = BlackBoxPrepare(PrepareHubbard(x_dim=dim, y_dim=dim, t=1, u=4))\n",
    "black_box_block_bloq = BlackBoxBlockEncoding(select=select, prepare=prepare)"
>>>>>>> 1877434d
   ]
  },
  {
   "cell_type": "markdown",
   "id": "cb3538d3",
   "metadata": {
    "cq.autogen": "LCUBlockEncoding.graphical_signature.md"
   },
   "source": [
    "#### Graphical Signature"
   ]
  },
  {
   "cell_type": "code",
   "execution_count": null,
   "id": "b6354639",
   "metadata": {
    "cq.autogen": "LCUBlockEncoding.graphical_signature.py"
   },
   "outputs": [],
   "source": [
    "from qualtran.drawing import show_bloqs\n",
    "show_bloqs([black_box_block_bloq],\n",
    "           ['`black_box_block_bloq`'])"
   ]
  },
  {
   "cell_type": "markdown",
   "id": "09bb24fc",
   "metadata": {
    "cq.autogen": "LCUBlockEncoding.call_graph.md"
   },
   "source": [
    "### Call Graph"
   ]
  },
  {
   "cell_type": "code",
   "execution_count": null,
   "id": "fc3c71be",
   "metadata": {
    "cq.autogen": "LCUBlockEncoding.call_graph.py"
   },
   "outputs": [],
   "source": [
    "from qualtran.resource_counting.generalizers import ignore_split_join\n",
    "black_box_block_bloq_g, black_box_block_bloq_sigma = black_box_block_bloq.call_graph(max_depth=1, generalizer=ignore_split_join)\n",
    "show_call_graph(black_box_block_bloq_g)\n",
    "show_counts_sigma(black_box_block_bloq_sigma)"
   ]
  },
  {
   "cell_type": "markdown",
   "id": "2ed5cb18",
   "metadata": {
    "cq.autogen": "ChebyshevPolynomial.bloq_doc.md"
   },
   "source": [
    "## `ChebyshevPolynomial`\n",
    "Block encoding of $T_j[H]$ where $T_j$ is the $j$-th Chebyshev polynomial.\n",
    "\n",
    "Here H is a Hamiltonian with spectral norm $|H| \\le 1$, we assume we have\n",
    "an $n_L$ qubit ancilla register, and assume that $j > 0$ to avoid block\n",
    "encoding the identity operator.\n",
    "\n",
    "Recall:\n",
    "\n",
    "\\begin{align*}\n",
    "    T_0[H] &= \\mathbb{1} \\\\\n",
    "    T_1[H] &= H \\\\\n",
    "    T_2[H] &= 2 H^2 - \\mathbb{1} \\\\\n",
    "    T_3[H] &= 4 H^3 - 3 H \\\\\n",
    "    &\\dots\n",
    "\\end{align*}\n",
    "\n",
    "#### Parameters\n",
    " - `block_encoding`: Block encoding of a Hamiltonian $H$, $\\mathcal{B}[H]$.\n",
    " - `order`: order of Chebychev polynomial. \n",
    "\n",
    "#### References\n",
    " - [Quantum computing enhanced computational catalysis](https://arxiv.org/abs/2007.14460).     Page 45; Theorem 1.\n"
   ]
  },
  {
   "cell_type": "code",
   "execution_count": null,
   "id": "721cad00",
   "metadata": {
    "cq.autogen": "ChebyshevPolynomial.bloq_doc.py"
   },
   "outputs": [],
   "source": [
    "from qualtran.bloqs.block_encoding import ChebyshevPolynomial"
   ]
  },
  {
   "cell_type": "markdown",
   "id": "5bc78942",
   "metadata": {
    "cq.autogen": "ChebyshevPolynomial.example_instances.md"
   },
   "source": [
    "### Example Instances"
   ]
  },
  {
   "cell_type": "code",
   "execution_count": null,
   "id": "8af92b76",
   "metadata": {
    "cq.autogen": "ChebyshevPolynomial.chebyshev_poly"
   },
   "outputs": [],
   "source": [
    "from qualtran.bloqs.block_encoding import LCUBlockEncoding\n",
    "from qualtran.bloqs.hubbard_model import PrepareHubbard, SelectHubbard\n",
    "\n",
    "dim = 3\n",
<<<<<<< HEAD
    "select = SelectHubbard(x_dim=dim, y_dim=dim)\n",
    "U = 4\n",
    "t = 1\n",
    "prepare = PrepareHubbard(x_dim=dim, y_dim=dim, t=t, mu=U)\n",
    "N = dim * dim * 2\n",
    "qlambda = 2 * N * t + (N * U) // 2\n",
    "black_box_block_bloq = LCUBlockEncoding(\n",
    "    select=select, prepare=prepare, alpha=qlambda, epsilon=0.0\n",
    ")\n",
=======
    "select = BlackBoxSelect(SelectHubbard(x_dim=dim, y_dim=dim))\n",
    "prepare = BlackBoxPrepare(PrepareHubbard(x_dim=dim, y_dim=dim, t=1, u=4))\n",
    "black_box_block_bloq = BlackBoxBlockEncoding(select=select, prepare=prepare)\n",
>>>>>>> 1877434d
    "chebyshev_poly = ChebyshevPolynomial(black_box_block_bloq, order=3)"
   ]
  },
  {
   "cell_type": "markdown",
   "id": "c8dc645a",
   "metadata": {
    "cq.autogen": "ChebyshevPolynomial.graphical_signature.md"
   },
   "source": [
    "#### Graphical Signature"
   ]
  },
  {
   "cell_type": "code",
   "execution_count": null,
   "id": "50b2e9c7",
   "metadata": {
    "cq.autogen": "ChebyshevPolynomial.graphical_signature.py"
   },
   "outputs": [],
   "source": [
    "from qualtran.drawing import show_bloqs\n",
    "show_bloqs([chebyshev_poly],\n",
    "           ['`chebyshev_poly`'])"
   ]
  },
  {
   "cell_type": "markdown",
   "id": "8abadaed",
   "metadata": {
    "cq.autogen": "ChebyshevPolynomial.call_graph.md"
   },
   "source": [
    "### Call Graph"
   ]
  },
  {
   "cell_type": "code",
   "execution_count": null,
   "id": "8209eb98",
   "metadata": {
    "cq.autogen": "ChebyshevPolynomial.call_graph.py"
   },
   "outputs": [],
   "source": [
    "from qualtran.resource_counting.generalizers import ignore_split_join\n",
    "chebyshev_poly_g, chebyshev_poly_sigma = chebyshev_poly.call_graph(max_depth=1, generalizer=ignore_split_join)\n",
    "show_call_graph(chebyshev_poly_g)\n",
    "show_counts_sigma(chebyshev_poly_sigma)"
   ]
  }
 ],
 "metadata": {
  "kernelspec": {
   "display_name": "Python 3",
   "language": "python",
   "name": "python3"
  },
  "language_info": {
   "name": "python",
   "version": "3.11.8"
  }
 },
 "nbformat": 4,
 "nbformat_minor": 5
}<|MERGE_RESOLUTION|>--- conflicted
+++ resolved
@@ -138,21 +138,15 @@
     "\n",
     "# 3x3 hubbard model U/t = 4\n",
     "dim = 3\n",
-<<<<<<< HEAD
     "select = SelectHubbard(x_dim=dim, y_dim=dim)\n",
     "U = 4\n",
     "t = 1\n",
-    "prepare = PrepareHubbard(x_dim=dim, y_dim=dim, t=t, mu=U)\n",
+    "prepare = PrepareHubbard(x_dim=dim, y_dim=dim, t=t, u=U)\n",
     "N = dim * dim * 2\n",
     "qlambda = 2 * N * t + (N * U) // 2\n",
     "black_box_block_bloq = LCUBlockEncoding(\n",
     "    select=select, prepare=prepare, alpha=qlambda, epsilon=0.0\n",
     ")"
-=======
-    "select = BlackBoxSelect(SelectHubbard(x_dim=dim, y_dim=dim))\n",
-    "prepare = BlackBoxPrepare(PrepareHubbard(x_dim=dim, y_dim=dim, t=1, u=4))\n",
-    "black_box_block_bloq = BlackBoxBlockEncoding(select=select, prepare=prepare)"
->>>>>>> 1877434d
    ]
   },
   {
@@ -271,21 +265,15 @@
     "from qualtran.bloqs.hubbard_model import PrepareHubbard, SelectHubbard\n",
     "\n",
     "dim = 3\n",
-<<<<<<< HEAD
     "select = SelectHubbard(x_dim=dim, y_dim=dim)\n",
     "U = 4\n",
     "t = 1\n",
-    "prepare = PrepareHubbard(x_dim=dim, y_dim=dim, t=t, mu=U)\n",
+    "prepare = PrepareHubbard(x_dim=dim, y_dim=dim, t=t, u=U)\n",
     "N = dim * dim * 2\n",
     "qlambda = 2 * N * t + (N * U) // 2\n",
     "black_box_block_bloq = LCUBlockEncoding(\n",
     "    select=select, prepare=prepare, alpha=qlambda, epsilon=0.0\n",
     ")\n",
-=======
-    "select = BlackBoxSelect(SelectHubbard(x_dim=dim, y_dim=dim))\n",
-    "prepare = BlackBoxPrepare(PrepareHubbard(x_dim=dim, y_dim=dim, t=1, u=4))\n",
-    "black_box_block_bloq = BlackBoxBlockEncoding(select=select, prepare=prepare)\n",
->>>>>>> 1877434d
     "chebyshev_poly = ChebyshevPolynomial(black_box_block_bloq, order=3)"
    ]
   },
