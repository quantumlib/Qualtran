#  Copyright 2023 Google LLC
#
#  Licensed under the Apache License, Version 2.0 (the "License");
#  you may not use this file except in compliance with the License.
#  You may obtain a copy of the License at
#
#      https://www.apache.org/licenses/LICENSE-2.0
#
#  Unless required by applicable law or agreed to in writing, software
#  distributed under the License is distributed on an "AS IS" BASIS,
#  WITHOUT WARRANTIES OR CONDITIONS OF ANY KIND, either express or implied.
#  See the License for the specific language governing permissions and
#  limitations under the License.

import cirq
import numpy as np
import pytest
import sympy

from qualtran import Bloq
from qualtran.bloqs.chemistry.ising import get_1d_ising_lcu_coeffs
from qualtran.bloqs.state_preparation.state_preparation_alias_sampling import (
    _sparse_state_prep_alias,
    _state_prep_alias,
    _state_prep_alias_symb,
    SparseStatePreparationAliasSampling,
    StatePreparationAliasSampling,
)
from qualtran.cirq_interop.testing import GateHelper
from qualtran.testing import assert_valid_bloq_decomposition, execute_notebook


def test_state_prep_alias_sampling_autotest(bloq_autotester):
    bloq_autotester(_state_prep_alias)


<<<<<<< HEAD
def test_sparse_state_prep_alias_sampling_autotest(bloq_autotester):
    bloq_autotester(_sparse_state_prep_alias)
=======
def test_mu_from_precision():
    coeffs = [1.0, 1, 3, 2]
    mu = 3
    bloq = StatePreparationAliasSampling.from_probabilities(
        coeffs, precision=2**-mu / len(coeffs) * sum(coeffs)
    )
    assert bloq.mu == mu


def test_mu_from_symbolic_precision():
    L, qlambda, mu = sympy.symbols(r"L \lambda \mu", integer=True)
    bloq = StatePreparationAliasSampling.from_n_coeff(L, qlambda, precision=2**-mu / L * qlambda)
    assert sympy.simplify(bloq.mu) == mu
>>>>>>> 3e2d008f


def test_state_prep_alias_sampling_symb():
    bloq = _state_prep_alias_symb.make()
    L, logL, log_eps_inv = bloq.n_coeff, bloq.selection_bitsize, bloq.mu
    # Scales as 4L + O(logL) + O(log(1 / eps))
    expected_t_count_expr = 4 * L + 8 * log_eps_inv + 19 * logL - 8
    assert isinstance(expected_t_count_expr, sympy.Expr)
    assert bloq.t_complexity().t == expected_t_count_expr

    # Compare bloq counts via expression to actual bloq counts and make sure they
    # are "close enough".
    # The discrepency here comes from the fact that symbolic counts of
    # `PrepareUniformSuperposition` assume worst case and cannot compute the remainder
    # of dividing `n` by the highest power of `2` at resolution time.
    N, epsilon = 2**16 - 1, 1e-4
    random_state = cirq.value.parse_random_state(1234)
    lcu_coefficients = np.abs(random_state.randn(N).astype(float))
    bloq_concrete = StatePreparationAliasSampling.from_probabilities(
        unnormalized_probabilities=lcu_coefficients.tolist(), precision=epsilon
    )
    concrete_t_counts = bloq_concrete.t_complexity().t
    # Symbolic T-counts
    symb_t_counts = int(
        expected_t_count_expr.subs(
            {
                L: N,
                sympy.Symbol(r"\lambda"): sum(abs(lcu_coefficients)),
                sympy.Symbol(r"\epsilon"): epsilon,
            }
        )
    )
    np.testing.assert_allclose(concrete_t_counts, symb_t_counts, rtol=5e-4)


<<<<<<< HEAD
def assert_state_preparation_valid_for_coefficient(
    lcu_coefficients: np.ndarray, epsilon: float, *, sparse: bool = False, atol: float = 1e-6
):
    gate: Bloq
    if sparse:
        gate = SparseStatePreparationAliasSampling.from_dense_probabilities(
            unnormalized_probabilities=lcu_coefficients.tolist(), precision=epsilon
        )
    else:
        gate = StatePreparationAliasSampling.from_lcu_probs(
            lcu_probabilities=lcu_coefficients.tolist(), probability_epsilon=epsilon
        )
=======
def assert_state_preparation_valid_for_coefficient(lcu_coefficients: np.ndarray, epsilon: float):
    gate = StatePreparationAliasSampling.from_probabilities(
        unnormalized_probabilities=lcu_coefficients.tolist(),
        precision=epsilon * np.sum(np.abs(lcu_coefficients)),
    )
>>>>>>> 3e2d008f

    assert_valid_bloq_decomposition(gate)
    _ = gate.call_graph()

    g = GateHelper(gate)
    qubit_order = g.operation.qubits

    # Assertion to ensure that simulating the `decomposed_circuit` doesn't run out of memory.
    assert len(g.circuit.all_qubits()) < 20
    result = cirq.Simulator(dtype=np.complex128).simulate(g.circuit, qubit_order=qubit_order)
    state_vector = result.final_state_vector
    # State vector is of the form |l>|temp_{l}>. We trace out the |temp_{l}> part to
    # get the coefficients corresponding to |l>.
    L, logL = len(lcu_coefficients), len(g.quregs['selection'])
    qlambda = sum(abs(lcu_coefficients))
    state_vector = state_vector.reshape(2**logL, len(state_vector) // 2**logL)
    prepared_state = np.linalg.norm(state_vector, axis=1)

    # Assert that the absolute square of prepared state (probabilities instead of amplitudes) is
    # same as `lcu_coefficients` upto `epsilon`.
    np.testing.assert_allclose(
        abs(prepared_state[:L]) ** 2, lcu_coefficients / qlambda, atol=epsilon
    )
    np.testing.assert_allclose(np.abs(prepared_state[L:]), 0, atol=epsilon)


def test_state_preparation_via_coherent_alias_sampling_quick():
    num_sites, epsilon = 2, 1e-2
    lcu_coefficients = get_1d_ising_lcu_coeffs(num_sites)
    assert_state_preparation_valid_for_coefficient(lcu_coefficients, epsilon)


@pytest.mark.slow
@pytest.mark.parametrize("num_sites, epsilon", [[2, 3e-3], [3, 3.0e-3], [4, 5.0e-3], [7, 8.0e-3]])
def test_state_preparation_via_coherent_alias_sampling(num_sites, epsilon):
    lcu_coefficients = get_1d_ising_lcu_coeffs(num_sites)
    assert_state_preparation_valid_for_coefficient(lcu_coefficients, epsilon)


def test_state_preparation_via_coherent_alias_for_0_mu():
    lcu_coefficients = np.array([1 / 8] * 8)
    assert_state_preparation_valid_for_coefficient(lcu_coefficients, 2e-1)


def test_state_preparation_via_coherent_alias_sampling_diagram():
    data = np.asarray(range(1, 5)) / np.sum(range(1, 5))
    gate = StatePreparationAliasSampling.from_probabilities(
        unnormalized_probabilities=data.tolist(), precision=0.05
    )
    g = GateHelper(gate)
    qubit_order = g.operation.qubits

    circuit = cirq.Circuit(cirq.decompose_once(g.operation))
    cirq.testing.assert_has_diagram(
        circuit,
        '''
selection0: ────────UNIFORM(4)───In───────────────────×(y)───
                    │            │                    │
selection1: ────────target───────In───────────────────×(y)───
                                 │                    │
sigma_mu0: ─────────H────────────┼────────In(y)───────┼──────
                                 │        │           │
sigma_mu1: ─────────H────────────┼────────In(y)───────┼──────
                                 │        │           │
sigma_mu2: ─────────H────────────┼────────In(y)───────┼──────
                                 │        │           │
alt0: ───────────────────────────QROM_a───┼───────────×(x)───
                                 │        │           │
alt1: ───────────────────────────QROM_a───┼───────────×(x)───
                                 │        │           │
keep0: ──────────────────────────QROM_b───In(x)───────┼──────
                                 │        │           │
keep1: ──────────────────────────QROM_b───In(x)───────┼──────
                                 │        │           │
keep2: ──────────────────────────QROM_b───In(x)───────┼──────
                                          │           │
less_than_equal: ─────────────────────────⨁(x <= y)───@──────
''',
        qubit_order=qubit_order,
    )


def test_sparse_state_preparation_via_coherent_alias_for_0_mu():
    lcu_coefficients = np.array([1 / 8 if j < 8 else 0.0 for j in range(16)])
    assert_state_preparation_valid_for_coefficient(lcu_coefficients, 2e-1, sparse=True)

    lcu_coefficients = np.array([1 if j < 6 else 0.0 for j in range(10)])
    assert_state_preparation_valid_for_coefficient(lcu_coefficients, 2e-1, sparse=True)


@pytest.mark.notebook
def test_notebook():
    execute_notebook('state_preparation_alias_sampling')<|MERGE_RESOLUTION|>--- conflicted
+++ resolved
@@ -34,10 +34,10 @@
     bloq_autotester(_state_prep_alias)
 
 
-<<<<<<< HEAD
 def test_sparse_state_prep_alias_sampling_autotest(bloq_autotester):
     bloq_autotester(_sparse_state_prep_alias)
-=======
+
+
 def test_mu_from_precision():
     coeffs = [1.0, 1, 3, 2]
     mu = 3
@@ -51,7 +51,6 @@
     L, qlambda, mu = sympy.symbols(r"L \lambda \mu", integer=True)
     bloq = StatePreparationAliasSampling.from_n_coeff(L, qlambda, precision=2**-mu / L * qlambda)
     assert sympy.simplify(bloq.mu) == mu
->>>>>>> 3e2d008f
 
 
 def test_state_prep_alias_sampling_symb():
@@ -87,26 +86,19 @@
     np.testing.assert_allclose(concrete_t_counts, symb_t_counts, rtol=5e-4)
 
 
-<<<<<<< HEAD
 def assert_state_preparation_valid_for_coefficient(
     lcu_coefficients: np.ndarray, epsilon: float, *, sparse: bool = False, atol: float = 1e-6
 ):
     gate: Bloq
+    coeff_precision = epsilon * np.sum(np.abs(lcu_coefficients))
     if sparse:
         gate = SparseStatePreparationAliasSampling.from_dense_probabilities(
-            unnormalized_probabilities=lcu_coefficients.tolist(), precision=epsilon
+            unnormalized_probabilities=lcu_coefficients.tolist(), precision=coeff_precision
         )
     else:
-        gate = StatePreparationAliasSampling.from_lcu_probs(
-            lcu_probabilities=lcu_coefficients.tolist(), probability_epsilon=epsilon
+        gate = StatePreparationAliasSampling.from_probabilities(
+            unnormalized_probabilities=lcu_coefficients.tolist(), precision=coeff_precision
         )
-=======
-def assert_state_preparation_valid_for_coefficient(lcu_coefficients: np.ndarray, epsilon: float):
-    gate = StatePreparationAliasSampling.from_probabilities(
-        unnormalized_probabilities=lcu_coefficients.tolist(),
-        precision=epsilon * np.sum(np.abs(lcu_coefficients)),
-    )
->>>>>>> 3e2d008f
 
     assert_valid_bloq_decomposition(gate)
     _ = gate.call_graph()
