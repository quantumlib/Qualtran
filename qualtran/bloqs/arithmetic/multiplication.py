--- conflicted
+++ resolved
@@ -543,13 +543,8 @@
         [Quantum Algorithms and Circuits for Scientific Computing](https://arxiv.org/pdf/1511.08253). Section 2.1.
     """
 
-<<<<<<< HEAD
     a_dtype: QFxp
     b_dtype: QFxp
-=======
-    bitsize: SymbolicInt
-    num_frac: SymbolicInt
->>>>>>> 822f8d31
 
     def __attrs_post_init__(self):
         if (
@@ -575,11 +570,7 @@
         num_int = self.b_dtype.bitsize - self.b_dtype.num_frac
         # Newton-Raphson: Eq. (1)
         # x' = -a * x^2 + 2 * x
-<<<<<<< HEAD
         num_iters = ceil(log2(self.b_dtype.bitsize))
-=======
-        num_iters = ceil(log2(self.bitsize))
->>>>>>> 822f8d31
         # TODO: When decomposing we will potentially need to use larger registers.
         # Related issue: https://github.com/quantumlib/Qualtran/issues/655
         return {
