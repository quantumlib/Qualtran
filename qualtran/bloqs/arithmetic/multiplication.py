#  Copyright 2023 Google LLC
#
#  Licensed under the Apache License, Version 2.0 (the "License");
#  you may not use this file except in compliance with the License.
#  You may obtain a copy of the License at
#
#      https://www.apache.org/licenses/LICENSE-2.0
#
#  Unless required by applicable law or agreed to in writing, software
#  distributed under the License is distributed on an "AS IS" BASIS,
#  WITHOUT WARRANTIES OR CONDITIONS OF ANY KIND, either express or implied.
#  See the License for the specific language governing permissions and
#  limitations under the License.

from typing import Any, Dict, Iterable, Sequence, Set, Tuple, TYPE_CHECKING, Union

import cirq
import numpy as np
from attrs import frozen

from qualtran import Bloq, GateWithRegisters, QFxp, QInt, QUInt, Register, Side, Signature
from qualtran.bloqs.basic_gates import Toffoli
from qualtran.cirq_interop.t_complexity_protocol import TComplexity

if TYPE_CHECKING:
    from qualtran import SoquetT
    from qualtran.resource_counting import BloqCountT, SympySymbolAllocator
    from qualtran.simulation.classical_sim import ClassicalValT


@frozen
class PlusEqualProduct(GateWithRegisters, cirq.ArithmeticGate):
    """Performs result += a * b"""

    a_bitsize: int
    b_bitsize: int
    result_bitsize: int
    adjoint: bool = False

    def short_name(self) -> str:
        return "result -= a*b" if self.adjoint else "result += a*b"

    @property
    def signature(self) -> 'Signature':
        return Signature.build_from_dtypes(
            a=QInt(self.a_bitsize), b=QInt(self.b_bitsize), result=QInt(self.result_bitsize)
        )

    def registers(self) -> Sequence[Union[int, Sequence[int]]]:
        return [2] * self.a_bitsize, [2] * self.b_bitsize, [2] * self.result_bitsize

    def apply(self, a: int, b: int, result: int) -> Union[int, Iterable[int]]:
        return a, b, (result + a * b * ((-1) ** self.adjoint)) % (2**self.result_bitsize)

    def with_registers(self, *new_registers: Union[int, Sequence[int]]):
        raise NotImplementedError("Not needed.")

    def on_classical_vals(self, a: int, b: int, result: int) -> Dict[str, 'ClassicalValT']:
        result_out = (result + a * b * ((-1) ** self.adjoint)) % (2**self.result_bitsize)
        return {'a': a, 'b': b, 'result': result_out}

    def _t_complexity_(self) -> 'TComplexity':
        # TODO: The T-complexity here is approximate.
        return TComplexity(t=8 * max(self.a_bitsize, self.b_bitsize) ** 2)

    def _circuit_diagram_info_(self, args: cirq.CircuitDiagramInfoArgs) -> cirq.CircuitDiagramInfo:
        wire_symbols = ['a'] * self.a_bitsize + ['b'] * self.b_bitsize
        wire_symbols += ['c-=a*b' if self.adjoint else 'c+=a*b'] * self.result_bitsize
        return cirq.CircuitDiagramInfo(wire_symbols=wire_symbols)

    def __pow__(self, power):
        if power == 1:
            return self
        if power == -1:
            return PlusEqualProduct(
                self.a_bitsize, self.b_bitsize, self.result_bitsize, not self.adjoint
            )
        raise NotImplementedError("PlusEqualProduct.__pow__ defined only for powers +1/-1.")

    def add_my_tensors(
        self,
        tn: 'qtn.TensorNetwork',
        tag: Any,
        *,
        incoming: Dict[str, 'SoquetT'],
        outgoing: Dict[str, 'SoquetT'],
    ):
        from qualtran.cirq_interop._cirq_to_bloq import _add_my_tensors_from_gate

        _add_my_tensors_from_gate(
            self, self.signature, self.short_name(), tn, tag, incoming=incoming, outgoing=outgoing
        )


@frozen
class Square(Bloq):
    r"""Square an n-bit binary number.

    Implements $U|a\rangle|0\rangle \rightarrow |a\rangle|a^2\rangle$ using $n^2 - n$ Toffolis.

    Args:
        bitsize: Number of bits used to represent the integer to be squared. The
            result is stored in a register of size 2*bitsize.

    Registers:
        a: A bitsize-sized input register (register a above).
        result: A 2-bitsize-sized input/output register.

    References:
        [Fault-Tolerant Quantum Simulations of Chemistry in First
        Quantization](https://arxiv.org/abs/2105.12767). pg 76 for Toffoli complexity.
    """

    bitsize: int
    uncompute: bool = False

    @property
    def signature(self):
        side = Side.LEFT if self.uncompute else Side.RIGHT
        return Signature(
<<<<<<< HEAD
            [
                Register("a", QUInt(self.bitsize)),
                Register("result", QUInt(2 * self.bitsize), side=Side.RIGHT),
            ]
=======
            [Register("a", self.bitsize), Register("result", 2 * self.bitsize, side=side)]
>>>>>>> 5163e30a
        )

    def on_classical_vals(self, **vals: int) -> Dict[str, 'ClassicalValT']:
        if self.uncompute:
            a, result = vals["a"], vals["result"]
            assert result == a**2
            return {'a': a}
        a = vals["a"]
        return {'a': a, 'result': a**2}

    def short_name(self) -> str:
        return "a^2"

    def t_complexity(self):
        # TODO Determine precise clifford count and/or ignore.
        # See: https://github.com/quantumlib/Qualtran/issues/219
        # See: https://github.com/quantumlib/Qualtran/issues/217
        num_toff = self.bitsize * (self.bitsize - 1)
        return TComplexity(t=4 * num_toff)

    def build_call_graph(self, ssa: 'SympySymbolAllocator') -> Set['BloqCountT']:
        num_toff = self.bitsize * (self.bitsize - 1)
        return {(Toffoli(), num_toff)}

    def add_my_tensors(
        self,
        tn: 'qtn.TensorNetwork',
        tag: Any,
        *,
        incoming: Dict[str, 'SoquetT'],
        outgoing: Dict[str, 'SoquetT'],
    ):
        import quimb.tensor as qtn

        N = 2**self.bitsize
        data = np.zeros((N, N, N**2), dtype=np.complex128)
        for x in range(N):
            data[x, x, x**2] = 1

        trg = incoming['result'] if self.uncompute else outgoing['result']
        tn.add(
            qtn.Tensor(data=data, inds=(incoming['a'], outgoing['a'], trg), tags=['Square', tag])
        )

    def adjoint(self) -> 'Bloq':
        return Square(self.bitsize, not self.uncompute)


@frozen
class SumOfSquares(Bloq):
    r"""Compute the sum of squares of k n-bit binary numbers.

    Implements $U|a\rangle|b\rangle\dots k\rangle|0\rangle \rightarrow
        |a\rangle|b\rangle\dots|k\rangle|a^2+b^2+\dots k^2\rangle$ using
        $4 k n^2 T$ gates.

    The number of bits required by the output register is 2*bitsize + ceil(log2(k)).

    Args:
        bitsize: Number of bits used to represent each of the k integers.
        k: The number of integers we want to square.

    Registers:
        input: k n-bit registers.
        result: 2 * bitsize + ceil(log2(k)) sized output register.

    References:
        [Fault-Tolerant Quantum Simulations of Chemistry in First
        Quantization](https://arxiv.org/abs/2105.12767) pg 80 give a Toffoli
        complexity for squaring.
    """

    bitsize: int
    k: int

    @property
    def signature(self):
        return Signature(
            [
                Register("input", QUInt(bitsize=self.bitsize), shape=(self.k,)),
                Register(
                    "result",
                    QUInt(bitsize=2 * self.bitsize + (self.k - 1).bit_length()),
                    side=Side.RIGHT,
                ),
            ]
        )

    def short_name(self) -> str:
        return "SOS"

    def t_complexity(self):
        # TODO Determine precise clifford count and/or ignore.
        # See: https://github.com/quantumlib/Qualtran/issues/219
        # See: https://github.com/quantumlib/Qualtran/issues/217
        num_toff = self.k * self.bitsize**2 - self.bitsize
        if self.k % 3 == 0:
            num_toff -= 1
        return TComplexity(t=4 * num_toff)

    def build_call_graph(self, ssa: 'SympySymbolAllocator') -> Set['BloqCountT']:
        num_toff = self.k * self.bitsize**2 - self.bitsize
        if self.k % 3 == 0:
            num_toff -= 1
        return {(Toffoli(), num_toff)}


@frozen
class Product(Bloq):
    r"""Compute the product of an `n` and `m` bit binary number.

    Implements $U|a\rangle|b\rangle|0\rangle -\rightarrow
    |a\rangle|b\rangle|a\times b\rangle$ using $2nm-n$ Toffolis.

    Args:
        a_bitsize: Number of bits used to represent the first integer.
        b_bitsize: Number of bits used to represent the second integer.

    Registers:
        a: a_bitsize-sized input register.
        b: b_bitsize-sized input register.
        result: A 2*max(a_bitsize, b_bitsize) bit-sized output register to store the result a*b.

    References:
        [Fault-Tolerant Quantum Simulations of Chemistry in First
        Quantization](https://arxiv.org/abs/2105.12767) pg 81 gives a Toffoli
        complexity for multiplying two numbers.
    """

    a_bitsize: int
    b_bitsize: int

    @property
    def signature(self):
        return Signature(
            [
                Register("a", QUInt(self.a_bitsize)),
                Register("b", QUInt(self.b_bitsize)),
                Register("result", QUInt(2 * max(self.a_bitsize, self.b_bitsize)), side=Side.RIGHT),
            ]
        )

    def short_name(self) -> str:
        return "a*b"

    def t_complexity(self):
        # TODO Determine precise clifford count and/or ignore.
        # See: https://github.com/quantumlib/Qualtran/issues/219
        # See: https://github.com/quantumlib/Qualtran/issues/217
        num_toff = 2 * self.a_bitsize * self.b_bitsize - max(self.a_bitsize, self.b_bitsize)
        return TComplexity(t=4 * num_toff)

    def build_call_graph(self, ssa: 'SympySymbolAllocator') -> Set['BloqCountT']:
        num_toff = 2 * self.a_bitsize * self.b_bitsize - max(self.a_bitsize, self.b_bitsize)
        return {(Toffoli(), num_toff)}


@frozen
class ScaleIntByReal(Bloq):
    r"""Scale an integer by fixed-point representation of a real number.

    i.e.

    $$
        |r\rangle|i\rangle|0\rangle \rightarrow |r\rangle|i\rangle|r \times i\rangle
    $$

    The real number is assumed to be in the range [0, 1).

    Args:
        r_bitsize: Number of bits used to represent the real number.
        i_bitsize: Number of bits used to represent the integer.
        out_bitsizes: The output bitsize for the scaled fixed point real number.

    Registers:
     - real_in: r_bitsize-sized input register.
     - int_in: i_bitsize-sized input register.
     - result: r_bitsize output register

    References:
        [Compilation of Fault-Tolerant Quantum Heuristics for Combinatorial Optimization]
        (https://arxiv.org/pdf/2007.07391.pdf) pg 70.
    """

    r_bitsize: int
    i_bitsize: int
    out_bitsizes: Tuple[int, int]

    @property
    def signature(self):
        return Signature(
            [
                Register("real_in", QFxp(self.r_bitsize, self.r_bitsize)),
                Register("int_in", QUInt(self.i_bitsize)),
                Register(
                    "result", QFxp(self.out_bitsizes[0], self.out_bitsizes[1]), side=Side.RIGHT
                ),
            ]
        )

    def short_name(self) -> str:
        return "r*i"

    def t_complexity(self):
        # Eq. D8, we are assuming dA and dB there are assumed as inputs and the
        # user has ensured these are large enough for their desired precision.
        num_toff = self.r_bitsize * (2 * self.i_bitsize - 1) - self.i_bitsize**2
        return TComplexity(t=4 * num_toff)

    def build_call_graph(self, ssa: 'SympySymbolAllocator') -> Set['BloqCountT']:
        # Eq. D8, we are assuming dA(r_bitsize) and dB(i_bitsize) are inputs and
        # the user has ensured these are large enough for their desired
        # precision.
        num_toff = self.r_bitsize * (2 * self.i_bitsize - 1) - self.i_bitsize**2
        return {(Toffoli(), num_toff)}


@frozen
class MultiplyTwoReals(Bloq):
    r"""Multiply two fixed-point representations of real numbers

    i.e.

    $$
        |a\rangle|b\rangle|0\rangle \rightarrow |a\rangle|b\rangle|a \times b\rangle
    $$

    The real numbers are assumed to be in the range [0, 1).

    Args:
        bitsize: Number of bits used to represent the real number.

    Registers:
     - a: bitsize-sized input register.
     - b: bitsize-sized input register.
     - result: bitsize output register

    References:
        [Compilation of Fault-Tolerant Quantum Heuristics for Combinatorial Optimization]
            (https://arxiv.org/pdf/2007.07391.pdf) pg 71.
    """

    bitsize: int

    @property
    def signature(self):
        return Signature(
            [
                Register("a", QFxp(self.bitsize, self.bitsize)),
                Register("b", QFxp(self.bitsize, self.bitsize)),
                Register("result", QFxp(self.bitsize, self.bitsize), side=Side.RIGHT),
            ]
        )

    def short_name(self) -> str:
        return "a*b"

    def t_complexity(self):
        # Eq. D13, there it is suggested keeping both registers the same size is optimal.
        num_toff = self.bitsize**2 - self.bitsize - 1
        return TComplexity(t=4 * num_toff)

    def build_call_graph(self, ssa: 'SympySymbolAllocator') -> Set['BloqCountT']:
        # Eq. D13, there it is suggested keeping both registers the same size is optimal.
        num_toff = self.bitsize**2 - self.bitsize - 1
        return {(Toffoli(), num_toff)}


@frozen
class SquareRealNumber(Bloq):
    r"""Square a fixed-point representation of a real number

    i.e.

    $$
        |a\rangle|0\rangle \rightarrow |a\rangle|a^2\rangle
    $$

    The real numbers are assumed to be in the range [0, 1).

    Args:
        bitsize: Number of bits used to represent the real number.

    Registers:
     - a: bitsize-sized input register.
     - b: bitsize-sized input register.
     - result: bitsize output register

    References:
        [Compilation of Fault-Tolerant Quantum Heuristics for Combinatorial Optimization
            ](https://arxiv.org/pdf/2007.07391.pdf) pg 74.
    """

    bitsize: int

    def __attrs_post_init__(self):
        if self.bitsize < 3:
            raise ValueError("bitsize must be at least 3 for SquareRealNumber bloq to make sense.")

    @property
    def signature(self):
        return Signature(
            [
                Register("a", QFxp(self.bitsize, self.bitsize)),
                Register("b", QFxp(self.bitsize, self.bitsize)),
                Register("result", QFxp(self.bitsize, self.bitsize), side=Side.RIGHT),
            ]
        )

    def short_name(self) -> str:
        return "a^2"

    def t_complexity(self):
        num_toff = self.bitsize**2 // 2 - 4
        return TComplexity(t=4 * num_toff)

    def build_call_graph(self, ssa: 'SympySymbolAllocator') -> Set['BloqCountT']:
        # Bottom of page 74
        num_toff = self.bitsize**2 // 2 - 4
        return {(Toffoli(), num_toff)}<|MERGE_RESOLUTION|>--- conflicted
+++ resolved
@@ -118,14 +118,10 @@
     def signature(self):
         side = Side.LEFT if self.uncompute else Side.RIGHT
         return Signature(
-<<<<<<< HEAD
             [
                 Register("a", QUInt(self.bitsize)),
                 Register("result", QUInt(2 * self.bitsize), side=Side.RIGHT),
             ]
-=======
-            [Register("a", self.bitsize), Register("result", 2 * self.bitsize, side=side)]
->>>>>>> 5163e30a
         )
 
     def on_classical_vals(self, **vals: int) -> Dict[str, 'ClassicalValT']:
