#  Copyright 2023 Google LLC
#
#  Licensed under the Apache License, Version 2.0 (the "License");
#  you may not use this file except in compliance with the License.
#  You may obtain a copy of the License at
#
#      https://www.apache.org/licenses/LICENSE-2.0
#
#  Unless required by applicable law or agreed to in writing, software
#  distributed under the License is distributed on an "AS IS" BASIS,
#  WITHOUT WARRANTIES OR CONDITIONS OF ANY KIND, either express or implied.
#  See the License for the specific language governing permissions and
#  limitations under the License.

from functools import cached_property
from typing import Iterator, List, Set, TYPE_CHECKING

import cirq
from attrs import frozen
from numpy.typing import NDArray

from qualtran import GateWithRegisters, QAny, QUInt, Register, Side, Signature
from qualtran.bloqs.basic_gates import CNOT
from qualtran.bloqs.mcmt.and_bloq import And
from qualtran.symbolics import bit_length, is_symbolic, SymbolicInt

if TYPE_CHECKING:
    from qualtran.resource_counting import BloqCountT, SympySymbolAllocator


@frozen
class HammingWeightCompute(GateWithRegisters):
    r"""A gate to compute the hamming weight of an n-bit register in a new log_{n} bit register.

    Implements $U|x\rangle |0\rangle \rightarrow |x\rangle|\text{hamming\_weight}(x)\rangle$
    using $\alpha$ Toffoli gates and $\alpha$ ancilla qubits, where
    $\alpha = n - \text{hamming\_weight}(n)$ for an n-bit input register.

    Args:
        bitsize: Number of bits in the input register. The allocated output register
            is of size $\log_2(\text{bitsize})$ so it has enough space to hold the hamming weight
            of x.

    Registers:
     - x: A $\text{bitsize}$-sized input register (register x above).
     - junk: A RIGHT ancilla register of size $\text{bitsize} - \text{hamming\_weight(bitsize)}$.
     - out: A RIGHT output register of size $\log_2(\text{bitize})$.

    References:
        [Halving the cost of quantum addition](https://arxiv.org/abs/1709.06648), Page-4
    """

    bitsize: SymbolicInt

    @cached_property
    def signature(self):
        return Signature(
            [
                Register('x', QUInt(self.bitsize)),
                Register('junk', QAny(self.junk_bitsize), side=Side.RIGHT),
                Register('out', QUInt(self.out_bitsize), side=Side.RIGHT),
            ]
        )

<<<<<<< HEAD
=======
    @cached_property
    def junk_bitsize(self) -> SymbolicInt:
        return self.bitsize - self.bit_count_of_bitsize

    @cached_property
    def out_bitsize(self) -> SymbolicInt:
        return bit_length(self.bitsize)

    @cached_property
    def bit_count_of_bitsize(self) -> SymbolicInt:
        """lower bound on number of 1s in bitsize"""
        # TODO https://github.com/quantumlib/Qualtran/issues/1357
        #      add explicit support for symbolic functions without relying on pre-computed bounds.
        if is_symbolic(self.bitsize):
            return 1  # worst case
        return self.bitsize.bit_count()

    def pretty_name(self) -> str:
        return "out = x.bit_count()"

>>>>>>> 8fc12b22
    def _three_to_two_adder(self, a, b, c, out) -> cirq.OP_TREE:
        return [
            [cirq.CX(a, b), cirq.CX(a, c)],
            And().on(b, c, out),
            [cirq.CX(a, b), cirq.CX(a, out), cirq.CX(b, c)],
        ]

    def _decompose_using_three_to_two_adders(
        self, x: List[cirq.Qid], junk: List[cirq.Qid], out: List[cirq.Qid]
    ) -> Iterator[cirq.OP_TREE]:
        for out_idx in range(len(out)):
            y = []
            for in_idx in range(0, len(x) - 2, 2):
                a, b, c = x[in_idx], x[in_idx + 1], x[in_idx + 2]
                anc = junk.pop()
                y.append(anc)
                yield self._three_to_two_adder(a, b, c, anc)
            if len(x) % 2 == 1:
                yield cirq.CNOT(x[-1], out[out_idx])
            else:
                anc = junk.pop()
                yield self._three_to_two_adder(x[-2], x[-1], out[out_idx], anc)
                y.append(anc)
            x = [*y]

    def decompose_from_registers(
        self, *, context: cirq.DecompositionContext, **quregs: NDArray[cirq.Qid]  # type: ignore[type-var]
    ) -> Iterator[cirq.OP_TREE]:
        # Qubit order needs to be reversed because the registers store Big Endian representation
        # of integers.
        x: List[cirq.Qid] = [*quregs['x'][::-1]]
        junk: List[cirq.Qid] = [*quregs['junk'][::-1]]
        out: List[cirq.Qid] = [*quregs['out'][::-1]]
        yield self._decompose_using_three_to_two_adders(x, junk, out)

    def build_call_graph(self, ssa: 'SympySymbolAllocator') -> Set['BloqCountT']:
        num_and = self.junk_bitsize
        num_cnot = num_and * 5 + self.bit_count_of_bitsize
        return {(And(), num_and), (CNOT(), num_cnot)}<|MERGE_RESOLUTION|>--- conflicted
+++ resolved
@@ -62,8 +62,6 @@
             ]
         )
 
-<<<<<<< HEAD
-=======
     @cached_property
     def junk_bitsize(self) -> SymbolicInt:
         return self.bitsize - self.bit_count_of_bitsize
@@ -81,10 +79,6 @@
             return 1  # worst case
         return self.bitsize.bit_count()
 
-    def pretty_name(self) -> str:
-        return "out = x.bit_count()"
-
->>>>>>> 8fc12b22
     def _three_to_two_adder(self, a, b, c, out) -> cirq.OP_TREE:
         return [
             [cirq.CX(a, b), cirq.CX(a, c)],
