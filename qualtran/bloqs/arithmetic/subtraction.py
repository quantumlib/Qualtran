--- conflicted
+++ resolved
@@ -31,16 +31,11 @@
     Soquet,
     SoquetT,
 )
-<<<<<<< HEAD
 from qualtran._infra.composite_bloq import CompositeBloq
 from qualtran.bloqs.arithmetic.addition import Add
 from qualtran.bloqs.basic_gates import OnEach, XGate
 from qualtran.bloqs.bookkeeping import Allocate, Cast, Free
 from qualtran.bloqs.mcmt.multi_control_multi_target_pauli import MultiTargetCNOT
-=======
-from qualtran.bloqs.arithmetic.addition import Add
-from qualtran.bloqs.arithmetic.negate import Negate
->>>>>>> 85c1dabb
 from qualtran.drawing import Text
 
 if TYPE_CHECKING:
@@ -58,11 +53,6 @@
     This construction uses the relation `a - b = ~(~a + b)` to turn the operation into addition. This relation is used in
     [Compilation of Fault-Tolerant Quantum Heuristics for Combinatorial Optimization](https://arxiv.org/pdf/2007.07391)
     to turn addition into subtraction conditioned on a qubit.
-
-<<<<<<< HEAD
-=======
-    This first negates $b$ (assuming a two's complement representation), and then adds $a$ into it.
->>>>>>> 85c1dabb
 
     Args:
         a_dtype: Quantum datatype used to represent the integer a.
@@ -158,7 +148,6 @@
             raise ValueError()
 
     def build_call_graph(self, ssa: 'SympySymbolAllocator') -> Set['BloqCountT']:
-<<<<<<< HEAD
         delta = self.b_dtype.bitsize - self.a_dtype.bitsize
         return (
             {
@@ -205,16 +194,6 @@
             bb.free(prefix)
             a = bb.join(a_split[delta:], QUInt(self.a_dtype.bitsize))
         a = bb.add(Cast(QUInt(self.a_dtype.bitsize), self.a_dtype), reg=a)
-=======
-        return {
-            (Negate(self.b_dtype), 1),
-            (Add(self.a_dtype_as_unsigned, self.b_dtype_as_unsigned), 1),
-        }
-
-    def build_composite_bloq(self, bb: 'BloqBuilder', a: Soquet, b: Soquet) -> Dict[str, 'SoquetT']:
-        b = bb.add(Negate(self.b_dtype), x=b)
-        a, b = bb.add(Add(self.a_dtype_as_unsigned, self.b_dtype_as_unsigned), a=a, b=b)  # a - b
->>>>>>> 85c1dabb
         return {'a': a, 'b': b}
 
 
