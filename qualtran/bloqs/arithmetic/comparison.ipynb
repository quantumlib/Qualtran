{
 "cells": [
  {
   "cell_type": "markdown",
   "id": "23228f10",
   "metadata": {
    "cq.autogen": "title_cell"
   },
   "source": [
    "# Comparison"
   ]
  },
  {
   "cell_type": "code",
   "execution_count": null,
   "id": "100135a5",
   "metadata": {
    "cq.autogen": "top_imports"
   },
   "outputs": [],
   "source": [
    "from qualtran import Bloq, CompositeBloq, BloqBuilder, Signature, Register\n",
    "from qualtran import QBit, QInt, QUInt, QAny\n",
    "from qualtran.drawing import show_bloq, show_call_graph, show_counts_sigma\n",
    "from typing import *\n",
    "import numpy as np\n",
    "import sympy\n",
    "import cirq"
   ]
  },
  {
   "cell_type": "markdown",
   "id": "583b18fb",
   "metadata": {
    "cq.autogen": "GreaterThan.bloq_doc.md"
   },
   "source": [
    "## `GreaterThan`\n",
    "Compare two integers.\n",
    "\n",
    "Implements $U|a\\rangle|b\\rangle|0\\rangle \\rightarrow\n",
    "|a\\rangle|b\\rangle|a > b\\rangle$ using $8n T$  gates.\n",
    "\n",
    "The bloq_counts and t_complexity are derived from equivalent qualtran gates\n",
    "assuming a clean decomposition which should yield identical costs.\n",
    "\n",
    "See: https://github.com/quantumlib/Qualtran/pull/381 and\n",
    "https://qualtran.readthedocs.io/en/latest/bloqs/comparison_gates.html\n",
    "\n",
    "#### Parameters\n",
    " - `bitsize`: Number of bits used to represent the two integers a and b. \n",
    "\n",
    "#### Registers\n",
    " - `a`: n-bit-sized input registers.\n",
    " - `b`: n-bit-sized input registers.\n",
    " - `target`: A single bit output register to store the result of A > B.\n"
   ]
  },
  {
   "cell_type": "code",
   "execution_count": null,
   "id": "4897dd68",
   "metadata": {
    "cq.autogen": "GreaterThan.bloq_doc.py"
   },
   "outputs": [],
   "source": [
    "from qualtran.bloqs.arithmetic import GreaterThan"
   ]
  },
  {
   "cell_type": "markdown",
   "id": "7888a98f",
   "metadata": {
    "cq.autogen": "GreaterThan.example_instances.md"
   },
   "source": [
    "### Example Instances"
   ]
  },
  {
   "cell_type": "code",
   "execution_count": null,
   "id": "98aa6041",
   "metadata": {
    "cq.autogen": "GreaterThan.greater_than"
   },
   "outputs": [],
   "source": [
    "greater_than = GreaterThan(a_bitsize=4, b_bitsize=4)"
   ]
  },
  {
   "cell_type": "markdown",
   "id": "ceac73b4",
   "metadata": {
    "cq.autogen": "GreaterThan.graphical_signature.md"
   },
   "source": [
    "#### Graphical Signature"
   ]
  },
  {
   "cell_type": "code",
   "execution_count": null,
   "id": "c82d95fe",
   "metadata": {
    "cq.autogen": "GreaterThan.graphical_signature.py"
   },
   "outputs": [],
   "source": [
    "from qualtran.drawing import show_bloqs\n",
    "show_bloqs([greater_than],\n",
    "           ['`greater_than`'])"
   ]
  },
  {
   "cell_type": "markdown",
   "id": "3afdc24f",
   "metadata": {
    "cq.autogen": "GreaterThan.call_graph.md"
   },
   "source": [
    "### Call Graph"
   ]
  },
  {
   "cell_type": "code",
   "execution_count": null,
   "id": "88ae5ce9",
   "metadata": {
    "cq.autogen": "GreaterThan.call_graph.py"
   },
   "outputs": [],
   "source": [
    "from qualtran.resource_counting.generalizers import ignore_split_join\n",
    "greater_than_g, greater_than_sigma = greater_than.call_graph(max_depth=1, generalizer=ignore_split_join)\n",
    "show_call_graph(greater_than_g)\n",
    "show_counts_sigma(greater_than_sigma)"
   ]
  },
  {
   "cell_type": "markdown",
   "id": "532b6bf1",
   "metadata": {
    "cq.autogen": "GreaterThanConstant.bloq_doc.md"
   },
   "source": [
    "## `GreaterThanConstant`\n",
    "Implements $U_a|x\\rangle = U_a|x\\rangle|z\\rangle = |x\\rangle |z \\land (x > a)\\rangle$\n",
    "\n",
    "The bloq_counts and t_complexity are derived from equivalent qualtran gates\n",
    "assuming a clean decomposition which should yield identical costs.\n",
    "\n",
    "See: https://github.com/quantumlib/Qualtran/pull/381 and\n",
    "https://qualtran.readthedocs.io/en/latest/bloqs/comparison_gates.html\n",
    "\n",
    "\n",
    "#### Parameters\n",
    " - `bitsize`: bitsize of x register.\n",
    " - `val`: integer to compare x against (a above.) \n",
    "\n",
    "#### Registers\n",
    " - `x`: Register to compare against val.\n",
    " - `target`: Register to hold result of comparison.\n"
   ]
  },
  {
   "cell_type": "code",
   "execution_count": null,
   "id": "79cf881f",
   "metadata": {
    "cq.autogen": "GreaterThanConstant.bloq_doc.py"
   },
   "outputs": [],
   "source": [
    "from qualtran.bloqs.arithmetic import GreaterThanConstant"
   ]
  },
  {
   "cell_type": "markdown",
   "id": "262b3978",
   "metadata": {
    "cq.autogen": "GreaterThanConstant.example_instances.md"
   },
   "source": [
    "### Example Instances"
   ]
  },
  {
   "cell_type": "code",
   "execution_count": null,
   "id": "4e9495bc",
   "metadata": {
    "cq.autogen": "GreaterThanConstant.gt_k"
   },
   "outputs": [],
   "source": [
    "gt_k = GreaterThanConstant(bitsize=4, val=13)"
   ]
  },
  {
   "cell_type": "markdown",
   "id": "692cf0da",
   "metadata": {
    "cq.autogen": "GreaterThanConstant.graphical_signature.md"
   },
   "source": [
    "#### Graphical Signature"
   ]
  },
  {
   "cell_type": "code",
   "execution_count": null,
   "id": "49de22c1",
   "metadata": {
    "cq.autogen": "GreaterThanConstant.graphical_signature.py"
   },
   "outputs": [],
   "source": [
    "from qualtran.drawing import show_bloqs\n",
    "show_bloqs([gt_k],\n",
    "           ['`gt_k`'])"
   ]
  },
  {
   "cell_type": "markdown",
   "id": "ca10fb8f",
   "metadata": {
    "cq.autogen": "GreaterThanConstant.call_graph.md"
   },
   "source": [
    "### Call Graph"
   ]
  },
  {
   "cell_type": "code",
   "execution_count": null,
   "id": "ce7758c2",
   "metadata": {
    "cq.autogen": "GreaterThanConstant.call_graph.py"
   },
   "outputs": [],
   "source": [
    "from qualtran.resource_counting.generalizers import ignore_split_join\n",
    "gt_k_g, gt_k_sigma = gt_k.call_graph(max_depth=1, generalizer=ignore_split_join)\n",
    "show_call_graph(gt_k_g)\n",
    "show_counts_sigma(gt_k_sigma)"
   ]
  },
  {
   "cell_type": "markdown",
   "id": "8948042c",
   "metadata": {
    "cq.autogen": "EqualsAConstant.bloq_doc.md"
   },
   "source": [
    "## `EqualsAConstant`\n",
    "Implements $U_a|x\\rangle|z\\rangle = |x\\rangle |z \\oplus (x = a)\\rangle$\n",
    "\n",
    "The bloq_counts and t_complexity are derived from:\n",
    "https://qualtran.readthedocs.io/en/latest/bloqs/comparison_gates.html#equality-as-a-special-case\n",
    "\n",
    "#### Parameters\n",
    " - `bitsize`: bitsize of x register.\n",
    " - `val`: integer to compare x against (a above.) \n",
    "\n",
    "#### Registers\n",
    " - `x`: Register to compare against val.\n",
    " - `target`: Register to hold result of comparison.\n"
   ]
  },
  {
   "cell_type": "code",
   "execution_count": null,
   "id": "8975c3d4",
   "metadata": {
    "cq.autogen": "EqualsAConstant.bloq_doc.py"
   },
   "outputs": [],
   "source": [
    "from qualtran.bloqs.arithmetic import EqualsAConstant"
   ]
  },
  {
   "cell_type": "markdown",
   "id": "8d9dfb80",
   "metadata": {
    "cq.autogen": "EqualsAConstant.example_instances.md"
   },
   "source": [
    "### Example Instances"
   ]
  },
  {
   "cell_type": "code",
   "execution_count": null,
   "id": "596fef5f",
   "metadata": {
    "cq.autogen": "EqualsAConstant.eq_k"
   },
   "outputs": [],
   "source": [
    "eq_k = EqualsAConstant(bitsize=4, val=13)"
   ]
  },
  {
   "cell_type": "markdown",
   "id": "867bb5ac",
   "metadata": {
    "cq.autogen": "EqualsAConstant.graphical_signature.md"
   },
   "source": [
    "#### Graphical Signature"
   ]
  },
  {
   "cell_type": "code",
   "execution_count": null,
   "id": "a3d3be59",
   "metadata": {
    "cq.autogen": "EqualsAConstant.graphical_signature.py"
   },
   "outputs": [],
   "source": [
    "from qualtran.drawing import show_bloqs\n",
    "show_bloqs([eq_k],\n",
    "           ['`eq_k`'])"
   ]
  },
  {
   "cell_type": "markdown",
   "id": "c672c228",
   "metadata": {
    "cq.autogen": "EqualsAConstant.call_graph.md"
   },
   "source": [
    "### Call Graph"
   ]
  },
  {
   "cell_type": "code",
   "execution_count": null,
   "id": "735d36af",
   "metadata": {
    "cq.autogen": "EqualsAConstant.call_graph.py"
   },
   "outputs": [],
   "source": [
    "from qualtran.resource_counting.generalizers import ignore_split_join\n",
    "eq_k_g, eq_k_sigma = eq_k.call_graph(max_depth=1, generalizer=ignore_split_join)\n",
    "show_call_graph(eq_k_g)\n",
    "show_counts_sigma(eq_k_sigma)"
   ]
  },
  {
   "cell_type": "markdown",
   "id": "5d4a473d",
   "metadata": {
    "cq.autogen": "LessThanConstant.bloq_doc.md"
   },
   "source": [
    "## `LessThanConstant`\n",
    "Applies U_a|x>|z> = |x> |z ^ (x < a)>"
   ]
  },
  {
   "cell_type": "code",
   "execution_count": null,
   "id": "f978cd77",
   "metadata": {
    "cq.autogen": "LessThanConstant.bloq_doc.py"
   },
   "outputs": [],
   "source": [
    "from qualtran.bloqs.arithmetic import LessThanConstant"
   ]
  },
  {
   "cell_type": "markdown",
   "id": "1ff5855a",
   "metadata": {
    "cq.autogen": "LessThanConstant.example_instances.md"
   },
   "source": [
    "### Example Instances"
   ]
  },
  {
   "cell_type": "code",
   "execution_count": null,
   "id": "f0e3705e",
   "metadata": {
    "cq.autogen": "LessThanConstant.lt_k_symb"
   },
   "outputs": [],
   "source": [
    "n, k = sympy.symbols(\"n k\")\n",
    "lt_k_symb = LessThanConstant(bitsize=n, less_than_val=k)"
   ]
  },
  {
   "cell_type": "code",
   "execution_count": null,
   "id": "65845541",
   "metadata": {
    "cq.autogen": "LessThanConstant.lt_k"
   },
   "outputs": [],
   "source": [
    "lt_k = LessThanConstant(bitsize=8, less_than_val=5)"
   ]
  },
  {
   "cell_type": "markdown",
   "id": "697c19b4",
   "metadata": {
    "cq.autogen": "LessThanConstant.graphical_signature.md"
   },
   "source": [
    "#### Graphical Signature"
   ]
  },
  {
   "cell_type": "code",
   "execution_count": null,
   "id": "c722a3c7",
   "metadata": {
    "cq.autogen": "LessThanConstant.graphical_signature.py"
   },
   "outputs": [],
   "source": [
    "from qualtran.drawing import show_bloqs\n",
    "show_bloqs([lt_k, lt_k_symb],\n",
    "           ['`lt_k`', '`lt_k_symb`'])"
   ]
  },
  {
   "cell_type": "markdown",
   "id": "9ac764fa",
   "metadata": {
    "cq.autogen": "LessThanConstant.call_graph.md"
   },
   "source": [
    "### Call Graph"
   ]
  },
  {
   "cell_type": "code",
   "execution_count": null,
   "id": "b8de0ffc",
   "metadata": {
    "cq.autogen": "LessThanConstant.call_graph.py"
   },
   "outputs": [],
   "source": [
    "from qualtran.resource_counting.generalizers import ignore_split_join\n",
    "lt_k_g, lt_k_sigma = lt_k.call_graph(max_depth=1, generalizer=ignore_split_join)\n",
    "show_call_graph(lt_k_g)\n",
    "show_counts_sigma(lt_k_sigma)"
   ]
  },
  {
   "cell_type": "markdown",
   "id": "58d1a6a6",
   "metadata": {
    "cq.autogen": "BiQubitsMixer.bloq_doc.md"
   },
   "source": [
    "## `BiQubitsMixer`\n",
    "Implements the COMPARE2 subroutine from the reference (Fig. 1)\n",
    "\n",
    "This gates mixes the values in a way that preserves the result of comparison.\n",
    "The signature being compared are 2-qubit signature where\n",
    "\n",
    "    x = 2*x_msb + x_lsb\n",
    "    y = 2*y_msb + y_lsb\n",
    "\n",
    "The Gate mixes the 4 qubits so that sign(x - y) = sign(x_lsb' - y_lsb') where x_lsb' and y_lsb'\n",
    "are the final values of x_lsb' and y_lsb'.\n",
    "\n",
    "Note that the ancilla qubits are used to reduce the T-count and the user\n",
    "should clean the qubits at a later point in time with the adjoint gate.\n",
    "See: https://github.com/quantumlib/Cirq/pull/6313 and\n",
    "https://github.com/quantumlib/Qualtran/issues/389\n",
    "\n",
    "#### References\n",
    " - Supplementary Materials: Improved Techniques for Preparing Eigenstates of Fermionic Hamiltonians https://static-content.springer.com/esm/art%3A10.1038%2Fs41534-018-0071-5/MediaObjects/41534_2018_71_MOESM1_ESM.pdf\n"
   ]
  },
  {
   "cell_type": "code",
   "execution_count": null,
   "id": "1603c8b5",
   "metadata": {
    "cq.autogen": "BiQubitsMixer.bloq_doc.py"
   },
   "outputs": [],
   "source": [
    "from qualtran.bloqs.arithmetic import BiQubitsMixer"
   ]
  },
  {
   "cell_type": "markdown",
   "id": "78cbdc47",
   "metadata": {
    "cq.autogen": "BiQubitsMixer.example_instances.md"
   },
   "source": [
    "### Example Instances"
   ]
  },
  {
   "cell_type": "code",
   "execution_count": null,
   "id": "d69a00ae",
   "metadata": {
    "cq.autogen": "BiQubitsMixer.bi_qubits_mixer"
   },
   "outputs": [],
   "source": [
    "bi_qubits_mixer = BiQubitsMixer()"
   ]
  },
  {
   "cell_type": "markdown",
   "id": "1f0bfe08",
   "metadata": {
    "cq.autogen": "BiQubitsMixer.graphical_signature.md"
   },
   "source": [
    "#### Graphical Signature"
   ]
  },
  {
   "cell_type": "code",
   "execution_count": null,
   "id": "7558ee56",
   "metadata": {
    "cq.autogen": "BiQubitsMixer.graphical_signature.py"
   },
   "outputs": [],
   "source": [
    "from qualtran.drawing import show_bloqs\n",
    "show_bloqs([bi_qubits_mixer],\n",
    "           ['`bi_qubits_mixer`'])"
   ]
  },
  {
   "cell_type": "markdown",
   "id": "a5c34728",
   "metadata": {
    "cq.autogen": "BiQubitsMixer.call_graph.md"
   },
   "source": [
    "### Call Graph"
   ]
  },
  {
   "cell_type": "code",
   "execution_count": null,
   "id": "0daf86df",
   "metadata": {
    "cq.autogen": "BiQubitsMixer.call_graph.py"
   },
   "outputs": [],
   "source": [
    "from qualtran.resource_counting.generalizers import ignore_split_join\n",
    "bi_qubits_mixer_g, bi_qubits_mixer_sigma = bi_qubits_mixer.call_graph(max_depth=1, generalizer=ignore_split_join)\n",
    "show_call_graph(bi_qubits_mixer_g)\n",
    "show_counts_sigma(bi_qubits_mixer_sigma)"
   ]
  },
  {
   "cell_type": "markdown",
   "id": "19ccfb41",
   "metadata": {
    "cq.autogen": "SingleQubitCompare.bloq_doc.md"
   },
   "source": [
    "## `SingleQubitCompare`\n",
    "Applies U|a>|b>|0>|0> = |a> |a=b> |(a<b)> |(a>b)>\n",
    "\n",
    "#### References\n",
    " - Supplementary Materials: Improved Techniques for Preparing Eigenstates of Fermionic Hamiltonians. Figure 3. https://static-content.springer.com/esm/art%3A10.1038%2Fs41534-018-0071-5/MediaObjects/41534_2018_71_MOESM1_ESM.pdf\n"
   ]
  },
  {
   "cell_type": "code",
   "execution_count": null,
   "id": "ae8f37f5",
   "metadata": {
    "cq.autogen": "SingleQubitCompare.bloq_doc.py"
   },
   "outputs": [],
   "source": [
    "from qualtran.bloqs.arithmetic import SingleQubitCompare"
   ]
  },
  {
   "cell_type": "markdown",
   "id": "61ef1472",
   "metadata": {
    "cq.autogen": "SingleQubitCompare.example_instances.md"
   },
   "source": [
    "### Example Instances"
   ]
  },
  {
   "cell_type": "code",
   "execution_count": null,
   "id": "534c5c22",
   "metadata": {
    "cq.autogen": "SingleQubitCompare.sq_cmp"
   },
   "outputs": [],
   "source": [
    "sq_cmp = SingleQubitCompare()"
   ]
  },
  {
   "cell_type": "markdown",
   "id": "2843d328",
   "metadata": {
    "cq.autogen": "SingleQubitCompare.graphical_signature.md"
   },
   "source": [
    "#### Graphical Signature"
   ]
  },
  {
   "cell_type": "code",
   "execution_count": null,
   "id": "d5dcf72e",
   "metadata": {
    "cq.autogen": "SingleQubitCompare.graphical_signature.py"
   },
   "outputs": [],
   "source": [
    "from qualtran.drawing import show_bloqs\n",
    "show_bloqs([sq_cmp],\n",
    "           ['`sq_cmp`'])"
   ]
  },
  {
   "cell_type": "markdown",
   "id": "ee1cc222",
   "metadata": {
    "cq.autogen": "SingleQubitCompare.call_graph.md"
   },
   "source": [
    "### Call Graph"
   ]
  },
  {
   "cell_type": "code",
   "execution_count": null,
   "id": "c96f20fc",
   "metadata": {
    "cq.autogen": "SingleQubitCompare.call_graph.py"
   },
   "outputs": [],
   "source": [
    "from qualtran.resource_counting.generalizers import ignore_split_join\n",
    "sq_cmp_g, sq_cmp_sigma = sq_cmp.call_graph(max_depth=1, generalizer=ignore_split_join)\n",
    "show_call_graph(sq_cmp_g)\n",
    "show_counts_sigma(sq_cmp_sigma)"
   ]
  },
  {
   "cell_type": "markdown",
   "id": "50d83fdb",
   "metadata": {
    "cq.autogen": "LessThanEqual.bloq_doc.md"
   },
   "source": [
    "## `LessThanEqual`\n",
    "Applies U|x>|y>|z> = |x>|y> |z ^ (x <= y)>\n",
    "\n",
    "Decomposes the gate in a T-complexity optimal way.\n",
    "\n",
    "The construction can be broken in 4 parts:\n",
    " 1. In case of differing bitsizes then a multicontrol And Gate\n",
    "    (Section III.A. of the first reference) is used to check whether\n",
    "    the extra prefix is equal to zero and the result is stored in the `prefix_equality` qubit.\n",
    " 2. The tree structure (Fig. 2) of the second reference.\n",
    "    followed by a `SingleQubitCompare` to compute the result of comparison of\n",
    "    the suffixes of equal length. The result is stored in `less_than` and `greater_than` and\n",
    "    equality in `qubits[-2]`\n",
    " 3. The results from the previous two steps are combined to update the target qubit.\n",
    " 4. The adjoint of the previous operations is added to restore the input qubits\n",
    "    to their original state and clean the ancilla qubits.\n",
    "\n",
    "When both registers are of the same size the T complexity is\n",
    "8n - 4 as in the second reference.\n",
    "\n",
    "When the registers differ in size and `n` is the size of the smaller one and\n",
    "`d` is the difference in size, the T complexity is the sum of the tree\n",
    "decomposition as before giving 8n + O(1); and the T complexity of an `And` gate\n",
    "over `d` registers giving 4d + O(1). This totals 8n + 4d + O(1).\n",
    "\n",
    "#### References\n",
    " - [Encoding Electronic Spectra in Quantum Circuits with Linear T Complexity](https://arxiv.org/abs/1805.03662). \n",
    " - Supplementary Materials: Improved Techniques for Preparing Eigenstates of Fermionic Hamiltonians. https://static-content.springer.com/esm/art%3A10.1038%2Fs41534-018-0071-5/MediaObjects/41534_2018_71_MOESM1_ESM.pdf\n"
   ]
  },
  {
   "cell_type": "code",
   "execution_count": null,
   "id": "31d1717c",
   "metadata": {
    "cq.autogen": "LessThanEqual.bloq_doc.py"
   },
   "outputs": [],
   "source": [
    "from qualtran.bloqs.arithmetic import LessThanEqual"
   ]
  },
  {
   "cell_type": "markdown",
   "id": "bb520292",
   "metadata": {
    "cq.autogen": "LessThanEqual.example_instances.md"
   },
   "source": [
    "### Example Instances"
   ]
  },
  {
   "cell_type": "code",
   "execution_count": null,
   "id": "8c60d014",
   "metadata": {
    "cq.autogen": "LessThanEqual.leq_symb"
   },
   "outputs": [],
   "source": [
    "n1, n2 = sympy.symbols('n1 n2')\n",
    "leq_symb = LessThanEqual(x_bitsize=n1, y_bitsize=n2)"
   ]
  },
  {
   "cell_type": "code",
   "execution_count": null,
   "id": "545b145c",
   "metadata": {
    "cq.autogen": "LessThanEqual.leq"
   },
   "outputs": [],
   "source": [
    "leq = LessThanEqual(x_bitsize=4, y_bitsize=8)"
   ]
  },
  {
   "cell_type": "markdown",
   "id": "40db2f9f",
   "metadata": {
    "cq.autogen": "LessThanEqual.graphical_signature.md"
   },
   "source": [
    "#### Graphical Signature"
   ]
  },
  {
   "cell_type": "code",
   "execution_count": null,
   "id": "bc035e97",
   "metadata": {
    "cq.autogen": "LessThanEqual.graphical_signature.py"
   },
   "outputs": [],
   "source": [
    "from qualtran.drawing import show_bloqs\n",
    "show_bloqs([leq, leq_symb],\n",
    "           ['`leq`', '`leq_symb`'])"
   ]
  },
  {
   "cell_type": "markdown",
   "id": "1fe92bed",
   "metadata": {
    "cq.autogen": "LessThanEqual.call_graph.md"
   },
   "source": [
    "### Call Graph"
   ]
  },
  {
   "cell_type": "code",
   "execution_count": null,
   "id": "dcd53c93",
   "metadata": {
    "cq.autogen": "LessThanEqual.call_graph.py"
   },
   "outputs": [],
   "source": [
    "from qualtran.resource_counting.generalizers import ignore_split_join\n",
    "leq_g, leq_sigma = leq.call_graph(max_depth=1, generalizer=ignore_split_join)\n",
    "show_call_graph(leq_g)\n",
    "show_counts_sigma(leq_sigma)"
   ]
  },
  {
   "cell_type": "markdown",
   "id": "27543be2",
   "metadata": {
    "cq.autogen": "CLinearDepthGreaterThan.bloq_doc.md"
   },
   "source": [
    "## `CLinearDepthGreaterThan`\n",
    "Controlled greater than between two integers.\n",
    "\n",
    "Implements $\\ket{c}\\ket{a}\\ket{b}\\ket{t} \\xrightarrow[]{} \\ket{c}\\ket{a}\\ket{b}\\ket{t ⨁ ((a > b)c)}>$\n",
    "using $n+2$ Toffoli gates.\n",
    "\n",
    "Note: the true cost is $n+1$ but an extra Toffoli comes from OutOfPlaceAdder which operates\n",
    "on $n+1$ qubits rather than $n$. Changing the definition of OutOfPlaceAdder will remove this\n",
    "extra Toffoli.\n",
    "\n",
    "This comparator relies on the fact that ~(~b + a) = b - a. If a > b, then b - a < 0. We\n",
    "implement it by flipping all the bits in b, computing the first half of the addition circuit,\n",
    "copying out the carry, and uncomputing the addition circuit.\n",
    "\n",
    "#### Parameters\n",
    " - `dtype`: type of the integer registers.\n",
    " - `cv`: ctrl value at which the bloq is active. \n",
    "\n",
    "#### Registers\n",
    " - `a`: dtype input registers.\n",
    " - `b`: dtype input registers.\n",
    " - `target`: A single bit output register to store the result of a > b. \n",
    "\n",
    "#### References\n",
    " - [Halving the cost of quantum addition](https://arxiv.org/abs/1709.06648). \n",
    " - [Improved quantum circuits for elliptic curve discrete logarithms](https://arxiv.org/abs/2306.08585).     page 7.\n"
   ]
  },
  {
   "cell_type": "code",
   "execution_count": null,
   "id": "d4533e31",
   "metadata": {
    "cq.autogen": "CLinearDepthGreaterThan.bloq_doc.py"
   },
   "outputs": [],
   "source": [
    "from qualtran.bloqs.arithmetic import CLinearDepthGreaterThan"
   ]
  },
  {
   "cell_type": "markdown",
   "id": "9dcfa76a",
   "metadata": {
    "cq.autogen": "CLinearDepthGreaterThan.example_instances.md"
   },
   "source": [
    "### Example Instances"
   ]
  },
  {
   "cell_type": "code",
   "execution_count": null,
   "id": "6b7ec12f",
   "metadata": {
    "cq.autogen": "CLinearDepthGreaterThan.clineardepthgreaterthan_example"
   },
   "outputs": [],
   "source": [
    "clineardepthgreaterthan_example = CLinearDepthGreaterThan(QInt(5))"
   ]
  },
  {
   "cell_type": "markdown",
   "id": "70bc70c6",
   "metadata": {
    "cq.autogen": "CLinearDepthGreaterThan.graphical_signature.md"
   },
   "source": [
    "#### Graphical Signature"
   ]
  },
  {
   "cell_type": "code",
   "execution_count": null,
   "id": "b6bf0dce",
   "metadata": {
    "cq.autogen": "CLinearDepthGreaterThan.graphical_signature.py"
   },
   "outputs": [],
   "source": [
    "from qualtran.drawing import show_bloqs\n",
    "show_bloqs([clineardepthgreaterthan_example],\n",
    "           ['`clineardepthgreaterthan_example`'])"
   ]
  },
  {
   "cell_type": "markdown",
   "id": "9a2d7925",
   "metadata": {
    "cq.autogen": "CLinearDepthGreaterThan.call_graph.md"
   },
   "source": [
    "### Call Graph"
   ]
  },
  {
   "cell_type": "code",
   "execution_count": null,
   "id": "30e9a77b",
   "metadata": {
    "cq.autogen": "CLinearDepthGreaterThan.call_graph.py"
   },
   "outputs": [],
   "source": [
    "from qualtran.resource_counting.generalizers import ignore_split_join\n",
    "clineardepthgreaterthan_example_g, clineardepthgreaterthan_example_sigma = clineardepthgreaterthan_example.call_graph(max_depth=1, generalizer=ignore_split_join)\n",
    "show_call_graph(clineardepthgreaterthan_example_g)\n",
    "show_counts_sigma(clineardepthgreaterthan_example_sigma)"
   ]
  },
  {
   "cell_type": "markdown",
<<<<<<< HEAD
   "id": "3d28708d",
   "metadata": {
    "cq.autogen": "LinearDepthHalfGreaterThan.bloq_doc.md"
   },
   "source": [
    "## `LinearDepthHalfGreaterThan`\n",
    "Compare two integers while keeping necessary ancillas for zero cost uncomputation.\n",
    "\n",
    "Implements $\\ket{a}\\ket{b}\\ket{0}\\ket{0} \\rightarrow \\ket{a}\\ket{b}\\ket{b-a}\\ket{a>b}$ using $n$ And gates.\n",
    "\n",
    "This comparator relies on the fact that c = (b' + a)' = b - a. If a > b, then b - a < 0. We\n",
    "implement it by flipping all the bits in b, computing the first half of the addition circuit,\n",
    "copying out the carry, and keeping $c$ for the uncomputation.\n",
    "\n",
    "#### Parameters\n",
    " - `dtype`: dtype of the two integers a and b.\n",
    " - `uncompute`: whether this bloq uncomputes or computes the comparison. \n",
    "\n",
    "#### Registers\n",
    " - `a`: first input register.\n",
    " - `b`: second input register.\n",
    " - `c`: ancilla register that will contain $b-a$ and will be used for uncomputation.\n",
    " - `target`: A single bit output register to store the result of a > b. \n",
    "\n",
    "#### References\n",
    " - [Halving the cost of quantum addition](https://arxiv.org/abs/1709.06648). \n"
   ]
  },
  {
   "cell_type": "code",
   "execution_count": null,
   "id": "733f23b1",
   "metadata": {
    "cq.autogen": "LinearDepthHalfGreaterThan.bloq_doc.py"
   },
   "outputs": [],
   "source": [
    "from qualtran.bloqs.arithmetic import LinearDepthHalfGreaterThan"
   ]
  },
  {
   "cell_type": "markdown",
   "id": "1977ece7",
   "metadata": {
    "cq.autogen": "LinearDepthHalfGreaterThan.example_instances.md"
   },
   "source": [
    "### Example Instances"
   ]
  },
  {
   "cell_type": "code",
   "execution_count": null,
   "id": "fc8f5415",
   "metadata": {
    "cq.autogen": "LinearDepthHalfGreaterThan.lineardepthhalfgreaterthan_small"
   },
   "outputs": [],
   "source": [
    "lineardepthhalfgreaterthan_small = LinearDepthHalfGreaterThan(QUInt(3))"
   ]
  },
  {
   "cell_type": "markdown",
   "id": "b863a4f9",
   "metadata": {
    "cq.autogen": "LinearDepthHalfGreaterThan.graphical_signature.md"
   },
   "source": [
    "#### Graphical Signature"
   ]
  },
  {
   "cell_type": "code",
   "execution_count": null,
   "id": "f0b31465",
   "metadata": {
    "cq.autogen": "LinearDepthHalfGreaterThan.graphical_signature.py"
   },
   "outputs": [],
   "source": [
    "from qualtran.drawing import show_bloqs\n",
    "show_bloqs([lineardepthhalfgreaterthan_small],\n",
    "           ['`lineardepthhalfgreaterthan_small`'])"
   ]
  },
  {
   "cell_type": "markdown",
   "id": "b1577147",
   "metadata": {
    "cq.autogen": "LinearDepthHalfGreaterThan.call_graph.md"
   },
   "source": [
    "### Call Graph"
   ]
  },
  {
   "cell_type": "code",
   "execution_count": null,
   "id": "e066019f",
   "metadata": {
    "cq.autogen": "LinearDepthHalfGreaterThan.call_graph.py"
   },
   "outputs": [],
   "source": [
    "from qualtran.resource_counting.generalizers import ignore_split_join\n",
    "lineardepthhalfgreaterthan_small_g, lineardepthhalfgreaterthan_small_sigma = lineardepthhalfgreaterthan_small.call_graph(max_depth=1, generalizer=ignore_split_join)\n",
    "show_call_graph(lineardepthhalfgreaterthan_small_g)\n",
    "show_counts_sigma(lineardepthhalfgreaterthan_small_sigma)"
   ]
  },
  {
   "cell_type": "markdown",
   "id": "18b64eaf",
   "metadata": {
    "cq.autogen": "LinearDepthHalfGreaterThanEqual.bloq_doc.md"
   },
   "source": [
    "## `LinearDepthHalfGreaterThanEqual`\n",
    "Compare two integers while keeping necessary ancillas for zero cost uncomputation.\n",
    "\n",
    "Implements $\\ket{a}\\ket{b}\\ket{0}\\ket{0} \\rightarrow \\ket{a}\\ket{b}\\ket{a-b}\\ket{a \\geq b}$ using $n$ And gates.\n",
    "\n",
    "This comparator relies on the fact that c = (b' + a)' = b - a. If a > b, then b - a < 0. We\n",
    "implement it by flipping all the bits in b, computing the first half of the addition circuit,\n",
    "copying out the carry, and keeping $c$ for the uncomputation.\n",
    "\n",
    "#### Parameters\n",
    " - `dtype`: dtype of the two integers a and b.\n",
    " - `uncompute`: whether this bloq uncomputes or computes the comparison. \n",
    "\n",
    "#### Registers\n",
    " - `a`: first input register.\n",
    " - `b`: second input register.\n",
    " - `c`: ancilla register that will contain $b-a$ and will be used for uncomputation.\n",
    " - `target`: A single bit output register to store the result of a >= b. \n",
    "\n",
    "#### References\n",
    " - [Halving the cost of quantum addition](https://arxiv.org/abs/1709.06648). \n"
   ]
  },
  {
   "cell_type": "code",
   "execution_count": null,
   "id": "1a19b45c",
   "metadata": {
    "cq.autogen": "LinearDepthHalfGreaterThanEqual.bloq_doc.py"
   },
   "outputs": [],
   "source": [
    "from qualtran.bloqs.arithmetic import LinearDepthHalfGreaterThanEqual"
   ]
  },
  {
   "cell_type": "markdown",
   "id": "b5e44427",
   "metadata": {
    "cq.autogen": "LinearDepthHalfGreaterThanEqual.example_instances.md"
   },
   "source": [
    "### Example Instances"
   ]
  },
  {
   "cell_type": "code",
   "execution_count": null,
   "id": "c7640ee1",
   "metadata": {
    "cq.autogen": "LinearDepthHalfGreaterThanEqual.lineardepthhalfgreaterthanequal_small"
   },
   "outputs": [],
   "source": [
    "lineardepthhalfgreaterthanequal_small = LinearDepthHalfGreaterThanEqual(QUInt(3))"
   ]
  },
  {
   "cell_type": "markdown",
   "id": "4cebecb5",
   "metadata": {
    "cq.autogen": "LinearDepthHalfGreaterThanEqual.graphical_signature.md"
   },
   "source": [
    "#### Graphical Signature"
   ]
  },
  {
   "cell_type": "code",
   "execution_count": null,
   "id": "7c844042",
   "metadata": {
    "cq.autogen": "LinearDepthHalfGreaterThanEqual.graphical_signature.py"
   },
   "outputs": [],
   "source": [
    "from qualtran.drawing import show_bloqs\n",
    "show_bloqs([lineardepthhalfgreaterthanequal_small],\n",
    "           ['`lineardepthhalfgreaterthanequal_small`'])"
   ]
  },
  {
   "cell_type": "markdown",
   "id": "ae0febb9",
   "metadata": {
    "cq.autogen": "LinearDepthHalfGreaterThanEqual.call_graph.md"
   },
   "source": [
    "### Call Graph"
   ]
  },
  {
   "cell_type": "code",
   "execution_count": null,
   "id": "4194299b",
   "metadata": {
    "cq.autogen": "LinearDepthHalfGreaterThanEqual.call_graph.py"
   },
   "outputs": [],
   "source": [
    "from qualtran.resource_counting.generalizers import ignore_split_join\n",
    "lineardepthhalfgreaterthanequal_small_g, lineardepthhalfgreaterthanequal_small_sigma = lineardepthhalfgreaterthanequal_small.call_graph(max_depth=1, generalizer=ignore_split_join)\n",
    "show_call_graph(lineardepthhalfgreaterthanequal_small_g)\n",
    "show_counts_sigma(lineardepthhalfgreaterthanequal_small_sigma)"
   ]
  },
  {
   "cell_type": "markdown",
   "id": "ef3c37cc",
   "metadata": {
    "cq.autogen": "LinearDepthHalfLessThan.bloq_doc.md"
   },
   "source": [
    "## `LinearDepthHalfLessThan`\n",
    "Compare two integers while keeping necessary ancillas for zero cost uncomputation.\n",
    "\n",
    "Implements $\\ket{a}\\ket{b}\\ket{0}\\ket{0} \\rightarrow \\ket{a}\\ket{b}\\ket{a-b}\\ket{a<b}$ using $n$ And gates.\n",
    "\n",
    "This comparator relies on the fact that c = (b' + a)' = b - a. If a > b, then b - a < 0. We\n",
    "implement it by flipping all the bits in b, computing the first half of the addition circuit,\n",
    "copying out the carry, and keeping $c$ for the uncomputation.\n",
    "\n",
    "#### Parameters\n",
    " - `dtype`: dtype of the two integers a and b.\n",
    " - `uncompute`: whether this bloq uncomputes or computes the comparison. \n",
    "\n",
    "#### Registers\n",
    " - `a`: first input register.\n",
    " - `b`: second input register.\n",
    " - `c`: ancilla register that will contain $b-a$ and will be used for uncomputation.\n",
    " - `target`: A single bit output register to store the result of a < b. \n",
    "\n",
    "#### References\n",
    " - [Halving the cost of quantum addition](https://arxiv.org/abs/1709.06648). \n"
   ]
  },
  {
   "cell_type": "code",
   "execution_count": null,
   "id": "1d3b362b",
   "metadata": {
    "cq.autogen": "LinearDepthHalfLessThan.bloq_doc.py"
   },
   "outputs": [],
   "source": [
    "from qualtran.bloqs.arithmetic import LinearDepthHalfLessThan"
   ]
  },
  {
   "cell_type": "markdown",
   "id": "ce70a766",
   "metadata": {
    "cq.autogen": "LinearDepthHalfLessThan.example_instances.md"
   },
   "source": [
    "### Example Instances"
   ]
  },
  {
   "cell_type": "code",
   "execution_count": null,
   "id": "51440841",
   "metadata": {
    "cq.autogen": "LinearDepthHalfLessThan.lineardepthhalflessthan_small"
   },
   "outputs": [],
   "source": [
    "lineardepthhalflessthan_small = LinearDepthHalfLessThan(QUInt(3))"
   ]
  },
  {
   "cell_type": "markdown",
   "id": "ef3d8627",
   "metadata": {
    "cq.autogen": "LinearDepthHalfLessThan.graphical_signature.md"
   },
   "source": [
    "#### Graphical Signature"
   ]
  },
  {
   "cell_type": "code",
   "execution_count": null,
   "id": "9dc1bb44",
   "metadata": {
    "cq.autogen": "LinearDepthHalfLessThan.graphical_signature.py"
   },
   "outputs": [],
   "source": [
    "from qualtran.drawing import show_bloqs\n",
    "show_bloqs([lineardepthhalflessthan_small],\n",
    "           ['`lineardepthhalflessthan_small`'])"
   ]
  },
  {
   "cell_type": "markdown",
   "id": "f53127ec",
   "metadata": {
    "cq.autogen": "LinearDepthHalfLessThan.call_graph.md"
   },
   "source": [
    "### Call Graph"
   ]
  },
  {
   "cell_type": "code",
   "execution_count": null,
   "id": "c2ddf62d",
   "metadata": {
    "cq.autogen": "LinearDepthHalfLessThan.call_graph.py"
   },
   "outputs": [],
   "source": [
    "from qualtran.resource_counting.generalizers import ignore_split_join\n",
    "lineardepthhalflessthan_small_g, lineardepthhalflessthan_small_sigma = lineardepthhalflessthan_small.call_graph(max_depth=1, generalizer=ignore_split_join)\n",
    "show_call_graph(lineardepthhalflessthan_small_g)\n",
    "show_counts_sigma(lineardepthhalflessthan_small_sigma)"
   ]
  },
  {
   "cell_type": "markdown",
   "id": "d448f8e8",
   "metadata": {
    "cq.autogen": "LinearDepthHalfLessThanEqual.bloq_doc.md"
   },
   "source": [
    "## `LinearDepthHalfLessThanEqual`\n",
    "Compare two integers while keeping necessary ancillas for zero cost uncomputation.\n",
    "\n",
    "Implements $\\ket{a}\\ket{b}\\ket{0}\\ket{0} \\rightarrow \\ket{a}\\ket{b}\\ket{b-a}\\ket{a \\leq b}$ using $n$ And gates.\n",
    "\n",
    "This comparator relies on the fact that c = (b' + a)' = b - a. If a > b, then b - a < 0. We\n",
    "implement it by flipping all the bits in b, computing the first half of the addition circuit,\n",
    "copying out the carry, and keeping $c$ for the uncomputation.\n",
    "\n",
    "#### Parameters\n",
    " - `dtype`: dtype of the two integers a and b.\n",
    " - `uncompute`: whether this bloq uncomputes or computes the comparison. \n",
    "\n",
    "#### Registers\n",
    " - `a`: first input register.\n",
    " - `b`: second input register.\n",
    " - `c`: ancilla register that will contain $b-a$ and will be used for uncomputation.\n",
    " - `target`: A single bit output register to store the result of a <= b. \n",
    "\n",
    "#### References\n",
    " - [Halving the cost of quantum addition](https://arxiv.org/abs/1709.06648). \n"
=======
   "id": "126df51e",
   "metadata": {
    "cq.autogen": "Equals.bloq_doc.md"
   },
   "source": [
    "## `Equals`\n",
    "Implements |x>|y>|t> => |x>|y>|t ⨁ (x = y)> using $n-1$ Toffoli gates.\n",
    "\n",
    "#### Parameters\n",
    " - `dtype`: Data type of the input registers `x` and `y`. \n",
    "\n",
    "#### Registers\n",
    " - `x`: First input register.\n",
    " - `y`: Second input register.\n",
    " - `target`: Register to hold result of comparison.\n"
>>>>>>> 57b6e3dc
   ]
  },
  {
   "cell_type": "code",
   "execution_count": null,
<<<<<<< HEAD
   "id": "25a0fa1f",
   "metadata": {
    "cq.autogen": "LinearDepthHalfLessThanEqual.bloq_doc.py"
   },
   "outputs": [],
   "source": [
    "from qualtran.bloqs.arithmetic import LinearDepthHalfLessThanEqual"
=======
   "id": "ef979281",
   "metadata": {
    "cq.autogen": "Equals.bloq_doc.py"
   },
   "outputs": [],
   "source": [
    "from qualtran.bloqs.arithmetic import Equals"
>>>>>>> 57b6e3dc
   ]
  },
  {
   "cell_type": "markdown",
<<<<<<< HEAD
   "id": "1c208da0",
   "metadata": {
    "cq.autogen": "LinearDepthHalfLessThanEqual.example_instances.md"
=======
   "id": "2ceb3c0c",
   "metadata": {
    "cq.autogen": "Equals.example_instances.md"
>>>>>>> 57b6e3dc
   },
   "source": [
    "### Example Instances"
   ]
  },
  {
   "cell_type": "code",
   "execution_count": null,
<<<<<<< HEAD
   "id": "32f496dc",
   "metadata": {
    "cq.autogen": "LinearDepthHalfLessThanEqual.lineardepthhalflessthanequal_small"
   },
   "outputs": [],
   "source": [
    "lineardepthhalflessthanequal_small = LinearDepthHalfLessThanEqual(QUInt(3))"
=======
   "id": "b311ac0f",
   "metadata": {
    "cq.autogen": "Equals.equals"
   },
   "outputs": [],
   "source": [
    "equals = Equals(QUInt(4))"
>>>>>>> 57b6e3dc
   ]
  },
  {
   "cell_type": "markdown",
<<<<<<< HEAD
   "id": "e9e77c24",
   "metadata": {
    "cq.autogen": "LinearDepthHalfLessThanEqual.graphical_signature.md"
=======
   "id": "cc0f1db8",
   "metadata": {
    "cq.autogen": "Equals.graphical_signature.md"
>>>>>>> 57b6e3dc
   },
   "source": [
    "#### Graphical Signature"
   ]
  },
  {
   "cell_type": "code",
   "execution_count": null,
<<<<<<< HEAD
   "id": "771bcbca",
   "metadata": {
    "cq.autogen": "LinearDepthHalfLessThanEqual.graphical_signature.py"
=======
   "id": "088efd0f",
   "metadata": {
    "cq.autogen": "Equals.graphical_signature.py"
>>>>>>> 57b6e3dc
   },
   "outputs": [],
   "source": [
    "from qualtran.drawing import show_bloqs\n",
<<<<<<< HEAD
    "show_bloqs([lineardepthhalflessthanequal_small],\n",
    "           ['`lineardepthhalflessthanequal_small`'])"
=======
    "show_bloqs([equals],\n",
    "           ['`equals`'])"
>>>>>>> 57b6e3dc
   ]
  },
  {
   "cell_type": "markdown",
<<<<<<< HEAD
   "id": "95b7b305",
   "metadata": {
    "cq.autogen": "LinearDepthHalfLessThanEqual.call_graph.md"
=======
   "id": "9f8b5abc",
   "metadata": {
    "cq.autogen": "Equals.call_graph.md"
>>>>>>> 57b6e3dc
   },
   "source": [
    "### Call Graph"
   ]
  },
  {
   "cell_type": "code",
   "execution_count": null,
<<<<<<< HEAD
   "id": "9c70f506",
   "metadata": {
    "cq.autogen": "LinearDepthHalfLessThanEqual.call_graph.py"
=======
   "id": "7474f07a",
   "metadata": {
    "cq.autogen": "Equals.call_graph.py"
>>>>>>> 57b6e3dc
   },
   "outputs": [],
   "source": [
    "from qualtran.resource_counting.generalizers import ignore_split_join\n",
<<<<<<< HEAD
    "lineardepthhalflessthanequal_small_g, lineardepthhalflessthanequal_small_sigma = lineardepthhalflessthanequal_small.call_graph(max_depth=1, generalizer=ignore_split_join)\n",
    "show_call_graph(lineardepthhalflessthanequal_small_g)\n",
    "show_counts_sigma(lineardepthhalflessthanequal_small_sigma)"
=======
    "equals_g, equals_sigma = equals.call_graph(max_depth=1, generalizer=ignore_split_join)\n",
    "show_call_graph(equals_g)\n",
    "show_counts_sigma(equals_sigma)"
>>>>>>> 57b6e3dc
   ]
  }
 ],
 "metadata": {
  "kernelspec": {
   "display_name": "Python 3 (ipykernel)",
   "language": "python",
   "name": "python3"
  },
  "language_info": {
   "codemirror_mode": {
    "name": "ipython",
    "version": 3
   },
   "file_extension": ".py",
   "mimetype": "text/x-python",
   "name": "python",
   "nbconvert_exporter": "python",
   "pygments_lexer": "ipython3",
   "version": "3.11.9"
  }
 },
 "nbformat": 4,
 "nbformat_minor": 5
}<|MERGE_RESOLUTION|>--- conflicted
+++ resolved
@@ -921,373 +921,6 @@
   },
   {
    "cell_type": "markdown",
-<<<<<<< HEAD
-   "id": "3d28708d",
-   "metadata": {
-    "cq.autogen": "LinearDepthHalfGreaterThan.bloq_doc.md"
-   },
-   "source": [
-    "## `LinearDepthHalfGreaterThan`\n",
-    "Compare two integers while keeping necessary ancillas for zero cost uncomputation.\n",
-    "\n",
-    "Implements $\\ket{a}\\ket{b}\\ket{0}\\ket{0} \\rightarrow \\ket{a}\\ket{b}\\ket{b-a}\\ket{a>b}$ using $n$ And gates.\n",
-    "\n",
-    "This comparator relies on the fact that c = (b' + a)' = b - a. If a > b, then b - a < 0. We\n",
-    "implement it by flipping all the bits in b, computing the first half of the addition circuit,\n",
-    "copying out the carry, and keeping $c$ for the uncomputation.\n",
-    "\n",
-    "#### Parameters\n",
-    " - `dtype`: dtype of the two integers a and b.\n",
-    " - `uncompute`: whether this bloq uncomputes or computes the comparison. \n",
-    "\n",
-    "#### Registers\n",
-    " - `a`: first input register.\n",
-    " - `b`: second input register.\n",
-    " - `c`: ancilla register that will contain $b-a$ and will be used for uncomputation.\n",
-    " - `target`: A single bit output register to store the result of a > b. \n",
-    "\n",
-    "#### References\n",
-    " - [Halving the cost of quantum addition](https://arxiv.org/abs/1709.06648). \n"
-   ]
-  },
-  {
-   "cell_type": "code",
-   "execution_count": null,
-   "id": "733f23b1",
-   "metadata": {
-    "cq.autogen": "LinearDepthHalfGreaterThan.bloq_doc.py"
-   },
-   "outputs": [],
-   "source": [
-    "from qualtran.bloqs.arithmetic import LinearDepthHalfGreaterThan"
-   ]
-  },
-  {
-   "cell_type": "markdown",
-   "id": "1977ece7",
-   "metadata": {
-    "cq.autogen": "LinearDepthHalfGreaterThan.example_instances.md"
-   },
-   "source": [
-    "### Example Instances"
-   ]
-  },
-  {
-   "cell_type": "code",
-   "execution_count": null,
-   "id": "fc8f5415",
-   "metadata": {
-    "cq.autogen": "LinearDepthHalfGreaterThan.lineardepthhalfgreaterthan_small"
-   },
-   "outputs": [],
-   "source": [
-    "lineardepthhalfgreaterthan_small = LinearDepthHalfGreaterThan(QUInt(3))"
-   ]
-  },
-  {
-   "cell_type": "markdown",
-   "id": "b863a4f9",
-   "metadata": {
-    "cq.autogen": "LinearDepthHalfGreaterThan.graphical_signature.md"
-   },
-   "source": [
-    "#### Graphical Signature"
-   ]
-  },
-  {
-   "cell_type": "code",
-   "execution_count": null,
-   "id": "f0b31465",
-   "metadata": {
-    "cq.autogen": "LinearDepthHalfGreaterThan.graphical_signature.py"
-   },
-   "outputs": [],
-   "source": [
-    "from qualtran.drawing import show_bloqs\n",
-    "show_bloqs([lineardepthhalfgreaterthan_small],\n",
-    "           ['`lineardepthhalfgreaterthan_small`'])"
-   ]
-  },
-  {
-   "cell_type": "markdown",
-   "id": "b1577147",
-   "metadata": {
-    "cq.autogen": "LinearDepthHalfGreaterThan.call_graph.md"
-   },
-   "source": [
-    "### Call Graph"
-   ]
-  },
-  {
-   "cell_type": "code",
-   "execution_count": null,
-   "id": "e066019f",
-   "metadata": {
-    "cq.autogen": "LinearDepthHalfGreaterThan.call_graph.py"
-   },
-   "outputs": [],
-   "source": [
-    "from qualtran.resource_counting.generalizers import ignore_split_join\n",
-    "lineardepthhalfgreaterthan_small_g, lineardepthhalfgreaterthan_small_sigma = lineardepthhalfgreaterthan_small.call_graph(max_depth=1, generalizer=ignore_split_join)\n",
-    "show_call_graph(lineardepthhalfgreaterthan_small_g)\n",
-    "show_counts_sigma(lineardepthhalfgreaterthan_small_sigma)"
-   ]
-  },
-  {
-   "cell_type": "markdown",
-   "id": "18b64eaf",
-   "metadata": {
-    "cq.autogen": "LinearDepthHalfGreaterThanEqual.bloq_doc.md"
-   },
-   "source": [
-    "## `LinearDepthHalfGreaterThanEqual`\n",
-    "Compare two integers while keeping necessary ancillas for zero cost uncomputation.\n",
-    "\n",
-    "Implements $\\ket{a}\\ket{b}\\ket{0}\\ket{0} \\rightarrow \\ket{a}\\ket{b}\\ket{a-b}\\ket{a \\geq b}$ using $n$ And gates.\n",
-    "\n",
-    "This comparator relies on the fact that c = (b' + a)' = b - a. If a > b, then b - a < 0. We\n",
-    "implement it by flipping all the bits in b, computing the first half of the addition circuit,\n",
-    "copying out the carry, and keeping $c$ for the uncomputation.\n",
-    "\n",
-    "#### Parameters\n",
-    " - `dtype`: dtype of the two integers a and b.\n",
-    " - `uncompute`: whether this bloq uncomputes or computes the comparison. \n",
-    "\n",
-    "#### Registers\n",
-    " - `a`: first input register.\n",
-    " - `b`: second input register.\n",
-    " - `c`: ancilla register that will contain $b-a$ and will be used for uncomputation.\n",
-    " - `target`: A single bit output register to store the result of a >= b. \n",
-    "\n",
-    "#### References\n",
-    " - [Halving the cost of quantum addition](https://arxiv.org/abs/1709.06648). \n"
-   ]
-  },
-  {
-   "cell_type": "code",
-   "execution_count": null,
-   "id": "1a19b45c",
-   "metadata": {
-    "cq.autogen": "LinearDepthHalfGreaterThanEqual.bloq_doc.py"
-   },
-   "outputs": [],
-   "source": [
-    "from qualtran.bloqs.arithmetic import LinearDepthHalfGreaterThanEqual"
-   ]
-  },
-  {
-   "cell_type": "markdown",
-   "id": "b5e44427",
-   "metadata": {
-    "cq.autogen": "LinearDepthHalfGreaterThanEqual.example_instances.md"
-   },
-   "source": [
-    "### Example Instances"
-   ]
-  },
-  {
-   "cell_type": "code",
-   "execution_count": null,
-   "id": "c7640ee1",
-   "metadata": {
-    "cq.autogen": "LinearDepthHalfGreaterThanEqual.lineardepthhalfgreaterthanequal_small"
-   },
-   "outputs": [],
-   "source": [
-    "lineardepthhalfgreaterthanequal_small = LinearDepthHalfGreaterThanEqual(QUInt(3))"
-   ]
-  },
-  {
-   "cell_type": "markdown",
-   "id": "4cebecb5",
-   "metadata": {
-    "cq.autogen": "LinearDepthHalfGreaterThanEqual.graphical_signature.md"
-   },
-   "source": [
-    "#### Graphical Signature"
-   ]
-  },
-  {
-   "cell_type": "code",
-   "execution_count": null,
-   "id": "7c844042",
-   "metadata": {
-    "cq.autogen": "LinearDepthHalfGreaterThanEqual.graphical_signature.py"
-   },
-   "outputs": [],
-   "source": [
-    "from qualtran.drawing import show_bloqs\n",
-    "show_bloqs([lineardepthhalfgreaterthanequal_small],\n",
-    "           ['`lineardepthhalfgreaterthanequal_small`'])"
-   ]
-  },
-  {
-   "cell_type": "markdown",
-   "id": "ae0febb9",
-   "metadata": {
-    "cq.autogen": "LinearDepthHalfGreaterThanEqual.call_graph.md"
-   },
-   "source": [
-    "### Call Graph"
-   ]
-  },
-  {
-   "cell_type": "code",
-   "execution_count": null,
-   "id": "4194299b",
-   "metadata": {
-    "cq.autogen": "LinearDepthHalfGreaterThanEqual.call_graph.py"
-   },
-   "outputs": [],
-   "source": [
-    "from qualtran.resource_counting.generalizers import ignore_split_join\n",
-    "lineardepthhalfgreaterthanequal_small_g, lineardepthhalfgreaterthanequal_small_sigma = lineardepthhalfgreaterthanequal_small.call_graph(max_depth=1, generalizer=ignore_split_join)\n",
-    "show_call_graph(lineardepthhalfgreaterthanequal_small_g)\n",
-    "show_counts_sigma(lineardepthhalfgreaterthanequal_small_sigma)"
-   ]
-  },
-  {
-   "cell_type": "markdown",
-   "id": "ef3c37cc",
-   "metadata": {
-    "cq.autogen": "LinearDepthHalfLessThan.bloq_doc.md"
-   },
-   "source": [
-    "## `LinearDepthHalfLessThan`\n",
-    "Compare two integers while keeping necessary ancillas for zero cost uncomputation.\n",
-    "\n",
-    "Implements $\\ket{a}\\ket{b}\\ket{0}\\ket{0} \\rightarrow \\ket{a}\\ket{b}\\ket{a-b}\\ket{a<b}$ using $n$ And gates.\n",
-    "\n",
-    "This comparator relies on the fact that c = (b' + a)' = b - a. If a > b, then b - a < 0. We\n",
-    "implement it by flipping all the bits in b, computing the first half of the addition circuit,\n",
-    "copying out the carry, and keeping $c$ for the uncomputation.\n",
-    "\n",
-    "#### Parameters\n",
-    " - `dtype`: dtype of the two integers a and b.\n",
-    " - `uncompute`: whether this bloq uncomputes or computes the comparison. \n",
-    "\n",
-    "#### Registers\n",
-    " - `a`: first input register.\n",
-    " - `b`: second input register.\n",
-    " - `c`: ancilla register that will contain $b-a$ and will be used for uncomputation.\n",
-    " - `target`: A single bit output register to store the result of a < b. \n",
-    "\n",
-    "#### References\n",
-    " - [Halving the cost of quantum addition](https://arxiv.org/abs/1709.06648). \n"
-   ]
-  },
-  {
-   "cell_type": "code",
-   "execution_count": null,
-   "id": "1d3b362b",
-   "metadata": {
-    "cq.autogen": "LinearDepthHalfLessThan.bloq_doc.py"
-   },
-   "outputs": [],
-   "source": [
-    "from qualtran.bloqs.arithmetic import LinearDepthHalfLessThan"
-   ]
-  },
-  {
-   "cell_type": "markdown",
-   "id": "ce70a766",
-   "metadata": {
-    "cq.autogen": "LinearDepthHalfLessThan.example_instances.md"
-   },
-   "source": [
-    "### Example Instances"
-   ]
-  },
-  {
-   "cell_type": "code",
-   "execution_count": null,
-   "id": "51440841",
-   "metadata": {
-    "cq.autogen": "LinearDepthHalfLessThan.lineardepthhalflessthan_small"
-   },
-   "outputs": [],
-   "source": [
-    "lineardepthhalflessthan_small = LinearDepthHalfLessThan(QUInt(3))"
-   ]
-  },
-  {
-   "cell_type": "markdown",
-   "id": "ef3d8627",
-   "metadata": {
-    "cq.autogen": "LinearDepthHalfLessThan.graphical_signature.md"
-   },
-   "source": [
-    "#### Graphical Signature"
-   ]
-  },
-  {
-   "cell_type": "code",
-   "execution_count": null,
-   "id": "9dc1bb44",
-   "metadata": {
-    "cq.autogen": "LinearDepthHalfLessThan.graphical_signature.py"
-   },
-   "outputs": [],
-   "source": [
-    "from qualtran.drawing import show_bloqs\n",
-    "show_bloqs([lineardepthhalflessthan_small],\n",
-    "           ['`lineardepthhalflessthan_small`'])"
-   ]
-  },
-  {
-   "cell_type": "markdown",
-   "id": "f53127ec",
-   "metadata": {
-    "cq.autogen": "LinearDepthHalfLessThan.call_graph.md"
-   },
-   "source": [
-    "### Call Graph"
-   ]
-  },
-  {
-   "cell_type": "code",
-   "execution_count": null,
-   "id": "c2ddf62d",
-   "metadata": {
-    "cq.autogen": "LinearDepthHalfLessThan.call_graph.py"
-   },
-   "outputs": [],
-   "source": [
-    "from qualtran.resource_counting.generalizers import ignore_split_join\n",
-    "lineardepthhalflessthan_small_g, lineardepthhalflessthan_small_sigma = lineardepthhalflessthan_small.call_graph(max_depth=1, generalizer=ignore_split_join)\n",
-    "show_call_graph(lineardepthhalflessthan_small_g)\n",
-    "show_counts_sigma(lineardepthhalflessthan_small_sigma)"
-   ]
-  },
-  {
-   "cell_type": "markdown",
-   "id": "d448f8e8",
-   "metadata": {
-    "cq.autogen": "LinearDepthHalfLessThanEqual.bloq_doc.md"
-   },
-   "source": [
-    "## `LinearDepthHalfLessThanEqual`\n",
-    "Compare two integers while keeping necessary ancillas for zero cost uncomputation.\n",
-    "\n",
-    "Implements $\\ket{a}\\ket{b}\\ket{0}\\ket{0} \\rightarrow \\ket{a}\\ket{b}\\ket{b-a}\\ket{a \\leq b}$ using $n$ And gates.\n",
-    "\n",
-    "This comparator relies on the fact that c = (b' + a)' = b - a. If a > b, then b - a < 0. We\n",
-    "implement it by flipping all the bits in b, computing the first half of the addition circuit,\n",
-    "copying out the carry, and keeping $c$ for the uncomputation.\n",
-    "\n",
-    "#### Parameters\n",
-    " - `dtype`: dtype of the two integers a and b.\n",
-    " - `uncompute`: whether this bloq uncomputes or computes the comparison. \n",
-    "\n",
-    "#### Registers\n",
-    " - `a`: first input register.\n",
-    " - `b`: second input register.\n",
-    " - `c`: ancilla register that will contain $b-a$ and will be used for uncomputation.\n",
-    " - `target`: A single bit output register to store the result of a <= b. \n",
-    "\n",
-    "#### References\n",
-    " - [Halving the cost of quantum addition](https://arxiv.org/abs/1709.06648). \n"
-=======
    "id": "126df51e",
    "metadata": {
     "cq.autogen": "Equals.bloq_doc.md"
@@ -1303,21 +936,11 @@
     " - `x`: First input register.\n",
     " - `y`: Second input register.\n",
     " - `target`: Register to hold result of comparison.\n"
->>>>>>> 57b6e3dc
-   ]
-  },
-  {
-   "cell_type": "code",
-   "execution_count": null,
-<<<<<<< HEAD
-   "id": "25a0fa1f",
-   "metadata": {
-    "cq.autogen": "LinearDepthHalfLessThanEqual.bloq_doc.py"
-   },
-   "outputs": [],
-   "source": [
-    "from qualtran.bloqs.arithmetic import LinearDepthHalfLessThanEqual"
-=======
+   ]
+  },
+  {
+   "cell_type": "code",
+   "execution_count": null,
    "id": "ef979281",
    "metadata": {
     "cq.autogen": "Equals.bloq_doc.py"
@@ -1325,20 +948,13 @@
    "outputs": [],
    "source": [
     "from qualtran.bloqs.arithmetic import Equals"
->>>>>>> 57b6e3dc
-   ]
-  },
-  {
-   "cell_type": "markdown",
-<<<<<<< HEAD
-   "id": "1c208da0",
-   "metadata": {
-    "cq.autogen": "LinearDepthHalfLessThanEqual.example_instances.md"
-=======
+   ]
+  },
+  {
+   "cell_type": "markdown",
    "id": "2ceb3c0c",
    "metadata": {
     "cq.autogen": "Equals.example_instances.md"
->>>>>>> 57b6e3dc
    },
    "source": [
     "### Example Instances"
@@ -1347,15 +963,6 @@
   {
    "cell_type": "code",
    "execution_count": null,
-<<<<<<< HEAD
-   "id": "32f496dc",
-   "metadata": {
-    "cq.autogen": "LinearDepthHalfLessThanEqual.lineardepthhalflessthanequal_small"
-   },
-   "outputs": [],
-   "source": [
-    "lineardepthhalflessthanequal_small = LinearDepthHalfLessThanEqual(QUInt(3))"
-=======
    "id": "b311ac0f",
    "metadata": {
     "cq.autogen": "Equals.equals"
@@ -1363,20 +970,13 @@
    "outputs": [],
    "source": [
     "equals = Equals(QUInt(4))"
->>>>>>> 57b6e3dc
-   ]
-  },
-  {
-   "cell_type": "markdown",
-<<<<<<< HEAD
-   "id": "e9e77c24",
-   "metadata": {
-    "cq.autogen": "LinearDepthHalfLessThanEqual.graphical_signature.md"
-=======
+   ]
+  },
+  {
+   "cell_type": "markdown",
    "id": "cc0f1db8",
    "metadata": {
     "cq.autogen": "Equals.graphical_signature.md"
->>>>>>> 57b6e3dc
    },
    "source": [
     "#### Graphical Signature"
@@ -1385,39 +985,22 @@
   {
    "cell_type": "code",
    "execution_count": null,
-<<<<<<< HEAD
-   "id": "771bcbca",
-   "metadata": {
-    "cq.autogen": "LinearDepthHalfLessThanEqual.graphical_signature.py"
-=======
    "id": "088efd0f",
    "metadata": {
     "cq.autogen": "Equals.graphical_signature.py"
->>>>>>> 57b6e3dc
    },
    "outputs": [],
    "source": [
     "from qualtran.drawing import show_bloqs\n",
-<<<<<<< HEAD
-    "show_bloqs([lineardepthhalflessthanequal_small],\n",
-    "           ['`lineardepthhalflessthanequal_small`'])"
-=======
     "show_bloqs([equals],\n",
     "           ['`equals`'])"
->>>>>>> 57b6e3dc
-   ]
-  },
-  {
-   "cell_type": "markdown",
-<<<<<<< HEAD
-   "id": "95b7b305",
-   "metadata": {
-    "cq.autogen": "LinearDepthHalfLessThanEqual.call_graph.md"
-=======
+   ]
+  },
+  {
+   "cell_type": "markdown",
    "id": "9f8b5abc",
    "metadata": {
     "cq.autogen": "Equals.call_graph.md"
->>>>>>> 57b6e3dc
    },
    "source": [
     "### Call Graph"
@@ -1426,28 +1009,16 @@
   {
    "cell_type": "code",
    "execution_count": null,
-<<<<<<< HEAD
-   "id": "9c70f506",
-   "metadata": {
-    "cq.autogen": "LinearDepthHalfLessThanEqual.call_graph.py"
-=======
    "id": "7474f07a",
    "metadata": {
     "cq.autogen": "Equals.call_graph.py"
->>>>>>> 57b6e3dc
    },
    "outputs": [],
    "source": [
     "from qualtran.resource_counting.generalizers import ignore_split_join\n",
-<<<<<<< HEAD
-    "lineardepthhalflessthanequal_small_g, lineardepthhalflessthanequal_small_sigma = lineardepthhalflessthanequal_small.call_graph(max_depth=1, generalizer=ignore_split_join)\n",
-    "show_call_graph(lineardepthhalflessthanequal_small_g)\n",
-    "show_counts_sigma(lineardepthhalflessthanequal_small_sigma)"
-=======
     "equals_g, equals_sigma = equals.call_graph(max_depth=1, generalizer=ignore_split_join)\n",
     "show_call_graph(equals_g)\n",
     "show_counts_sigma(equals_sigma)"
->>>>>>> 57b6e3dc
    ]
   }
  ],
