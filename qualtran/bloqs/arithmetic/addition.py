--- conflicted
+++ resolved
@@ -79,10 +79,6 @@
         a, b = register_values
         return a, a + b
 
-<<<<<<< HEAD
-    def on_classical_vals(self, a: int, b: int) -> Dict[str, 'ClassicalValT']:
-        return {'a': a, 'b': a + b}
-=======
     def on_classical_vals(
         self, a: 'ClassicalValT', b: 'ClassicalValT'
     ) -> Dict[str, 'ClassicalValT']:
@@ -92,7 +88,6 @@
         # TODO: account for signed integer addition
         # https://github.com/quantumlib/Qualtran/issues/606
         return {'a': a, 'b': np.uint64(a) + np.uint64(b)}
->>>>>>> 259a39f4
 
     def short_name(self) -> str:
         return "a+b"
