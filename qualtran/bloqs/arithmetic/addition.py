--- conflicted
+++ resolved
@@ -177,17 +177,8 @@
         return "a+b"
 
     def _circuit_diagram_info_(self, _) -> cirq.CircuitDiagramInfo:
-<<<<<<< HEAD
-        if self.controlled is not None:
-            wire_symbols = ["In(ctrl)"]
-        else:
-            wire_symbols = []
-        wire_symbols += ["In(x)"] * self.a_dtype.bitsize
-        wire_symbols += ["In(y)/Out(x+y)"] * self.b_dtype.bitsize
-=======
         wire_symbols = ["In(x)"] * int(self.a_dtype.bitsize)
         wire_symbols += ["In(y)/Out(x+y)"] * int(self.b_dtype.bitsize)
->>>>>>> 7845a223
         return cirq.CircuitDiagramInfo(wire_symbols=wire_symbols)
 
     def wire_symbol(self, soq: 'Soquet') -> 'WireSymbol':
@@ -236,23 +227,6 @@
                 yield And().adjoint().on(anc[depth - 1], out[depth], anc[depth])
             yield from self._right_building_block(inp, out, anc, depth - 1)
 
-<<<<<<< HEAD
-    def _right_building_block_controlled(self, inp, out, anc, control, depth):
-        if depth == 0:
-            return
-        yield CNOT().on(anc[depth - 1], anc[depth])
-        if depth < len(inp):
-            yield And().adjoint().on(inp[depth], out[depth], anc[depth])
-            yield MultiControlPauli((1, 1), cirq.X).on(control, inp[depth], out[depth])
-            yield CNOT().on(anc[depth - 1], inp[depth])
-        else:
-            yield And().adjoint().on(anc[depth - 1], out[depth], anc[depth])
-            yield MultiControlPauli((1, 1), cirq.X).on(control, anc[depth - 1], out[depth])
-        yield CNOT().on(anc[depth - 1], out[depth])
-        yield from self._right_building_block_controlled(inp, out, anc, control, depth - 1)
-
-    def _decompose_uncontrolled_addition(self, input_bits, output_bits, ancillas, context):
-=======
     def decompose_from_registers(
         self, *, context: cirq.DecompositionContext, **quregs: NDArray[cirq.Qid]  # type: ignore[type-var]
     ) -> cirq.OP_TREE:
@@ -260,7 +234,6 @@
         input_bits = quregs['a'][::-1]
         output_bits = quregs['b'][::-1]
         ancillas = context.qubit_manager.qalloc(self.b_dtype.bitsize - 1)[::-1]
->>>>>>> 7845a223
         # Start off the addition by anding into the ancilla
         yield And().on(input_bits[0], output_bits[0], ancillas[0])
         # Left part of Fig.2
@@ -276,55 +249,6 @@
         yield CNOT().on(input_bits[0], output_bits[0])
         context.qubit_manager.qfree(ancillas)
 
-<<<<<<< HEAD
-    def _decompose_controlled_addition(self, input_bits, output_bits, ancillas, control, context):
-        if self.controlled == 0:
-            yield cirq.X(control)
-        # Start off the addition by anding into the ancilla
-        yield And().on(input_bits[0], output_bits[0], ancillas[0])
-        # Left part of Fig.4
-        yield from self._left_building_block(input_bits, output_bits, ancillas, 1)
-        yield CNOT().on(ancillas[-1], output_bits[-1])
-        if len(input_bits) == len(output_bits):
-            yield MultiControlPauli((1, 1), cirq.X).on(control, input_bits[-1], output_bits[-1])
-            yield CNOT().on(ancillas[-1], output_bits[-1])
-        # right part of Fig.4
-        yield from self._right_building_block_controlled(
-            input_bits, output_bits, ancillas, control, self.b_dtype.bitsize - 2
-        )
-        yield And().adjoint().on(input_bits[0], output_bits[0], ancillas[0])
-        yield MultiControlPauli((1, 1), cirq.X).on(control, input_bits[0], output_bits[0])
-        if self.controlled == 0:
-            yield cirq.X(control)
-        context.qubit_manager.qfree(ancillas)
-
-    def decompose_from_registers(
-        self, *, context: cirq.DecompositionContext, **quregs: NDArray[cirq.Qid]
-    ) -> cirq.OP_TREE:
-        # reverse the order of qubits for big endian-ness.
-        input_bits = quregs['a'][::-1]
-        output_bits = quregs['b'][::-1]
-        ancillas = context.qubit_manager.qalloc(self.b_dtype.bitsize - 1)[::-1]
-        if self.controlled is not None:
-            control = quregs['ctrl'][0]
-            return self._decompose_controlled_addition(
-                input_bits, output_bits, ancillas, control, context
-            )
-        else:
-            return self._decompose_uncontrolled_addition(input_bits, output_bits, ancillas, context)
-
-    def _t_complexity_(self):
-        n = self.b_dtype.bitsize
-        num_clifford = (n - 2) * 19 + 16
-        num_toffoli = n - 1
-        if self.controlled is not None:
-            num_clifford = 33 * (n - 2) + 43
-        if self.controlled is not None:
-            return TComplexity(t=8 * num_toffoli + 4, clifford=num_clifford)
-        return TComplexity(t=4 * num_toffoli, clifford=num_clifford)
-
-=======
->>>>>>> 7845a223
     def build_call_graph(self, ssa: 'SympySymbolAllocator') -> Set['BloqCountT']:
         n = self.b_dtype.bitsize
         if self.controlled is not None:
