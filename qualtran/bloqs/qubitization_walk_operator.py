--- conflicted
+++ resolved
@@ -55,11 +55,6 @@
             |l\rangle = |\ell\rangle$
         control_val: If 0/1, a controlled version of the walk operator is constructed. Defaults to
             None, in which case the resulting walk operator is not controlled.
-<<<<<<< HEAD
-        power: Constructs $W^{\mathrm{power}}$ by repeatedly decomposing into `power` copies of $W$.
-            Defaults to 1.
-=======
->>>>>>> 0262880b
 
     References:
         [Encoding Electronic Spectra in Quantum Circuits with Linear T Complexity](https://arxiv.org/abs/1805.03662).
