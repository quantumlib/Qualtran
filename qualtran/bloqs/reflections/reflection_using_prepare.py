--- conflicted
+++ resolved
@@ -20,9 +20,6 @@
 import numpy as np
 from numpy.typing import NDArray
 
-<<<<<<< HEAD
-from qualtran import Bloq, bloq_example, BloqDocSpec, QBit, Register, Signature
-=======
 from qualtran import (
     AddControlledT,
     Bloq,
@@ -33,7 +30,6 @@
     Register,
     Signature,
 )
->>>>>>> baad8795
 from qualtran._infra.gate_with_registers import GateWithRegisters, merge_qubits, total_bits
 from qualtran.bloqs.basic_gates.global_phase import GlobalPhase
 from qualtran.bloqs.basic_gates.x_basis import XGate
