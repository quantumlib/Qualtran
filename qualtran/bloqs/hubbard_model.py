#  Copyright 2023 Google LLC
#
#  Licensed under the Apache License, Version 2.0 (the "License");
#  you may not use this file except in compliance with the License.
#  You may obtain a copy of the License at
#
#      https://www.apache.org/licenses/LICENSE-2.0
#
#  Unless required by applicable law or agreed to in writing, software
#  distributed under the License is distributed on an "AS IS" BASIS,
#  WITHOUT WARRANTIES OR CONDITIONS OF ANY KIND, either express or implied.
#  See the License for the specific language governing permissions and
#  limitations under the License.

r"""Gates for Qubitizing the Hubbard Model.

This follows section V. of the [Linear T Paper](https://arxiv.org/abs/1805.03662).

The 2D Hubbard model is a special case of the electronic structure Hamiltonian
restricted to spins on a planar grid.

$$
H = -t \sum_{\langle p,q \rangle, \sigma} a_{p,\sigma}^\dagger a_{q,\sigma}
    + \frac{u}{2} \sum_{p,\alpha\ne\beta} n_{p, \alpha} n_{p, \beta}
$$

Under the Jordan-Wigner transformation, this is

$$
\def\Zvec{\overrightarrow{Z}}
\def\hop#1{#1_{p,\sigma} \Zvec #1_{q,\sigma}}
H = -\frac{t}{2} \sum_{\langle p,q \rangle, \sigma} (\hop{X} + \hop{Y})
  + \frac{u}{8} \sum_{p,\alpha\ne\beta} Z_{p,\alpha}Z_{p,\beta}
  - \frac{u}{4} \sum_{p,\sigma} Z_{p,\sigma} + \frac{uN}{4}\mathbb{1}
$$


This model consists of a PREPARE and SELECT operation where our selection operation has indices
for $p$, $\alpha$, $q$, and $\beta$ as well as two indicator bits $U$ and $V$. There are four cases
considered in both the PREPARE and SELECT operations corresponding to the terms in the Hamiltonian:

 - $U=1$, single-body Z
 - $V=1$, spin-spin ZZ term
 - $p<q$, XZX term
 - $p>q$, YZY term.

See the documentation for `PrepareHubbard` and `SelectHubbard` for details.
"""
from functools import cached_property
<<<<<<< HEAD
from typing import Optional, Tuple, TYPE_CHECKING
=======
from typing import Collection, Iterator, Optional, Sequence, Tuple, TYPE_CHECKING, Union
>>>>>>> 6cd49f11

import attrs
import cirq
import numpy as np
from numpy.typing import NDArray

from qualtran import BoundedQUInt, QAny, QBit, Register, Signature
from qualtran._infra.gate_with_registers import SpecializedSingleQubitControlledGate, total_bits
from qualtran.bloqs.arithmetic import AddConstantMod
from qualtran.bloqs.basic_gates import CSwap
from qualtran.bloqs.mcmt.and_bloq import MultiAnd
from qualtran.bloqs.multiplexers.apply_gate_to_lth_target import ApplyGateToLthQubit
from qualtran.bloqs.multiplexers.selected_majorana_fermion import SelectedMajoranaFermion
from qualtran.bloqs.qubitization_walk_operator import QubitizationWalkOperator
from qualtran.bloqs.select_and_prepare import PrepareOracle, SelectOracle
from qualtran.bloqs.state_preparation.prepare_uniform_superposition import (
    PrepareUniformSuperposition,
)

if TYPE_CHECKING:
    from qualtran.resource_counting.symbolic_counting_utils import SymbolicFloat


@attrs.frozen
class SelectHubbard(SpecializedSingleQubitControlledGate, SelectOracle):
    r"""The SELECT operation optimized for the 2D Hubbard model.

    In contrast to the arbitrary chemistry Hamiltonian, we:
     - explicitly consider the two dimensions of indices to permit optimization of the circuits.
     - dispense with the `theta` parameter.

    If neither $U$ nor $V$ is set we apply the kinetic terms of the Hamiltonian:

    $$
    -\hop{X} \quad p < q \\
    -\hop{Y} \quad p > q
    $$

    If $U$ is set we know $(p,\alpha)=(q,\beta)$ and apply the single-body term: $-Z_{p,\alpha}$.
    If $V$ is set we know $p=q, \alpha=0$, and $\beta=1$ and apply the spin term:
    $Z_{p,\alpha}Z_{p,\beta}$

    The circuit for implementing $\textit{C-SELECT}_{Hubbard}$ has a T-cost of $10 * N + log(N)$
    and $0$ rotations.


    Args:
        x_dim: the number of sites along the x axis.
        y_dim: the number of sites along the y axis.
        control_val: Optional bit specifying the control value for constructing a controlled
            version of this gate. Defaults to None, which means no control.

    Signature:
        control: A control bit for the entire gate.
        U: Whether we're applying the single-site part of the potential.
        V: Whether we're applying the pairwise part of the potential.
        p_x: First set of site indices, x component.
        p_y: First set of site indices, y component.
        alpha: First set of sites' spin indicator.
        q_x: Second set of site indices, x component.
        q_y: Second set of site indices, y component.
        beta: Second set of sites' spin indicator.
        target: The system register to apply the select operation.

    References:
        [Encoding Electronic Spectra in Quantum Circuits with Linear T Complexity](https://arxiv.org/abs/1805.03662).
        Section V. and Fig. 19.
    """

    x_dim: int
    y_dim: int
    control_val: Optional[int] = None

    def __attrs_post_init__(self):
        if self.x_dim != self.y_dim:
            raise NotImplementedError("Currently only supports the case where x_dim=y_dim.")

    @cached_property
    def control_registers(self) -> Tuple[Register, ...]:
        return () if self.control_val is None else (Register('control', QBit()),)

    @cached_property
    def selection_registers(self) -> Tuple[Register, ...]:
        return (
            Register('U', BoundedQUInt(1, 2)),
            Register('V', BoundedQUInt(1, 2)),
            Register('p_x', BoundedQUInt((self.x_dim - 1).bit_length(), self.x_dim)),
            Register('p_y', BoundedQUInt((self.y_dim - 1).bit_length(), self.y_dim)),
            Register('alpha', BoundedQUInt(1, 2)),
            Register('q_x', BoundedQUInt((self.x_dim - 1).bit_length(), self.x_dim)),
            Register('q_y', BoundedQUInt((self.y_dim - 1).bit_length(), self.y_dim)),
            Register('beta', BoundedQUInt(1, 2)),
        )

    @cached_property
    def target_registers(self) -> Tuple[Register, ...]:
        return (Register('target', QAny(self.x_dim * self.y_dim * 2)),)

    @cached_property
    def signature(self) -> Signature:
        return Signature(
            [*self.control_registers, *self.selection_registers, *self.target_registers]
        )

    def decompose_from_registers(
        self,
        *,
        context: cirq.DecompositionContext,
        **quregs: NDArray[cirq.Qid],  # type:ignore[type-var]
    ) -> Iterator[cirq.OP_TREE]:
        p_x, p_y, q_x, q_y = quregs['p_x'], quregs['p_y'], quregs['q_x'], quregs['q_y']
        U, V, alpha, beta = quregs['U'], quregs['V'], quregs['alpha'], quregs['beta']
        control, target = quregs.get('control', ()), quregs['target']

        yield SelectedMajoranaFermion(
            selection_regs=(
                Register('alpha', BoundedQUInt(1, 2)),
                Register(
                    'p_y', BoundedQUInt(self.signature.get_left('p_y').total_bits(), self.y_dim)
                ),
                Register(
                    'p_x', BoundedQUInt(self.signature.get_left('p_x').total_bits(), self.x_dim)
                ),
            ),
            control_regs=self.control_registers,
            target_gate=cirq.Y,
        ).on_registers(control=control, p_x=p_x, p_y=p_y, alpha=alpha, target=target)

        yield CSwap.make_on(ctrl=V, x=p_x, y=q_x)
        yield CSwap.make_on(ctrl=V, x=p_y, y=q_y)
        yield CSwap.make_on(ctrl=V, x=alpha, y=beta)

        q_selection_regs = (
            Register('beta', BoundedQUInt(1, 2)),
            Register('q_y', BoundedQUInt(self.signature.get_left('q_y').total_bits(), self.y_dim)),
            Register('q_x', BoundedQUInt(self.signature.get_left('q_x').total_bits(), self.x_dim)),
        )
        yield SelectedMajoranaFermion(
            selection_regs=q_selection_regs, control_regs=self.control_registers, target_gate=cirq.X
        ).on_registers(control=control, q_x=q_x, q_y=q_y, beta=beta, target=target)

        yield CSwap.make_on(ctrl=V, x=alpha, y=beta)
        yield CSwap.make_on(ctrl=V, x=p_y, y=q_y)
        yield CSwap.make_on(ctrl=V, x=p_x, y=q_x)

        yield cirq.S(*control) ** -1 if control else cirq.global_phase_operation(
            -1j
        )  # Fix errant i from XY=iZ
        yield cirq.Z(*U).controlled_by(*control)  # Fix errant -1 from multiple pauli applications

        target_qubits_for_apply_to_lth_gate = [
            target[np.ravel_multi_index((1, qy, qx), (2, self.y_dim, self.x_dim))]
            for qx in range(self.x_dim)
            for qy in range(self.y_dim)
        ]

        yield ApplyGateToLthQubit(
            selection_regs=(
                Register(
                    'q_y', BoundedQUInt(self.signature.get_left('q_y').total_bits(), self.y_dim)
                ),
                Register(
                    'q_x', BoundedQUInt(self.signature.get_left('q_x').total_bits(), self.x_dim)
                ),
            ),
            nth_gate=lambda *_: cirq.Z,
            control_regs=Register('control', QAny(1 + total_bits(self.control_registers))),
        ).on_registers(
            q_x=q_x, q_y=q_y, control=[*V, *control], target=target_qubits_for_apply_to_lth_gate
        )

    def _circuit_diagram_info_(self, args: cirq.CircuitDiagramInfoArgs) -> cirq.CircuitDiagramInfo:
        info = super(SelectHubbard, self)._circuit_diagram_info_(args)
        if self.control_val is None:
            return info
        ctrl = ('@' if self.control_val else '@(0)',)
        return info.with_wire_symbols(ctrl + info.wire_symbols[0:1] + info.wire_symbols[2:])


@attrs.frozen
class PrepareHubbard(PrepareOracle):
    r"""The PREPARE operation optimized for the 2D Hubbard model.

    In contrast to the arbitrary chemistry Hamiltonian, we:
     - explicitly consider the two dimensions of indices to permit optimization of the circuits.
     - dispense with the `theta` parameter.

    The circuit for implementing $\textit{PREPARE}_{Hubbard}$ has a T-cost of $O(log(N)$
    and uses $O(1)$ single qubit rotations.

    Args:
        x_dim: the number of sites along the x axis.
        y_dim: the number of sites along the y axis.
        t: coefficient for hopping terms in the Hubbard model hamiltonian.
        mu: coefficient for single body Z term and two-body ZZ terms in the Hubbard model
            hamiltonian.

    Signature:
        control: A control bit for the entire gate.
        U: Whether we're applying the single-site part of the potential.
        V: Whether we're applying the pairwise part of the potential.
        p_x: First set of site indices, x component.
        p_y: First set of site indices, y component.
        alpha: First set of sites' spin indicator.
        q_x: Second set of site indices, x component.
        q_y: Second set of site indices, y component.
        beta: Second set of sites' spin indicator.
        target: The system register to apply the select operation.
        junk: Temporary Work space.

    References:
        [Encoding Electronic Spectra in Quantum Circuits with Linear T Complexity](https://arxiv.org/abs/1805.03662).
        Section V. and Fig. 20.
    """

    x_dim: int
    y_dim: int
    t: int
    mu: int

    def __attrs_post_init__(self):
        if self.x_dim != self.y_dim:
            raise NotImplementedError("Currently only supports the case where x_dim=y_dim.")

    @cached_property
    def selection_registers(self) -> Tuple[Register, ...]:
        return (
            Register('U', BoundedQUInt(1, 2)),
            Register('V', BoundedQUInt(1, 2)),
            Register('p_x', BoundedQUInt((self.x_dim - 1).bit_length(), self.x_dim)),
            Register('p_y', BoundedQUInt((self.y_dim - 1).bit_length(), self.y_dim)),
            Register('alpha', BoundedQUInt(1, 2)),
            Register('q_x', BoundedQUInt((self.x_dim - 1).bit_length(), self.x_dim)),
            Register('q_y', BoundedQUInt((self.y_dim - 1).bit_length(), self.y_dim)),
            Register('beta', BoundedQUInt(1, 2)),
        )

    @cached_property
    def junk_registers(self) -> Tuple[Register, ...]:
        return (Register('temp', QAny(2)),)

    @cached_property
    def l1_norm_of_coeffs(self) -> 'SymbolicFloat':
        # https://arxiv.org/abs/1805.03662v2 equation 60
        N = self.x_dim * self.y_dim * 2
        qlambda = 2 * N * self.t + (N * self.mu) // 2
        return qlambda

    @cached_property
    def signature(self) -> Signature:
        return Signature([*self.selection_registers, *self.junk_registers])

    def decompose_from_registers(
        self, *, context: cirq.DecompositionContext, **quregs: NDArray[cirq.Qid]
    ) -> Iterator[cirq.OP_TREE]:
        p_x, p_y, q_x, q_y = quregs['p_x'], quregs['p_y'], quregs['q_x'], quregs['q_y']
        U, V, alpha, beta = quregs['U'], quregs['V'], quregs['alpha'], quregs['beta']
        temp = quregs['temp']

        N = self.x_dim * self.y_dim * 2
        yield cirq.Ry(rads=2 * np.arccos(np.sqrt(self.t * N / self.l1_norm_of_coeffs))).on(*V)
        yield cirq.Ry(rads=2 * np.arccos(np.sqrt(1 / 5))).on(*U).controlled_by(*V)
        yield PrepareUniformSuperposition(self.x_dim).on_registers(controls=[], target=p_x)
        yield PrepareUniformSuperposition(self.y_dim).on_registers(controls=[], target=p_y)
        yield cirq.H.on_each(*temp)
        yield cirq.CNOT(*U, *V)
        yield cirq.X(*beta)
        yield from [cirq.X(*V), cirq.H(*alpha).controlled_by(*V), cirq.CX(*V, *beta), cirq.X(*V)]
        yield cirq.Circuit(cirq.CNOT.on_each([*zip([*p_x, *p_y, *alpha], [*q_x, *q_y, *beta])]))
        yield CSwap.make_on(ctrl=temp[:1], x=q_x, y=q_y)
        yield AddConstantMod(len(q_x), self.x_dim, add_val=1, cvs=[0, 0]).on(*U, *V, *q_x)
        yield CSwap.make_on(ctrl=temp[:1], x=q_x, y=q_y)

        and_target = context.qubit_manager.qalloc(1)
        and_anc = context.qubit_manager.qalloc(1)
        yield MultiAnd(cvs=(0, 0, 1)).on_registers(
            ctrl=np.array([U, V, temp[-1:]]), junk=np.array([and_anc]), target=and_target
        )
        yield CSwap.make_on(ctrl=and_target, x=[*p_x, *p_y, *alpha], y=[*q_x, *q_y, *beta])
        yield MultiAnd(cvs=(0, 0, 1)).adjoint().on_registers(
            ctrl=np.array([U, V, temp[-1:]]), junk=np.array([and_anc]), target=and_target
        )
        context.qubit_manager.qfree([*and_anc, *and_target])


def get_walk_operator_for_hubbard_model(
    x_dim: int, y_dim: int, t: int, mu: int
) -> 'QubitizationWalkOperator':
    select = SelectHubbard(x_dim, y_dim)
    prepare = PrepareHubbard(x_dim, y_dim, t, mu)

    return QubitizationWalkOperator(select=select, prepare=prepare)<|MERGE_RESOLUTION|>--- conflicted
+++ resolved
@@ -47,11 +47,7 @@
 See the documentation for `PrepareHubbard` and `SelectHubbard` for details.
 """
 from functools import cached_property
-<<<<<<< HEAD
-from typing import Optional, Tuple, TYPE_CHECKING
-=======
-from typing import Collection, Iterator, Optional, Sequence, Tuple, TYPE_CHECKING, Union
->>>>>>> 6cd49f11
+from typing import Iterator, Optional, Tuple, TYPE_CHECKING
 
 import attrs
 import cirq
