#  Copyright 2024 Google LLC
#
#  Licensed under the Apache License, Version 2.0 (the "License");
#  you may not use this file except in compliance with the License.
#  You may obtain a copy of the License at
#
#      https://www.apache.org/licenses/LICENSE-2.0
#
#  Unless required by applicable law or agreed to in writing, software
#  distributed under the License is distributed on an "AS IS" BASIS,
#  WITHOUT WARRANTIES OR CONDITIONS OF ANY KIND, either express or implied.
#  See the License for the specific language governing permissions and
#  limitations under the License.
from functools import cached_property
<<<<<<< HEAD
from typing import cast, Dict, Set, Tuple, TYPE_CHECKING
=======
from typing import Dict, Tuple, TYPE_CHECKING, Union
>>>>>>> ec6bb8ba

import numpy as np
from attrs import field, frozen
from numpy.typing import NDArray

from qualtran import bloq_example, BloqDocSpec, GateWithRegisters, Signature, Soquet
from qualtran.bloqs.qsp.generalized_qsp import GeneralizedQSP, scale_down_to_qsp_polynomial
from qualtran.bloqs.qubitization_walk_operator import QubitizationWalkOperator
from qualtran.linalg.jacobi_anger_approximations import (
    approx_exp_cos_by_jacobi_anger,
    degree_jacobi_anger_approximation,
)
from qualtran.resource_counting.symbolic_counting_utils import (
    is_symbolic,
    Shaped,
    SymbolicFloat,
    SymbolicInt,
)

if TYPE_CHECKING:
    from qualtran import BloqBuilder, SoquetT


@frozen
class HamiltonianSimulationByGQSP(GateWithRegisters):
    r"""Hamiltonian simulation using Generalized QSP given a qubitized quantum walk operator.

    Given the Szegedy Quantum Walk Operator for a Hamiltonian $H$ constructed from SELECT and PREPARE oracles,
    one can construct a block-encoding of $e^{-iHt}$ using GQSP (Corollary 8).

    ### Recap: Qubitization Walk Operator

    For a Hamiltonian $H = \sum_j \alpha_j U_j$ where $U_j$ are unitaries and $\alpha_j \ge 0$,
    we are given the SELECT and PREPARE oracles:
    $$ \text{SELECT} = \sum_j |j\rangle\langle j| \otimes U_j $$
    $$ \text{PREPARE} |0\rangle = \sum_j \frac{\sqrt{\alpha_j}}{\|\alpha\|_1} |j\rangle $$

    We can then implement the [QubitizationWalkOperator](../qubitization_walk_operator.ipynb) that encodes the spectrum of $H$ in the eigenphases of the walk operator $W$.

    ### Approximating the function $e^{i\theta} \mapsto e^{it\cos\theta}$

    We can use the [Jacobi-Anger expansion](https://en.wikipedia.org/wiki/Jacobi%E2%80%93Anger_expansion) to obtain low-degree polynomial approximations for the $\cos$ function:

    $$
        e^{it\cos\theta} = \sum_{n = -\infty}^{\infty} i^n J_n(t) (e^{i\theta})^n
    $$
    where $J_n$ is the $n$-th [Bessel function of the first kind](https://en.wikipedia.org/wiki/Bessel_function#Bessel_functions_of_the_first_kind).

    If we cut-off the above to terms upto degree $d$, we get

    $$
        P[t](z) = \sum_{n = -d}^d i^n J_n(t) z^n
    $$

    Polynomial approximations of the above are provided in the [`qualtran.linalg.jacobi_anger_approximations`](../../linalg/jacobi_anger_approximations.py) module.

    ### Simulation: Block-encoding $e^{-iHt}$

    As the eigenphases of the walk operator above are $e^{-i\arccos(E_k / \|\alpha\|_1)}$,
    we can use the GQSP polynomial with $P = P[-\|\alpha\|_1 t]$ to obtain $P(U) = e^{-iHt}$.
    The obtained GQSP operator $G$ can then be used with two calls to the PREPARE oracle to simulate the hamiltonian:

    $$
        (I \otimes \text{PREPARE}^\dagger \otimes I) G (I \otimes \text{PREPARE} \otimes I) |0\rangle|0\rangle|\psi\rangle = |0\rangle|0\rangle e^{-iHt}|\psi\rangle
    $$

    This therefore block-encodes $e^{-iHt}$ in the block where the signal qubit and selection registers are all $|0\rangle$.

    References:
        [Generalized Quantum Signal Processing](https://arxiv.org/abs/2308.01501)
        Motlagh and Wiebe. (2023). Theorem 7, Corollary 8.

    Args:
        walk_operator: qubitization walk operator of $H$ constructed from SELECT and PREPARE oracles.
        t: time to simulate the Hamiltonian, i.e. $e^{-iHt}$
        alpha: the $1$-norm of the coefficients of the unitaries comprising the Hamiltonian $H$.
        precision: the precision $\epsilon$ to approximate $e^{it\cos\theta}$ to a polynomial.
    """

    walk_operator: QubitizationWalkOperator
    t: SymbolicFloat = field(kw_only=True)
    alpha: SymbolicFloat = field(kw_only=True)
    precision: SymbolicFloat = field(kw_only=True)

    def is_symbolic(self):
        return is_symbolic(self.t, self.alpha, self.precision)

    @cached_property
    def degree(self) -> SymbolicInt:
        r"""degree of the polynomial to approximate the function e^{it\cos(\theta)}"""
        return degree_jacobi_anger_approximation(self.t * self.alpha, precision=self.precision)

    @cached_property
    def approx_cos(self) -> Union[NDArray[np.complex_], Shaped]:
        r"""polynomial approximation for $$e^{i\theta} \mapsto e^{it\cos(\theta)}$$"""
<<<<<<< HEAD
        if self._parameterized_():
            raise ValueError(f"cannot compute `cos` approximation for parameterized Bloq {self}")
        poly = approx_exp_cos_by_jacobi_anger(-self.t * self.alpha, degree=cast(int, self.degree))
=======
        if self.is_symbolic():
            return Shaped((2 * self.degree + 1,))

        poly = approx_exp_cos_by_jacobi_anger(-self.t * self.alpha, degree=self.degree)
>>>>>>> ec6bb8ba
        # TODO(#860) current scaling method does not compute true maximum, so we scale down a bit more by (1 - 2\eps)
        poly = scale_down_to_qsp_polynomial(list(poly)) * (1 - 2 * self.precision)
        return poly

    @cached_property
    def gqsp(self) -> GeneralizedQSP:
        return GeneralizedQSP.from_qsp_polynomial(
            self.walk_operator,
<<<<<<< HEAD
            list(self.approx_cos),
            negative_power=int(self.degree),
=======
            self.approx_cos,
            negative_power=self.degree,
>>>>>>> ec6bb8ba
            verify=True,
            verify_precision=1e-4,
        )

    @cached_property
    def signature(self) -> 'Signature':
        return self.gqsp.signature

    def __add_prepare(
        self,
        bb: 'BloqBuilder',
        gqsp_soqs: Dict[str, 'SoquetT'],
        state_prep_ancilla_soqs: Dict[str, 'SoquetT'],
        *,
        adjoint: bool = False,
    ) -> Tuple[Dict[str, 'SoquetT'], Dict[str, 'SoquetT']]:
        prepare = self.walk_operator.prepare

        selection_registers = {reg.name: gqsp_soqs[reg.name] for reg in prepare.selection_registers}
        prepare_out_soqs = bb.add_d(
            prepare.adjoint() if adjoint else prepare,
            **selection_registers,
            **state_prep_ancilla_soqs,
        )
        gqsp_soqs |= {
            reg.name: prepare_out_soqs.pop(reg.name) for reg in prepare.selection_registers
        }
        return gqsp_soqs, prepare_out_soqs

    def build_composite_bloq(self, bb: 'BloqBuilder', **soqs: 'SoquetT') -> Dict[str, 'SoquetT']:
        # TODO open issue: alloc/free does not work with cirq api
        state_prep_ancilla: Dict[str, 'SoquetT'] = {
            reg.name: bb.allocate(reg.total_bits())
            for reg in self.walk_operator.prepare.junk_registers
        }

        # PREPARE, GQSP, PREPARE†
        soqs, state_prep_ancilla = self.__add_prepare(bb, soqs, state_prep_ancilla)
        soqs = bb.add_d(self.gqsp, **soqs)
        soqs, state_prep_ancilla = self.__add_prepare(bb, soqs, state_prep_ancilla, adjoint=True)

        for soq in state_prep_ancilla.values():
            if isinstance(soq, Soquet):
                bb.free(soq)
            else:
                for soq_element in soq:
                    bb.free(cast(Soquet, soq))

        return soqs


@bloq_example
def _hubbard_time_evolution_by_gqsp() -> HamiltonianSimulationByGQSP:
    from qualtran.bloqs.hubbard_model import get_walk_operator_for_hubbard_model

    walk_op = get_walk_operator_for_hubbard_model(2, 2, 1, 1)
    hubbard_time_evolution_by_gqsp = HamiltonianSimulationByGQSP(
        walk_op, t=5, alpha=1, precision=1e-7
    )
    return hubbard_time_evolution_by_gqsp


@bloq_example
def _symbolic_hamsim_by_gqsp() -> HamiltonianSimulationByGQSP:
    import sympy

    from qualtran.bloqs.hubbard_model import get_walk_operator_for_hubbard_model

    walk_op = get_walk_operator_for_hubbard_model(2, 2, 1, 1)
    t, alpha, inv_eps = sympy.symbols("t alpha N")
    symbolic_hamsim_by_gqsp = HamiltonianSimulationByGQSP(
        walk_op, t=t, alpha=alpha, precision=1 / inv_eps
    )
    return symbolic_hamsim_by_gqsp


_Hamiltonian_Simulation_by_GQSP_DOC = BloqDocSpec(
    bloq_cls=HamiltonianSimulationByGQSP,
    import_line='from qualtran.bloqs.hamiltonian_simulation.hamiltonian_simulation_by_gqsp import HamiltonianSimulationByGQSP',
    examples=[_hubbard_time_evolution_by_gqsp, _symbolic_hamsim_by_gqsp],
)<|MERGE_RESOLUTION|>--- conflicted
+++ resolved
@@ -12,11 +12,7 @@
 #  See the License for the specific language governing permissions and
 #  limitations under the License.
 from functools import cached_property
-<<<<<<< HEAD
-from typing import cast, Dict, Set, Tuple, TYPE_CHECKING
-=======
-from typing import Dict, Tuple, TYPE_CHECKING, Union
->>>>>>> ec6bb8ba
+from typing import cast, Dict, Set, Tuple, TYPE_CHECKING, Union
 
 import numpy as np
 from attrs import field, frozen
@@ -112,16 +108,11 @@
     @cached_property
     def approx_cos(self) -> Union[NDArray[np.complex_], Shaped]:
         r"""polynomial approximation for $$e^{i\theta} \mapsto e^{it\cos(\theta)}$$"""
-<<<<<<< HEAD
-        if self._parameterized_():
-            raise ValueError(f"cannot compute `cos` approximation for parameterized Bloq {self}")
-        poly = approx_exp_cos_by_jacobi_anger(-self.t * self.alpha, degree=cast(int, self.degree))
-=======
         if self.is_symbolic():
             return Shaped((2 * self.degree + 1,))
 
-        poly = approx_exp_cos_by_jacobi_anger(-self.t * self.alpha, degree=self.degree)
->>>>>>> ec6bb8ba
+        poly = approx_exp_cos_by_jacobi_anger(-self.t * self.alpha, degree=cast(int, self.degree))
+
         # TODO(#860) current scaling method does not compute true maximum, so we scale down a bit more by (1 - 2\eps)
         poly = scale_down_to_qsp_polynomial(list(poly)) * (1 - 2 * self.precision)
         return poly
@@ -130,13 +121,8 @@
     def gqsp(self) -> GeneralizedQSP:
         return GeneralizedQSP.from_qsp_polynomial(
             self.walk_operator,
-<<<<<<< HEAD
             list(self.approx_cos),
             negative_power=int(self.degree),
-=======
-            self.approx_cos,
-            negative_power=self.degree,
->>>>>>> ec6bb8ba
             verify=True,
             verify_precision=1e-4,
         )
