--- conflicted
+++ resolved
@@ -258,10 +258,7 @@
 _SWZ_DOC = BloqDocSpec(
     bloq_cls=SwapWithZero,
     import_line='from qualtran.bloqs.swap_network import SwapWithZero',
-<<<<<<< HEAD
     examples=(_swz, _swz_small),
-=======
-    examples=(_swz_small,),
 )
 
 
@@ -364,5 +361,4 @@
     bloq_cls=MultiplexedCSwap,
     import_line='from qualtran.bloqs.swap_network import MultiplexedCSwap',
     examples=(_multiplexed_cswap,),
->>>>>>> 15ca1b88
 )