#  Copyright 2023 Google LLC
#
#  Licensed under the Apache License, Version 2.0 (the "License");
#  you may not use this file except in compliance with the License.
#  You may obtain a copy of the License at
#
#      https://www.apache.org/licenses/LICENSE-2.0
#
#  Unless required by applicable law or agreed to in writing, software
#  distributed under the License is distributed on an "AS IS" BASIS,
#  WITHOUT WARRANTIES OR CONDITIONS OF ANY KIND, either express or implied.
#  See the License for the specific language governing permissions and
#  limitations under the License.

from functools import cached_property
from typing import Dict, Iterable, Set, Tuple, TYPE_CHECKING, Union

import attrs
import cirq
import numpy as np
from numpy.typing import NDArray

from qualtran import (
    bloq_example,
    BloqBuilder,
    BloqDocSpec,
    BoundedQUInt,
    GateWithRegisters,
    QAny,
    Register,
    Signature,
    Soquet,
    SoquetT,
)
from qualtran.bloqs.swap_network.cswap_approx import CSwapApprox
<<<<<<< HEAD
from qualtran.drawing import Circle, TextBox, WireSymbol
=======
from qualtran.drawing import TextBox, WireSymbol
>>>>>>> 1877434d
from qualtran.resource_counting.generalizers import ignore_split_join
from qualtran.symbolics import is_symbolic, prod, SymbolicInt

if TYPE_CHECKING:
    from qualtran.resource_counting import BloqCountT, SympySymbolAllocator


def _to_tuple(x: Union[SymbolicInt, Iterable[SymbolicInt]]) -> Tuple[SymbolicInt, ...]:
    if isinstance(x, np.ndarray):
        return _to_tuple(x.tolist())
    if isinstance(x, Iterable):
        return tuple(x)
    return (x,)


@attrs.frozen
class SwapWithZero(GateWithRegisters):
    r"""Swaps $|\Psi_0\rangle$ with $|\Psi_x\rangle$ if selection register stores index `x`.

    Implements the unitary
    $$
    U |x\rangle |\Psi_0\rangle |\Psi_1\rangle \dots \Psi_{M-1}\rangle \rightarrow
      |x\rangle |\Psi_x\rangle |\text{Rest of } \Psi\rangle$
    $$
    Note that the state of $|\text{Rest of } \Psi\rangle$ is allowed to be anything and
    should not be depended upon.

    Also supports the multidimensional version where $|x\rangle$ can be an n-dimensional index
    of the form $|x_1\rangle|x_2\rangle \dots |x_n\rangle$

    References:
        [Trading T-gates for dirty qubits in state preparation and unitary synthesis](https://arxiv.org/abs/1812.00954).
        Low, Kliuchnikov, Schaeffer. 2018.
    """

    selection_bitsizes: Tuple[SymbolicInt, ...] = attrs.field(converter=_to_tuple)
    target_bitsize: SymbolicInt
    n_target_registers: Tuple[SymbolicInt, ...] = attrs.field(converter=_to_tuple)

    def __attrs_post_init__(self):
        assert len(self.n_target_registers) == len(self.selection_bitsizes)

    @cached_property
    def selection_registers(self) -> Tuple[Register, ...]:
        types = [
            BoundedQUInt(sb, l)
            for sb, l in zip(self.selection_bitsizes, self.n_target_registers)
            if is_symbolic(sb) or sb > 0
        ]
        if len(types) == 1:
            return (Register('selection', types[0]),)
        return tuple(Register(f'selection{i}_', qdtype) for i, qdtype in enumerate(types))

    @cached_property
    def target_registers(self) -> Tuple[Register, ...]:
        return (
            Register('targets', QAny(bitsize=self.target_bitsize), shape=self.n_target_registers),
        )

    @cached_property
    def signature(self) -> Signature:
        return Signature([*self.selection_registers, *self.target_registers])

    @cached_property
    def cswap_n(self) -> 'CSwapApprox':
        return CSwapApprox(self.target_bitsize)

    def build_via_tree(
        self,
        bb: 'BloqBuilder',
        sel: Dict[str, 'Soquet'],
        targets: NDArray['Soquet'],  # type: ignore[type-var]
        idx: Tuple[int, ...],
    ) -> None:
        sel_idx = len(idx)
        if sel_idx == len(self.selection_bitsizes):
            return

        n_target_registers = self.n_target_registers[sel_idx]
        assert isinstance(n_target_registers, int)
        for i in range(n_target_registers):
            # First make sure that value to be searched is present at the LEFT most position
            # of the composite index by recursively swapping the subtrees attached on leaf nodes of
            # the current segment tree.
            self.build_via_tree(bb, sel, targets, idx + (i,))

        sel_reg = self.selection_registers[sel_idx]  # type: ignore[type-var]
        sel_soqs = bb.split(sel[sel_reg.name])
        sel_bitsize = self.selection_registers[sel_idx].bitsize
        for j in range(sel_bitsize):
            # Imagine a complete binary tree of depth `logN` with `N` leaves, each denoting a target
            # register. If the selection register stores index `r`, we want to bring the value stored
            # in leaf indexed `r` to the leaf indexed `0`. At each node of the binary tree, the left
            # subtree contains node with current bit 0 and right subtree contains nodes with current
            # bit 1. Thus, leaf indexed `0` is the leftmost node in the tree.
            # Start iterating from the root of the tree. If the j'th bit is set in the selection
            # register (i.e. the control would be activated); we know that the value we are searching
            # for is in the right subtree. In order to (eventually) bring the desired value to node
            # 0; we swap all values in the right subtree with all values in the left subtree. This
            # takes (N / (2 ** (j + 1)) swaps at level `j`.
            # Therefore, in total, we need $\sum_{j=0}^{logN-1} \frac{N}{2 ^ {j + 1}}$ controlled swaps.
            sel_i = sel_bitsize - j - 1
            for i in range(0, self.n_target_registers[sel_idx] - 2**j, 2 ** (j + 1)):
                zero_pad = (0,) * (len(self.n_target_registers) - len(idx) - 1)
                left_idx = idx + (i,) + zero_pad
                right_idx = idx + (i + 2**j,) + zero_pad
                sel_soqs[sel_i], targets[left_idx], targets[right_idx] = bb.add(
                    self.cswap_n, ctrl=sel_soqs[sel_i], x=targets[left_idx], y=targets[right_idx]
                )
        sel[sel_reg.name] = bb.join(sel_soqs, dtype=sel_reg.dtype)

    def build_composite_bloq(
        self, bb: 'BloqBuilder', targets: NDArray['Soquet'], **sel: 'Soquet'  # type: ignore[type-var]
    ) -> Dict[str, 'SoquetT']:
        self.build_via_tree(bb, sel, targets, ())
        return sel | {'targets': targets}

    def build_call_graph(self, ssa: 'SympySymbolAllocator') -> Set['BloqCountT']:
        num_swaps = prod(*[x for x in self.n_target_registers]) - 1
        return {(CSwapApprox(self.target_bitsize), num_swaps)}

    def _circuit_diagram_info_(self, args) -> cirq.CircuitDiagramInfo:
        from qualtran.cirq_interop._bloq_to_cirq import _wire_symbol_to_cirq_diagram_info

        return _wire_symbol_to_cirq_diagram_info(self, args)

    def wire_symbol(self, reg: Register, idx: Tuple[int, ...] = tuple()) -> 'WireSymbol':
<<<<<<< HEAD
=======
        if reg is None:
            return super().wire_symbol(reg, idx)
>>>>>>> 1877434d
        name = reg.name
        if 'selection' in name:
            return TextBox('@(r⇋0)')
        elif name == 'targets':
            subscript = "".join(f"_{i}" for i in idx)
            return TextBox(f'swap{subscript}')
        raise ValueError(f'Unrecognized register name {name}')


@bloq_example(generalizer=ignore_split_join)
def _swz() -> SwapWithZero:
    swz = SwapWithZero(selection_bitsizes=8, target_bitsize=32, n_target_registers=4)
    return swz


@bloq_example(generalizer=ignore_split_join)
def _swz_small() -> SwapWithZero:
    # A small version on four bits.
    swz_small = SwapWithZero(selection_bitsizes=3, target_bitsize=2, n_target_registers=2)
    return swz_small


@bloq_example(generalizer=ignore_split_join)
def _swz_multi_dimensional() -> SwapWithZero:
    swz_multi_dimensional = SwapWithZero(
        selection_bitsizes=(2, 2), target_bitsize=2, n_target_registers=(3, 4)
    )
    return swz_multi_dimensional


_SWZ_DOC = BloqDocSpec(
    bloq_cls=SwapWithZero,
    import_line='from qualtran.bloqs.swap_network import SwapWithZero',
    examples=(_swz, _swz_small, _swz_multi_dimensional),
)<|MERGE_RESOLUTION|>--- conflicted
+++ resolved
@@ -33,11 +33,7 @@
     SoquetT,
 )
 from qualtran.bloqs.swap_network.cswap_approx import CSwapApprox
-<<<<<<< HEAD
-from qualtran.drawing import Circle, TextBox, WireSymbol
-=======
 from qualtran.drawing import TextBox, WireSymbol
->>>>>>> 1877434d
 from qualtran.resource_counting.generalizers import ignore_split_join
 from qualtran.symbolics import is_symbolic, prod, SymbolicInt
 
@@ -165,11 +161,8 @@
         return _wire_symbol_to_cirq_diagram_info(self, args)
 
     def wire_symbol(self, reg: Register, idx: Tuple[int, ...] = tuple()) -> 'WireSymbol':
-<<<<<<< HEAD
-=======
         if reg is None:
             return super().wire_symbol(reg, idx)
->>>>>>> 1877434d
         name = reg.name
         if 'selection' in name:
             return TextBox('@(r⇋0)')
