--- conflicted
+++ resolved
@@ -13,11 +13,7 @@
 #  limitations under the License.
 r"""PREPARE the potential energy terms of the first quantized chemistry Hamiltonian."""
 from functools import cached_property
-<<<<<<< HEAD
-from typing import Dict, TYPE_CHECKING
-=======
 from typing import Dict, Optional, Set, Tuple, TYPE_CHECKING
->>>>>>> 098f7ead
 
 from attrs import frozen
 
