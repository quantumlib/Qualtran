--- conflicted
+++ resolved
@@ -16,11 +16,7 @@
 
 from qualtran.bloqs.basic_gates import TGate
 from qualtran.bloqs.chemistry.pbc.first_quantization.prepare_uv import PrepareUVFistQuantization
-<<<<<<< HEAD
-from qualtran.resource_counting import get_bloq_counts_graph
 from qualtran.testing import assert_valid_bloq_decomposition
-=======
->>>>>>> 0c4b95b5
 
 
 def _make_prepare_uv():
@@ -44,7 +40,6 @@
     return prep
 
 
-<<<<<<< HEAD
 def test_prepare_uv():
     num_bits_p = 6
     m_param = 2 ** (2 * num_bits_p + 3)
@@ -58,10 +53,7 @@
     assert_valid_bloq_decomposition(prep)
 
 
-def test_prepare_bloq_counts():
-=======
 def test_prepare_uv_t_counts():
->>>>>>> 0c4b95b5
     num_bits_p = 6
     eta = 10
     num_atoms = 10
