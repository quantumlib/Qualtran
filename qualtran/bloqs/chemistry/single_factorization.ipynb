{
 "cells": [
  {
   "cell_type": "markdown",
   "id": "d133313f",
   "metadata": {
    "cq.autogen": "title_cell"
   },
   "source": [
    "# Single Factorization"
   ]
  },
  {
   "cell_type": "code",
   "execution_count": null,
   "id": "093a9323",
   "metadata": {
    "cq.autogen": "top_imports"
   },
   "outputs": [],
   "source": [
    "from qualtran import Bloq, CompositeBloq, BloqBuilder, Signature, Register\n",
    "from qualtran.drawing import show_bloq\n",
    "from typing import *\n",
    "import numpy as np"
   ]
  },
  {
   "cell_type": "markdown",
   "id": "2f342a47",
   "metadata": {
    "cq.autogen": "_make_single_factorization.md"
   },
   "source": [
    "## `SingleFactorization`\n",
    "Block encoding of single factorization Hamiltonian.\n",
    "\n",
    "Implements Fig. 15 in the reference.\n",
    "\n",
    "#### Parameters\n",
    " - `num_spin_orb`: The number of spin orbitals. Typically called N.\n",
    " - `num_aux`: Dimension of auxiliary index for single factorized Hamiltonian. Called L in Ref[1].\n",
    " - `num_bits_state_prep`: The number of bits of precision for coherent alias sampling. Called aleph (fancy N) in Ref[1].\n",
    " - `num_bits_rot`: Number of bits of precision for rotations for amplitude amplification in uniform state preparation. Called b_r in Ref[1].\n",
    " - `qroam_k_factor`: QROAM blocking factor for data prepared over l (auxiliary) index. Defaults to 1 (i.e. use QROM). \n",
    "\n",
    "#### Registers\n",
    " - `l`: register to store L values for auxiliary index.\n",
    " - `succ_pq`: flag for success of this state preparation.\n",
    " - `succ_l`: flag for success of this state preparation. \n",
    "\n",
    "Refererences:\n",
    "    [Even More Efficient Quantum Computations of Chemistry Through Tensor\n",
    "        hypercontraction](https://journals.aps.org/prxquantum/pdf/10.1103/prxquantum.2.030305)"
   ]
  },
  {
   "cell_type": "code",
   "execution_count": null,
   "id": "dbd0daa6",
   "metadata": {
    "cq.autogen": "_make_single_factorization.py"
   },
   "outputs": [],
   "source": [
    "from qualtran.bloqs.chemistry.single_factorization import SingleFactorization\n",
    "\n",
    "bloq = SingleFactorization(10, 20, 8)\n",
    "show_bloq(bloq)"
   ]
  },
  {
   "cell_type": "code",
   "execution_count": null,
   "id": "3de4571a",
   "metadata": {},
   "outputs": [],
   "source": [
    "from qualtran.resource_counting import get_bloq_counts_graph\n",
    "from qualtran.drawing import show_counts_graph, show_counts_sigma\n",
    "\n",
    "graph, sigma = get_bloq_counts_graph(SingleFactorization(10, 50, 12, 1, 6, 2, 8, 4, 4, 2, 8))\n",
    "show_counts_graph(graph)"
   ]
<<<<<<< HEAD
=======
  },
  {
   "cell_type": "code",
   "execution_count": null,
   "id": "18502cc0",
   "metadata": {},
   "outputs": [],
   "source": [
    "2*64/4"
   ]
  },
  {
   "cell_type": "code",
   "execution_count": null,
   "id": "fcd208d3",
   "metadata": {},
   "outputs": [],
   "source": [
    "from qualtran.bloqs.block_encoding import Reflection\n",
    "\n",
    "bloq = Reflection(6, 2)\n",
    "show_bloq(bloq.decompose_bloq())"
   ]
>>>>>>> 6b00c416
  }
 ],
 "metadata": {
  "kernelspec": {
   "display_name": "Python 3",
   "language": "python",
   "name": "python3"
  },
  "language_info": {
   "codemirror_mode": {
    "name": "ipython",
    "version": 3
   },
   "file_extension": ".py",
   "mimetype": "text/x-python",
   "name": "python",
   "nbconvert_exporter": "python",
   "pygments_lexer": "ipython3",
   "version": "3.11.5"
  }
 },
 "nbformat": 4,
 "nbformat_minor": 5
}<|MERGE_RESOLUTION|>--- conflicted
+++ resolved
@@ -82,8 +82,6 @@
     "graph, sigma = get_bloq_counts_graph(SingleFactorization(10, 50, 12, 1, 6, 2, 8, 4, 4, 2, 8))\n",
     "show_counts_graph(graph)"
    ]
-<<<<<<< HEAD
-=======
   },
   {
    "cell_type": "code",
@@ -107,7 +105,6 @@
     "bloq = Reflection(6, 2)\n",
     "show_bloq(bloq.decompose_bloq())"
    ]
->>>>>>> 6b00c416
   }
  ],
  "metadata": {
@@ -126,7 +123,7 @@
    "name": "python",
    "nbconvert_exporter": "python",
    "pygments_lexer": "ipython3",
-   "version": "3.11.5"
+   "version": "3.9.6"
   }
  },
  "nbformat": 4,
