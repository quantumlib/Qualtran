#  Copyright 2023 Google LLC
#
#  Licensed under the Apache License, Version 2.0 (the "License");
#  you may not use this file except in compliance with the License.
#  You may obtain a copy of the License at
#
#      https://www.apache.org/licenses/LICENSE-2.0
#
#  Unless required by applicable law or agreed to in writing, software
#  distributed under the License is distributed on an "AS IS" BASIS,
#  WITHOUT WARRANTIES OR CONDITIONS OF ANY KIND, either express or implied.
#  See the License for the specific language governing permissions and
#  limitations under the License.
"""Bloqs implementing unitary evolution under the one-body hopping Hamiltonian in 2D."""
from functools import cached_property
from typing import Set, TYPE_CHECKING, Union

import sympy
from attrs import frozen

from qualtran import Bloq, bloq_example, BloqDocSpec, QAny, QBit, Register, Signature
from qualtran.bloqs.basic_gates import Rz
from qualtran.bloqs.qft.two_bit_ffft import TwoBitFFFT
from qualtran.bloqs.rotations.hamming_weight_phasing import HammingWeightPhasing

if TYPE_CHECKING:
    from qualtran.resource_counting import BloqCountT, SympySymbolAllocator


@frozen
class HoppingPlaquette(Bloq):
    r"""A bloq implementing a single plaquette unitary.

    The bloq implements
    $$
        e^{i \kappa R_\mathrm{plaq}}
    $$
    where $\tau R^{k\sigma}_\mathrm{plaq} = H_h^{x(k,\sigma)}$, i.e. R is
    non-zero only in the subploq relevant for the particular indexed plaquette.

    The plaquette operator is given by
    $$
        \sum_{i,j} [R_{\mathrm{plaq}}]_{i,j} a_{i\sigma}^\dagger a_{j\sigma}
    $$
    where the non-zero sub-bloq of $R_{\mathrm{plaq}}$ is

    $$
        R_{\mathrm{plaq}} =
        \begin{bmatrix}
            0 & 1 & 0 & 1 \\
            1 & 0 & 1 & 0 \\
            0 & 1 & 0 & 1 \\
            1 & 0 & 1 & 0
        \end{bmatrix}
    $$

    Args:
        kappa: The scalar prefactor appearing in the definition of the unitary.
            Usually a combination of the timestep and the hopping parameter $\tau$.
        eps: The precision of the single qubit rotations.

    Registers:
        qubits: A register of four qubits this unitary should act on.

    References:
        [Early fault-tolerant simulations of the Hubbard model](https://arxiv.org/abs/2012.09238)
        page 13 Eq. E4 and E5 (Appendix E)
    """

    kappa: Union[float, sympy.Expr]
    eps: Union[float, sympy.Expr] = 1e-9

    @cached_property
    def signature(self) -> Signature:
        return Signature([Register('qubits', QBit(), shape=(4,))])

    def build_call_graph(self, ssa: 'SympySymbolAllocator') -> Set['BloqCountT']:
        # The TwoBitFFFT in the reference is F(k=0, n=arbitrary)
        # page 14, discussion after E13
        # There are 4 flanking f-gates and a e^{iXX}e^{iYY} rotation, which can
        # be rotated to single rotation + cliffords.
        return {(TwoBitFFFT(0, 1, eps=self.eps), 4), (Rz(self.kappa, eps=self.eps), 2)}


@frozen
class HoppingTile(Bloq):
    r"""Bloq implementing a "tile" of the one-body hopping unitary.

    Implements the unitary
    $$
    e^{i H_h^{x}} = \prod_{k\sigma} e^{i t H_h^{x(k,\sigma)}}
    $$
    for a particular choise of of plaquette hamiltonian $H_h^x$, where $x$ = pink or gold.

    Args:
        length: Lattice side length L.
        angle: The prefactor scaling the Hopping hamiltonian in the unitary (`t` above).
            This should contain any relevant prefactors including the time step
            and any splitting coefficients.
        tau: The Hopping hamiltonian parameter. Typically the hubbard model is
            defined relative to $\tau$ so it's defaulted to 1.
        eps: The precision of the single qubit rotations.
        pink: The colour of the plaquette.

    Registers:
        system: The system register of size 2 `length`.

    References:
        [Early fault-tolerant simulations of the Hubbard model](https://arxiv.org/abs/2012.09238)
        see Eq. 21 and App E.
    """

    length: Union[int, sympy.Expr]
    angle: Union[float, sympy.Expr]
    tau: float = 1.0
    eps: Union[float, sympy.Expr] = 1e-9
    pink: bool = True

    def __attrs_post_init__(self):
        if isinstance(self.length, int) and self.length % 2 != 0:
            raise ValueError('Only even length lattices are supported')

    def pretty_name(self) -> str:
        l = 'p' if self.pink else 'g'
        return f'H_h^{l}'

    @cached_property
    def signature(self) -> Signature:
        return Signature([Register('system', QAny(self.length), shape=(2,))])

    def build_call_graph(self, ssa: 'SympySymbolAllocator') -> Set['BloqCountT']:
        # Page 5, text after Eq. 22. There are L^2 / 4 plaquettes of a given colour and x2 for spin.
        return {
            (HoppingPlaquette(kappa=self.tau * self.angle, eps=self.eps), self.length**2 // 2)
        }
<<<<<<< HEAD


@frozen
class HoppingTileHWP(HoppingTile):
    r"""Bloq implementing a "tile" of the one-body hopping unitary using Hamming weight phasing.

    Implements the unitary
    $$
    e^{i H_h^{x}} = \prod_{k\sigma} e^{i t H_h^{x(k,\sigma)}}
    $$
    for a particular choise of of plaquette hamiltonian $H_h^x$, where $x$ = pink or gold.

    Each plaquette Hamiltonian can be split into $L^2/4$ commuting terms. Each
    term can be implemented using the 4-qubit HoppingPlaquette above. The
    HoppingPlaquette bloq contains 2 arbitrary rotations which are flanked by Clifford operations.
    All of the rotations within a HoppingTile have the same angle so we can use
    HammingWeightPhaseing to reduce the number of T gates that need to be
    synthesized. Accounting for spin there are then $2 \times 2 \times L^2/4$
    arbitrary rotations in each Tile, but only  $L^2/2$ of them can be applied
    at the same time due to the $e^{iXX} e^{iYY}$ circuit not permitting parallel $R_z$ gates.

    Unlike in the HoppingTile implementation where we can neatly factor
    everything into sub-bloqs, here we would need to apply any clifford and F
    gates first in parallel then bulk apply the rotations in parallel using
    HammingWeightPhasing and then apply another layer of clifford and F gates.

    Args:
        length: Lattice side length L.
        angle: The prefactor scaling the Hopping hamiltonian in the unitary (`t` above).
            This should contain any relevant prefactors including the time step
            and any splitting coefficients.
        tau: The Hopping hamiltonian parameter. Typically the hubbard model is
            defined relative to $\tau$ so it's defaulted to 1.
        eps: The precision of the single qubit rotations.
        pink: The colour of the plaquette.

    Registers:
        system: The system register of size 2 `length`.

    References:
        [Early fault-tolerant simulations of the Hubbard model](
            https://arxiv.org/abs/2012.09238) see Eq. 21 and App E.
    """

    def short_name(self) -> str:
        l = 'p' if self.pink else 'g'
        return f'H_h^{l}(HWP)'

    def build_call_graph(self, ssa: 'SympySymbolAllocator') -> Set['BloqCountT']:
        # Page 5, text after Eq. 22. There are L^2 / 4 plaquettes of a given colour and x2 for spin.
        # Each plaquette contributes 4 TwoBitFFFT gates and two arbitrary rotations.
        # We use Hamming weight phasing to apply all 2 * L^2/4 (two for spin
        # here) for both of these rotations.
        return {
            (TwoBitFFFT(0, 1, self.eps), 4 * self.length**2 // 2),
            (
                HammingWeightPhasing(
                    2 * self.length**2 // 4, self.tau * self.angle, eps=self.eps
                ),
                2,
            ),
        }
=======
>>>>>>> d42d9bea


@bloq_example
def _hopping_tile() -> HoppingTile:
    length = 8
    angle = 0.5
    hopping_tile = HoppingTile(length, angle)
    return hopping_tile


_HOPPING_DOC = BloqDocSpec(
    bloq_cls=HoppingTile,
    import_line='from qualtran.bloqs.chemistry.trotter.hubbard.hopping import HoppingTile',
    examples=(_hopping_tile,),
)


@bloq_example
def _plaquette() -> HoppingPlaquette:
    length = 8
    angle = 0.15
    plaquette = HoppingPlaquette(length, angle)
    return plaquette


_PLAQUETTE_DOC = BloqDocSpec(
    bloq_cls=HoppingPlaquette,
    import_line='from qualtran.bloqs.chemistry.trotter.hubbard.hopping import HoppingPlaquette',
    examples=(_plaquette,),
)


@bloq_example
def _hopping_tile_hwp() -> HoppingTileHWP:
    length = 8
    angle = 0.15
    hopping_tile_hwp = HoppingTileHWP(length, angle)
    return hopping_tile_hwp


_HOPPING_TILE_HWP_DOC = BloqDocSpec(
    bloq_cls=HoppingTileHWP,
    import_line='from qualtran.bloqs.chemistry.trotter.hubbard.hopping import HoppingTileHWP',
    examples=(_hopping_tile_hwp,),
)<|MERGE_RESOLUTION|>--- conflicted
+++ resolved
@@ -133,7 +133,6 @@
         return {
             (HoppingPlaquette(kappa=self.tau * self.angle, eps=self.eps), self.length**2 // 2)
         }
-<<<<<<< HEAD
 
 
 @frozen
@@ -196,8 +195,6 @@
                 2,
             ),
         }
-=======
->>>>>>> d42d9bea
 
 
 @bloq_example
