#  Copyright 2023 Google LLC
#
#  Licensed under the Apache License, Version 2.0 (the "License");
#  you may not use this file except in compliance with the License.
#  You may obtain a copy of the License at
#
#      https://www.apache.org/licenses/LICENSE-2.0
#
#  Unless required by applicable law or agreed to in writing, software
#  distributed under the License is distributed on an "AS IS" BASIS,
#  WITHOUT WARRANTIES OR CONDITIONS OF ANY KIND, either express or implied.
#  See the License for the specific language governing permissions and
#  limitations under the License.

import numpy as np
import pytest

<<<<<<< HEAD
from qualtran import QInt
from qualtran.bloqs.arithmetic import Add, MultiplyTwoReals, ScaleIntByReal, SquareRealNumber
=======
from qualtran import QFxp, QUInt
>>>>>>> c501651e
from qualtran.bloqs.basic_gates import TGate
from qualtran.bloqs.chemistry.trotter.grid_ham.inverse_sqrt import (
    _nr_inv_sqrt,
    _poly_inv_sqrt,
    build_qrom_data_for_poly_fit,
    get_inverse_square_root_poly_coeffs,
    NewtonRaphsonApproxInverseSquareRoot,
    PolynmomialEvaluationInverseSquareRoot,
)


def test_newton_raphson_inverse_sqrt(bloq_autotester):
    bloq_autotester(_nr_inv_sqrt)


def test_poly_eval_inverse_sqrt(bloq_autotester):
    bloq_autotester(_poly_inv_sqrt)


def test_newton_raphson_inverse_sqrt_bloq_counts():
    int_bitsize = 5
    poly_bitsize = 15
    target_bitsize = 22
    bloq = NewtonRaphsonApproxInverseSquareRoot(int_bitsize, poly_bitsize, target_bitsize)
    _, counts = bloq.call_graph()
    cost_square = poly_bitsize**2 // 2 - 4
    cost_scale = poly_bitsize * (2 * int_bitsize - 1) - int_bitsize**2
    cost_mult = 2 * (target_bitsize**2 - target_bitsize - 1)
    cost_add = target_bitsize - 1
    assert counts[TGate()] == 4 * (cost_square + cost_scale + cost_mult + cost_add)
    cost = (
        SquareRealNumber(poly_bitsize).t_complexity()
        + ScaleIntByReal(poly_bitsize, int_bitsize).t_complexity()
        + 2 * MultiplyTwoReals(target_bitsize).t_complexity()
        + Add(QInt(target_bitsize)).t_complexity()
    )
    assert bloq.t_complexity() == cost


def test_poly_eval_inverse_sqrt_bloq_counts():
    bloq = PolynmomialEvaluationInverseSquareRoot(7, 8, 12)
    _, counts = bloq.call_graph()
    assert counts[TGate()] == 744
    cost = 3 * (Add(QInt(8)).t_complexity() + MultiplyTwoReals(8).t_complexity())
    assert bloq.t_complexity() == cost


def fixed_point_to_float(x: int, width: int) -> float:
    bits = QUInt(width).to_bits(int(x))
    approx_val = np.sum([b * (1 / 2 ** (1 + i)) for i, b in enumerate(bits)])
    return approx_val


@pytest.mark.parametrize("bitsize, poly_bitsize", ((3, 32), (6, 15), (8, 30), (7, 12)))
def test_build_qrom_data(bitsize, poly_bitsize):
    poly_coeffs = get_inverse_square_root_poly_coeffs()
    qrom_data = build_qrom_data_for_poly_fit(bitsize, poly_bitsize, poly_coeffs)
    poly_coeffs_a, poly_coeffs_b = get_inverse_square_root_poly_coeffs()
    for c in range(4):
        unique = np.unique(qrom_data[c], axis=0)[::-1]
        assert len(unique) == 2 * bitsize
        a_bits = unique[::2]
        coeff_as_float = [fixed_point_to_float(c, poly_bitsize) for c in a_bits]
        for k in range(2, len(unique) // 2):
            np.isclose(
                coeff_as_float[k], poly_coeffs_a[c] / 2 ** (k / 2), atol=1 / 2**poly_bitsize
            )
        b_bits = unique[1::2]
        coeff_as_float = [fixed_point_to_float(c, poly_bitsize) for c in b_bits]
        for k in range(2, len(unique) // 2):
            np.isclose(
                coeff_as_float[k], poly_coeffs_b[c] / 2 ** (k / 2), atol=1 / 2**poly_bitsize
            )


def multiply_fixed_point_float_by_int(
    fp_int: int, intg: int, width_float: int, width_int: int
) -> int:
    assert width_float >= width_int
    result = 0
    for l, lambda_l in enumerate(f"{intg:0{width_int}b}"):
        for k, kappa_k in enumerate(f"{fp_int:0{width_float}b}"):
            result += int(lambda_l) * int(kappa_k) * 2 ** (width_int + width_float - l - k - 2)
    return result


def multiply_fixed_point_floats(a: int, b: int, width: int) -> int:
    result = 0
    for l, lambda_l in enumerate(f"{a:0{width}b}"):
        for k, kappa_k in enumerate(f"{b:0{width}b}"):
            if k + l + 2 <= width:
                result += int(lambda_l) * int(kappa_k) * 2 ** ((width - k - l - 2))
    return result


def test_multiply_float_int():
    float_width = 24
    int_width = 8
    val = np.random.random()
    fp_bits = QFxp(float_width, float_width).to_bits(val, require_exact=False)
    fp_int = int(''.join(str(b) for b in fp_bits), 2)
    int_val = np.random.randint(0, 2**int_width - 1)
    result = multiply_fixed_point_float_by_int(fp_int, int_val, float_width, int_width)
    assert abs(result / 2**float_width - int_val * val) <= int_width * 2 ** (
        int_width - float_width
    )


def test_multiply_floats():
    float_width = 24
    a = np.random.random()
    b = np.random.random()
    bits = QFxp(float_width, float_width).to_bits(a, require_exact=False)
    fp_a = int(''.join(str(b) for b in bits), 2)
    bits = QFxp(float_width, float_width).to_bits(b, require_exact=False)
    fp_b = int(''.join(str(b) for b in bits), 2)
    result = multiply_fixed_point_floats(fp_a, fp_b, float_width)
    assert abs(result / 2**float_width - a * b) <= (float_width + 1) / 2**float_width<|MERGE_RESOLUTION|>--- conflicted
+++ resolved
@@ -15,12 +15,8 @@
 import numpy as np
 import pytest
 
-<<<<<<< HEAD
-from qualtran import QInt
+from qualtran import QFxp, QInt, QUInt
 from qualtran.bloqs.arithmetic import Add, MultiplyTwoReals, ScaleIntByReal, SquareRealNumber
-=======
-from qualtran import QFxp, QUInt
->>>>>>> c501651e
 from qualtran.bloqs.basic_gates import TGate
 from qualtran.bloqs.chemistry.trotter.grid_ham.inverse_sqrt import (
     _nr_inv_sqrt,
