--- conflicted
+++ resolved
@@ -1,4 +1,5 @@
 #  Copyright 2023 Google LLC
+
 #
 #  Licensed under the Apache License, Version 2.0 (the "License");
 #  you may not use this file except in compliance with the License.
@@ -13,7 +14,7 @@
 #  limitations under the License.
 """SELECT for the molecular tensor hypercontraction (THC) hamiltonian"""
 from functools import cached_property
-from typing import Collection, Dict, Optional, Sequence, Set, Tuple, TYPE_CHECKING, Union
+from typing import Dict, Optional, Set, Tuple, TYPE_CHECKING
 
 import cirq
 import numpy as np
@@ -313,43 +314,12 @@
 
         return out_soqs
 
-<<<<<<< HEAD
     def get_ctrl_system(
         self, ctrl_spec: Optional['CtrlSpec'] = None
     ) -> Tuple['Bloq', 'AddControlledT']:
         from qualtran._infra.gate_with_registers import get_ctrl_system_for_single_qubit_controlled
 
         return get_ctrl_system_for_single_qubit_controlled(self, ctrl_spec)
-=======
-    def controlled(
-        self,
-        num_controls: Optional[int] = None,
-        control_values: Optional[
-            Union[cirq.ops.AbstractControlValues, Sequence[Union[int, Collection[int]]]]
-        ] = None,
-        control_qid_shape: Optional[Tuple[int, ...]] = None,
-    ) -> 'SelectTHC':
-        if num_controls is None:
-            num_controls = 1
-        if control_values is None:
-            control_values = [1] * num_controls
-        if (
-            isinstance(control_values, Sequence)
-            and isinstance(control_values[0], int)
-            and len(control_values) == 1
-            and self.control_val is None
-        ):
-            return SelectTHC(
-                num_mu=self.num_mu,
-                num_spin_orb=self.num_spin_orb,
-                num_bits_theta=self.num_bits_theta,
-                keep_bitsize=self.keep_bitsize,
-                control_val=control_values[0],
-            )
-        raise NotImplementedError(
-            f'Cannot create a controlled version of {self} with control_values={control_values}.'
-        )
->>>>>>> c3a78bb4
 
 
 @bloq_example
