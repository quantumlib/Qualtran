--- conflicted
+++ resolved
@@ -17,12 +17,8 @@
 from functools import cached_property
 from typing import Dict, Optional, Set, Tuple, TYPE_CHECKING
 
-import attrs
 import numpy as np
-<<<<<<< HEAD
-=======
 from attrs import evolve, field, frozen
->>>>>>> ec6bb8ba
 from numpy.typing import NDArray
 
 from qualtran import (
@@ -115,7 +111,7 @@
     return np.concatenate((tpq_indx, pqrs_indx_np)), np.concatenate((tpq_sparse, eris_eight))
 
 
-@attrs.frozen
+@frozen
 class PrepareSparse(PrepareOracle):
     r"""Prepare oracle for the sparse chemistry Hamiltonian
 
@@ -170,15 +166,6 @@
     num_spin_orb: int
     num_non_zero: int
     num_bits_state_prep: int
-<<<<<<< HEAD
-    alt_pqrs: Tuple[int, ...] = attrs.field(repr=False)
-    alt_theta: Tuple[int, ...] = attrs.field(repr=False)
-    alt_one_body: Tuple[int, ...] = attrs.field(repr=False)
-    ind_pqrs: Tuple[int, ...] = attrs.field(repr=False)
-    theta: Tuple[int, ...] = attrs.field(repr=False)
-    one_body: Tuple[int, ...] = attrs.field(repr=False)
-    keep: Tuple[int, ...] = attrs.field(repr=False)
-=======
     alt_pqrs: Tuple[Tuple[int, ...], ...] = field(repr=False)
     alt_theta: Tuple[int, ...] = field(repr=False)
     alt_one_body: Tuple[int, ...] = field(repr=False)
@@ -186,7 +173,6 @@
     theta: Tuple[int, ...] = field(repr=False)
     one_body: Tuple[int, ...] = field(repr=False)
     keep: Tuple[int, ...] = field(repr=False)
->>>>>>> ec6bb8ba
     num_bits_rot_aa: int = 8
     is_adjoint: bool = False
     qroam_block_size: Optional[int] = None
@@ -461,34 +447,6 @@
         }
 
     def build_call_graph(self, ssa: 'SympySymbolAllocator') -> Set['BloqCountT']:
-<<<<<<< HEAD
-=======
-        num_bits_spat = (self.num_spin_orb // 2 - 1).bit_length()
-        if self.qroam_block_size is None:
-            target_bitsizes = (
-                (num_bits_spat,) * 4
-                + (1,) * 2
-                + (num_bits_spat,) * 4
-                + (1,) * 2
-                + (self.num_bits_state_prep,)
-            )
-            block_size = 2 ** find_optimal_log_block_size(self.num_non_zero, sum(target_bitsizes))
-        else:
-            block_size = self.qroam_block_size
-        if self.is_adjoint:
-            num_toff_qrom = int(np.ceil(self.num_non_zero / block_size)) + block_size  # A15
-        else:
-            output_size = self.num_bits_state_prep + 8 * num_bits_spat + 4
-            num_toff_qrom = int(np.ceil(self.num_non_zero / block_size)) + output_size * (
-                block_size - 1
-            )  # A14
-        qrom_cost = (Toffoli(), num_toff_qrom)
-        if self.is_adjoint:
-            return {(PrepareUniformSuperposition(self.num_non_zero), 1), qrom_cost}
-        swap_cost_state_prep = (CSwap(num_bits_spat), 4 + 4)  # 2. pg 39
-        ineq_cost_state_prep = (Toffoli(), (self.num_bits_state_prep + 1))  # 2. pg 39
-
->>>>>>> ec6bb8ba
         return {
             (PrepareUniformSuperposition(self.num_non_zero), 1),
             (self.build_qrom_bloq(), 1),
