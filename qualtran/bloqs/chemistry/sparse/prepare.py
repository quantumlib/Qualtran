#  Copyright 2023 Google LLC
#
#  Licensed under the Apache License, Version 2.0 (the "License");
#  you may not use this file except in compliance with the License.
#  You may obtain a copy of the License at
#
#      https://www.apache.org/licenses/LICENSE-2.0
#
#  Unless required by applicable law or agreed to in writing, software
#  distributed under the License is distributed on an "AS IS" BASIS,
#  WITHOUT WARRANTIES OR CONDITIONS OF ANY KIND, either express or implied.
#  See the License for the specific language governing permissions and
#  limitations under the License.
"""PREPARE for the sparse chemistry Hamiltonian in second quantization."""

from functools import cached_property
from typing import Optional, Set, Tuple, TYPE_CHECKING

import numpy as np
from attrs import frozen

from qualtran import Register, SelectionRegister
from qualtran.bloqs.basic_gates import CSwap, Toffoli
from qualtran.bloqs.chemistry.black_boxes import PrepareUniformSuperposition
from qualtran.bloqs.select_and_prepare import PrepareOracle
from qualtran.bloqs.select_swap_qrom import find_optimal_log_block_size

if TYPE_CHECKING:
    from qualtran.resource_counting import BloqCountT, SympySymbolAllocator


@frozen
class PrepareSparse(PrepareOracle):
    r"""Prepare oracle for the sparse chemistry Hamiltonian

    Prepare the state:

    $$
        |0\rangle|+\rangle|0\rangle|0\rangle
        \sum_{\sigma}\sum_{pq}
        \sqrt{\frac{T_{pq}'}{2\lambda}}
        |\theta_{pq}^T\rangle|pq\sigma\rangle|000\rangle
        +|1\rangle|+\rangle|+\rangle|+\rangle
        \sum_{\alpha\beta}
        \sum_{pqrs}
        \sqrt{\frac{\tilde{V}_{pqrs}'}{2\lambda}}
        |\theta_{pqrs}^V\rangle|pq\alpha\rangle|rs\beta\rangle
    $$

    Args:
        num_spin_orb: The number of spin orbitals.
        num_non_zero: The number of non-zero matrix elements.
        num_bits_state_prep: the number of bits of precision for state
            preparation. This will control the size of the keep register.
        num_bits_rot_aa: The number of bits of precision for the single-qubit
            rotation for amplitude amplification during the uniform state
            preparataion. Default 8.
        adjoint: Whether we are apply PREPARE or PREPARE^dag
        qroam_block_size: qroam blocking factor.

    Registers:
        d: the register indexing non-zero matrix elements.
        pqrs: the register to store the spatial orbital index.
        sigma: the register prepared for alias sampling.
        alpha: spin for (pq) indicies.
        beta: spin for (rs) indicies.
        rot_aa: the qubit rotated for amplitude amplification.
        swap_pq: a |+> state to restore the symmetries of the p and q indices.
        swap_rs: a |+> state to restore the symmetries of the r and s indices.
        swap_pqrs: a |+> state to restore the symmetries of between (pq) and (rs).
        flag_1b: a single qubit to flag whether the one-body Hamiltonian is to
            be applied or not during SELECT.

    Refererences:
        [Even More Efficient Quantum Computations of Chemistry Through Tensor
            hypercontraction](https://arxiv.org/abs/2011.03494) Eq. A11.
    """
    num_spin_orb: int
    num_non_zero: int
    num_bits_state_prep: int
    num_bits_rot_aa: int = 8
    adjoint: bool = False
    qroam_block_size: Optional[int] = None

    @cached_property
    def selection_registers(self) -> Tuple[SelectionRegister, ...]:
        # issue here in that pqrs should not be reflected on.
<<<<<<< HEAD
=======
        # See: https://github.com/quantumlib/Qualtran/issues/549
>>>>>>> 489afe99
        return (
            SelectionRegister(
                "d",
                bitsize=(self.num_non_zero - 1).bit_length(),
                iteration_length=self.num_non_zero,
            ),
            SelectionRegister(
                "p",
                bitsize=(self.num_spin_orb // 2 - 1).bit_length(),
                iteration_length=self.num_spin_orb // 2,
            ),
            SelectionRegister(
                "q",
                bitsize=(self.num_spin_orb // 2 - 1).bit_length(),
                iteration_length=self.num_spin_orb // 2,
            ),
            SelectionRegister(
                "r",
                bitsize=(self.num_spin_orb // 2 - 1).bit_length(),
                iteration_length=self.num_spin_orb // 2,
            ),
            SelectionRegister(
                "s",
                bitsize=(self.num_spin_orb // 2 - 1).bit_length(),
                iteration_length=self.num_spin_orb // 2,
            ),
            SelectionRegister("sigma", bitsize=self.num_bits_state_prep),
            SelectionRegister("alpha", bitsize=1),
            SelectionRegister("beta", bitsize=1),
            SelectionRegister("rot_aa", bitsize=1),
            SelectionRegister("swap_pq", bitsize=1),
            SelectionRegister("swap_rs", bitsize=1),
            SelectionRegister("swap_pqrs", bitsize=1),
<<<<<<< HEAD
            Register("flag_1b", bitsize=1),
=======
            SelectionRegister("flag_1b", bitsize=1),
>>>>>>> 489afe99
        )

    @cached_property
    def junk_registers(self) -> Tuple[SelectionRegister, ...]:
        return (
            Register('alt_pqrs', bitsize=(self.num_spin_orb // 2 - 1).bit_length(), shape=(4,)),
            Register('theta', bitsize=1, shape=(2,)),
            Register('keep', bitsize=self.num_bits_state_prep),
            Register("less_than", bitsize=1),
            Register("alt_flag_1b", bitsize=1),
        )

    def build_call_graph(self, ssa: 'SympySymbolAllocator') -> Set['BloqCountT']:
        num_bits_spat = (self.num_spin_orb // 2 - 1).bit_length()
        if self.qroam_block_size is None:
            target_bitsizes = (
                (num_bits_spat,) * 4
                + (1,) * 2
                + (num_bits_spat,) * 4
                + (1,) * 2
                + (self.num_bits_state_prep,)
            )
            block_size = 2 ** find_optimal_log_block_size(self.num_non_zero, sum(target_bitsizes))
        else:
            block_size = self.qroam_block_size
        if self.adjoint:
            num_toff_qrom = int(np.ceil(self.num_non_zero / block_size)) + block_size  # A15
        else:
            output_size = self.num_bits_state_prep + 8 * num_bits_spat + 4
            num_toff_qrom = int(np.ceil(self.num_non_zero / block_size)) + output_size * (
                block_size - 1
            )  # A14
        qrom_cost = (Toffoli(), num_toff_qrom)
        if self.adjoint:
            return {
                (PrepareUniformSuperposition(self.num_non_zero, self.num_bits_rot_aa), 1),
                qrom_cost,
            }
        swap_cost_state_prep = (CSwap(num_bits_spat), 4 + 4)  # 2. pg 39
        ineq_cost_state_prep = (Toffoli(), (self.num_bits_state_prep + 1))  # 2. pg 39
        return {
            (PrepareUniformSuperposition(self.num_non_zero, self.num_bits_rot_aa), 1),
            qrom_cost,
            swap_cost_state_prep,
            ineq_cost_state_prep,
        }<|MERGE_RESOLUTION|>--- conflicted
+++ resolved
@@ -85,10 +85,7 @@
     @cached_property
     def selection_registers(self) -> Tuple[SelectionRegister, ...]:
         # issue here in that pqrs should not be reflected on.
-<<<<<<< HEAD
-=======
         # See: https://github.com/quantumlib/Qualtran/issues/549
->>>>>>> 489afe99
         return (
             SelectionRegister(
                 "d",
@@ -122,11 +119,7 @@
             SelectionRegister("swap_pq", bitsize=1),
             SelectionRegister("swap_rs", bitsize=1),
             SelectionRegister("swap_pqrs", bitsize=1),
-<<<<<<< HEAD
-            Register("flag_1b", bitsize=1),
-=======
             SelectionRegister("flag_1b", bitsize=1),
->>>>>>> 489afe99
         )
 
     @cached_property
