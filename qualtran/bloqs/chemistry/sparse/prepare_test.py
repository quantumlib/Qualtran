--- conflicted
+++ resolved
@@ -73,12 +73,9 @@
     pqrs_indx, eris_eight = get_sparse_inputs_from_integrals(
         tpq, eris, drop_element_thresh=sparsity
     )
-<<<<<<< HEAD
-=======
     # eq A20 + one-body bit
     if sparsity < 1e-12:
         assert len(pqrs_indx) == nb * (nb + 1) * (nb**2 + nb + 2) // 8 + nb * (nb + 1) // 2
->>>>>>> e20f5d8a
     num_lt = nb * (nb + 1) // 2
     num_lt_mat = num_lt * (num_lt + 1) // 2
     if sparsity < 1e-12:
