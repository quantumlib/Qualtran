--- conflicted
+++ resolved
@@ -64,12 +64,4 @@
         num_spin_orb, unused_lambda, num_non_zero, unused_de, num_bits_state_prep, unused_stps
     )[0]
     adjusted_cost_qualtran = (cost + refl_cost - delta_swap) // 4
-<<<<<<< HEAD
-    assert adjusted_cost_qualtran == cost_of
-
-
-def test_notebook():
-    execute_notebook("sparse")
-=======
-    assert adjusted_cost_qualtran == cost_of
->>>>>>> e20f5d8a
+    assert adjusted_cost_qualtran == cost_of