--- conflicted
+++ resolved
@@ -127,7 +127,51 @@
 
 
 @frozen
-<<<<<<< HEAD
+class QROAMTwoRegs(Bloq):
+    """Placeholder bloq for QROAM on two registers.
+
+    Args:
+        data_a_size: Amount of data we want to load from first index.
+        data_b_size: Amount of data we want to load from second index.
+        data_a_block_size: Blocking factor for first index.
+        data_b_block_size: Blocking factor for second index.
+        target_bitsize: the amount of bits of output we need.
+        adjoint: whether to get costs from inverse qrom (true) or not (false).
+
+    Returns:
+       val_opt: minimal (optimal) cost of QROM
+
+    References:
+        [Even More Efficient Quantum Computations of Chemistry Through Tensor
+            Hypercontraction](https://arxiv.org/abs/2011.03494) Appendix G, Eq. G3 and G6.
+    """
+
+    data_a_size: int
+    data_b_size: int
+    data_a_block_size: int
+    data_b_block_size: int
+    target_bitsize: int
+    adjoint: bool = False
+
+    def pretty_name(self) -> str:
+        dag = '†' if self.adjoint else ''
+        return f"QROAM{dag}"
+
+    @cached_property
+    def signature(self) -> Signature:
+        return Signature.build(sel=(self.data_size - 1).bit_length(), trg=self.target_bitsize)
+
+    def build_call_graph(self, ssa: 'SympySymbolAllocator') -> Set['BloqCountT']:
+        cost = int(np.ceil(self.data_a_size / self.data_a_block_size))
+        cost *= int(np.ceil(self.data_b_size / self.data_b_block_size))
+        if self.adjoint:
+            cost += self.data_a_block_size * self.data_b_block_size
+        else:
+            cost += self.target_bitsize * (self.data_a_block_size * self.data_b_block_size - 1)
+        return {(Toffoli(), cost)}
+
+
+@frozen
 class ApplyControlledZs(Bloq):
     """Apply controlled Z operation to a single qubit in a big system register.
 
@@ -179,48 +223,4 @@
 
     def build_call_graph(self, ssa: 'SympySymbolAllocator') -> Set['BloqCountT']:
         # remove this method once https://github.com/quantumlib/Qualtran/issues/528 is resolved.
-        return {(Toffoli(), len(self.cvs) - 1)}
-=======
-class QROAMTwoRegs(Bloq):
-    """Placeholder bloq for QROAM on two registers.
-
-    Args:
-        data_a_size: Amount of data we want to load from first index.
-        data_b_size: Amount of data we want to load from second index.
-        data_a_block_size: Blocking factor for first index.
-        data_b_block_size: Blocking factor for second index.
-        target_bitsize: the amount of bits of output we need.
-        adjoint: whether to get costs from inverse qrom (true) or not (false).
-
-    Returns:
-       val_opt: minimal (optimal) cost of QROM
-
-    References:
-        [Even More Efficient Quantum Computations of Chemistry Through Tensor
-            Hypercontraction](https://arxiv.org/abs/2011.03494) Appendix G, Eq. G3 and G6.
-    """
-
-    data_a_size: int
-    data_b_size: int
-    data_a_block_size: int
-    data_b_block_size: int
-    target_bitsize: int
-    adjoint: bool = False
-
-    def pretty_name(self) -> str:
-        dag = '†' if self.adjoint else ''
-        return f"QROAM{dag}"
-
-    @cached_property
-    def signature(self) -> Signature:
-        return Signature.build(sel=(self.data_size - 1).bit_length(), trg=self.target_bitsize)
-
-    def build_call_graph(self, ssa: 'SympySymbolAllocator') -> Set['BloqCountT']:
-        cost = int(np.ceil(self.data_a_size / self.data_a_block_size))
-        cost *= int(np.ceil(self.data_b_size / self.data_b_block_size))
-        if self.adjoint:
-            cost += self.data_a_block_size * self.data_b_block_size
-        else:
-            cost += self.target_bitsize * (self.data_a_block_size * self.data_b_block_size - 1)
-        return {(Toffoli(), cost)}
->>>>>>> babd0102
+        return {(Toffoli(), len(self.cvs) - 1)}