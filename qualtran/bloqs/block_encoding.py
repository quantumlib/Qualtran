#  Copyright 2023 Google LLC
#
#  Licensed under the Apache License, Version 2.0 (the "License");
#  you may not use this file except in compliance with the License.
#  You may obtain a copy of the License at
#
#      https://www.apache.org/licenses/LICENSE-2.0
#
#  Unless required by applicable law or agreed to in writing, software
#  distributed under the License is distributed on an "AS IS" BASIS,
#  WITHOUT WARRANTIES OR CONDITIONS OF ANY KIND, either express or implied.
#  See the License for the specific language governing permissions and
#  limitations under the License.
r"""High level bloqs for defining bloq encodings and operations on block encodings.

In general, given an $s$-qubit operator $H$ then the $(s+a)$-qubit unitary $U$ is
a $(\alpha, a, \epsilon)$-block encoding of $H$ if it satisfies:

$$
    \lVert H - \alpha (\langle G|_a\otimes I_s U |G\rangle_a \otimes I_s) \rVert
    \le \epsilon,
$$

where $a$ is an ancilla register and $s$ is the system register, $U$ is a unitary sometimes
called a signal oracle and encodes $H$ in its top right corner, $\alpha \ge
\lVert H\rVert$ (where $\lVert \cdot \rVert$ denotes the spectral norm), and
$\epsilon$ is the precision to which the block encoding is prepared. The state
$|G\rangle_a$ is sometimes called the signal state, and its form depends on the
details of the block encoding. 

For LCU based block encodings 
we have
$$
U = \sum_l |l\rangle\langle l| \otimes U_l
$$
and $|G\rangle = \sum_l \sqrt{\frac{\alpha_l}{\alpha}}|0\rangle_a$, which define the
usual SELECT and PREPARE oracles.

Other ways of building block encodings exist so we define the abstract base
class `BlockEncoding` bloq, which expects values for $\alpha$, $\epsilon$,
system and ancilla registers and a bloq which prepares the state $|G\rangle$. 
"""

import abc
from functools import cached_property
from typing import Dict, Set, TYPE_CHECKING

import attrs

from qualtran import (
    Bloq,
    bloq_example,
    BloqBuilder,
    BloqDocSpec,
    QAny,
    Register,
    Signature,
    Soquet,
    SoquetT,
)
from qualtran.bloqs.reflection import Reflection
from qualtran.bloqs.select_and_prepare import PrepareOracle, SelectOracle
from qualtran.bloqs.util_bloqs import Partition
from qualtran.symbolics import SymbolicFloat

if TYPE_CHECKING:
    from qualtran.resource_counting import BloqCountT, SympySymbolAllocator


@attrs.frozen
class BlackBoxSelect(Bloq):
    r"""A 'black box' Select bloq.

    The `SELECT` operation applies the $l$'th unitary $U_{l}$ on the system register
    when the selection register stores integer $l$.
    When implementing specific `SelectOracle` bloqs, it is helpful to have multiple selection
    registers each with semantic meaning. For example: you could have spatial or spin coordinates
    on different, named registers. The `SelectOracle` interface encourages this. `BlackBoxSelect`
    uses the properties on the `SelectOracle` interface to provide a "black box" view of a select
    operation that just has a selection and system register.
    During decomposition, this bloq will use the `Partition` utility bloq to partition
    and route the parts of the unified selection register to the `Select` bloq.

    Args:
        select: The bloq implementing the `SelectOracle` interface.

    Registers:
        selection: The combined selection register
        system: The combined system register
    """

    select: SelectOracle

    @cached_property
    def selection_bitsize(self):
        return sum(reg.total_bits() for reg in self.select.selection_registers)

    @cached_property
    def system_bitsize(self):
        return sum(reg.total_bits() for reg in self.select.target_registers)

    def pretty_name(self) -> str:
        return 'SEL'

    @cached_property
    def signature(self) -> Signature:
        return Signature.build(selection=self.selection_bitsize, system=self.system_bitsize)

    def build_composite_bloq(
        self, bb: 'BloqBuilder', selection: 'SoquetT', system: 'SoquetT'
    ) -> Dict[str, 'Soquet']:
        # includes selection registers and any selection registers used by PREPARE
        sel_regs = self.select.selection_registers
        sel_part = Partition(self.selection_bitsize, regs=sel_regs)
        sel_out_regs = bb.add_t(sel_part, x=selection)
        sys_regs = tuple(self.select.target_registers)
        sys_part = Partition(self.system_bitsize, regs=sys_regs)
        sys_out_regs = bb.add_t(sys_part, x=system)
        out_regs = bb.add(
            self.select,
            **{reg.name: sp for reg, sp in zip(sel_regs, sel_out_regs)},
            **{reg.name: sp for reg, sp in zip(sys_regs, sys_out_regs)},
        )
        sel_out_regs = out_regs[: len(sel_regs)]
        sys_out_regs = out_regs[len(sel_regs) :]
        selection = bb.add(
            sel_part.adjoint(), **{reg.name: sp for reg, sp in zip(sel_regs, sel_out_regs)}
        )
        system = bb.add(
            sys_part.adjoint(), **{reg.name: sp for reg, sp in zip(sys_regs, sys_out_regs)}
        )
        return {'selection': selection, 'system': system}


@attrs.frozen
class BlackBoxPrepare(Bloq):
    """Provide a black-box interface to `Prepare` bloqs.

    This wrapper uses `Partition` to combine descriptive selection
    registers into one register named "selection".

    Args:
        prepare: The bloq following the `Prepare` interface to wrap.

    Registers:
        selection: selection register.
        junk: Additional junk registers not prepared upon.
    """

    prepare: PrepareOracle

    @cached_property
    def selection_bitsize(self):
        return sum(reg.total_bits() for reg in self.prepare.selection_registers)

    @cached_property
    def junk_bitsize(self):
        return sum(reg.total_bits() for reg in self.prepare.selection_registers)

    @cached_property
    def signature(self) -> Signature:
        return Signature(
            [
                Register('selection', QAny(self.selection_bitsize)),
                Register('junk', QAny(self.junk_bitsize)),
            ]
        )

    def build_composite_bloq(
        self, bb: 'BloqBuilder', selection: 'SoquetT', junk: 'SoquetT'
    ) -> Dict[str, 'SoquetT']:
        sel_regs = self.prepare.selection_registers
        sel_part = Partition(self.selection_bitsize, regs=sel_regs)
        sel_out_regs = bb.add_t(sel_part, x=selection)
        jnk_regs = tuple(self.prepare.junk_registers)
        jnk_part = Partition(self.junk_bitsize, regs=jnk_regs)
        jnk_out_regs = bb.add_t(jnk_part, x=junk)
        out_regs = bb.add(
            self.prepare,
            **{reg.name: sp for reg, sp in zip(sel_regs, sel_out_regs)},
            **{reg.name: sp for reg, sp in zip(jnk_regs, jnk_out_regs)},
        )
        sel_out_regs = out_regs[: len(sel_regs)]
        jnk_out_regs = out_regs[len(sel_regs) :]
        selection = bb.add(
            sel_part.adjoint(), **{reg.name: sp for reg, sp in zip(sel_regs, sel_out_regs)}
        )
        junk = bb.add(
            jnk_part.adjoint(), **{reg.name: sp for reg, sp in zip(jnk_regs, jnk_out_regs)}
        )
        return {'selection': selection, 'junk': junk}

    def pretty_name(self) -> str:
        return 'Prep'


class BlockEncoding(Bloq):
    r"""Abstract interface for an arbitrary block encoding.

    A $(\alpha, a, \epsilon) block encoding of an s-qubit operator $H$ if it obeys:

    $$
        \equiv \lVert H - \alpha (\langle G|_a\otimes I_s U |G\rangle_a \otimes I_s) \rVert
        \le \epsilon,
    $$

    where $a$ is an ancilla register and $s$ is the system register, $U$ is a unitary sometimes
    called a signal oracle and encodes $H$ in its top right corner, while $|G\rangle_a$ is
    sometimes called the signal state.

    Developers users must implement a method to return a bloq preparing the state $|G\rangle$.

    Users must specify:
        1. the normalization constant $\alpha \ge \lVert A \rVert$, where
            $\lVert \cdot \rVert denotes the spectral norm.
        2. the precision to which the block encoding is to be prepared ($\epsilon$).

    References:
        [Hamiltonian Simulation by Qubitization](https://quantum-journal.org/papers/q-2019-07-12-163/)
            Sec 2 and 3 for introduction and definition of terms.

        [The power of block-encoded matrix powers: improved regression techniques via faster Hamiltonian simulation](https://arxiv.org/abs/1804.01973)
            Definition 3 page 8.

    """
    alpha: SymbolicFloat
    epsilon: SymbolicFloat

    @property
    @abc.abstractmethod
    def selection_bitsize(self) -> int:
        """The bitsize for the register `a` registers above"""

    @property
    @abc.abstractmethod
    def junk_bitsize(self) -> int:
        """An additional junk register typically used for Prepare which is not reflected on."""

    @property
    @abc.abstractmethod
    def system_bitsize(self) -> int:
        """The system bitsize for applying the controlled (signal) unitary to."""

    @property
    @abc.abstractmethod
    def signal_state(self) -> PrepareOracle:
        r"""Construct the signal state $|G\rangle."""


@attrs.frozen
class LCUBlockEncoding(BlockEncoding):
    r"""LCU based block encoding using SELECT and PREPARE oracles.

    Builds the block encoding via
    $$
        U[H] = \mathrm{PREPARE}^\dagger \cdot \mathrm{SELECT} \cdot \mathrm{PREPARE},
    $$
    where
    $$
        \mathrm{PREPARE} |0\rangle_a = \sum_l \sqrt{\frac{w_l}{\lambda}} |l\rangle_a,
    $$
    and
    $$
        \mathrm{SELECT} |l\rangle_a|\psi\rangle_s = |l\rangle_a U_l |\psi\rangle_s.
    $$

    The ancilla register is at least of size $\log L$.

    In our implementations we typically split the ancilla registers into
    selection registers (i.e.  the $l$ registers above) and junk registers which
    are extra qubits needed by state preparation but not controlled upon during
    SELECT.

    Here $|G\rangle = \mathrm{PREPARE}|0\rangle$.

    Args:
        select: The bloq implementing the `SelectOracle` interface.
        prepare: The bloq implementing the `PrepareOracle` interface.

    Registers:
        selection: The combined selection register.
        junk: Additional junk registers not prepared upon.
        system: The combined system register.

    References:
        [Hamiltonian Simulation by Qubitization](https://quantum-journal.org/papers/q-2019-07-12-163/)
            Sec 3.1, page 7 and 8 for high level overview and definitions. A
            block encoding is called a standard form encoding there.

        [The power of block-encoded matrix powers: improved regression techniques via faster Hamiltonian simulation](https://arxiv.org/abs/1804.01973)
            Definition 3 page 8.
    """

    alpha: SymbolicFloat
    epsilon: SymbolicFloat
    select: BlackBoxSelect = attrs.field(
        converter=lambda x: BlackBoxSelect(x) if isinstance(x, SelectOracle) else x
    )
    prepare: BlackBoxPrepare = attrs.field(
        converter=lambda x: BlackBoxPrepare(x) if isinstance(x, PrepareOracle) else x
    )

    @cached_property
    def selection_bitsize(self):
        return self.prepare.selection_bitsize

    @cached_property
    def junk_bitsize(self):
        return self.prepare.junk_bitsize

    @cached_property
    def system_bitsize(self):
        return self.select.system_bitsize

    @cached_property
    def signature(self) -> Signature:
        return Signature(
            [
                Register('selection', QAny(self.prepare.selection_bitsize)),
                Register('junk', QAny(self.prepare.junk_bitsize)),
                Register('system', QAny(self.select.system_bitsize)),
            ]
        )

    def pretty_name(self) -> str:
        return 'U[H]'

    @cached_property
    def signal_state(self) -> BlackBoxPrepare:
        return self.prepare

    def build_composite_bloq(
        self, bb: 'BloqBuilder', selection: 'SoquetT', junk: 'SoquetT', system: 'SoquetT'
    ) -> Dict[str, 'Soquet']:
        # includes selection registers and any selection registers used by PREPARE
        selection, junk = bb.add(self.prepare, selection=selection, junk=junk)
        selection, system = bb.add(self.select, selection=selection, system=system)
        selection, junk = bb.add(self.prepare.adjoint(), selection=selection, junk=junk)
        return {'selection': selection, 'junk': junk, 'system': system}


@attrs.frozen
class ChebyshevPolynomial(Bloq):
    r"""Block encoding of $T_j[H]$ where $T_j$ is the $j$-th Chebyshev polynomial.

    Here H is a Hamiltonian with spectral norm $|H| \le 1$, we assume we have
    an $n_L$ qubit ancilla register, and assume that $j > 0$ to avoid block
    encoding the identity operator.

    Recall:

    \begin{align*}
        T_0[H] &= \mathbb{1} \\
        T_1[H] &= H \\
        T_2[H] &= 2 H^2 - \mathbb{1} \\
        T_3[H] &= 4 H^3 - 3 H \\
        &\dots
    \end{align*}

    Args:
        block_encoding: Block encoding of a Hamiltonian $H$, $\mathcal{B}[H]$.
        order: order of Chebychev polynomial.

    References:
        [Quantum computing enhanced computational catalysis](https://arxiv.org/abs/2007.14460).
            Page 45; Theorem 1.
    """

    block_encoding: BlockEncoding
    order: int

    def __attrs_post_init__(self):
        if self.order < 1:
            raise ValueError(f"order must be greater >= 1. Found {self.order}.")

    def pretty_name(self) -> str:
        return f"T_{self.order}[{self.block_encoding.pretty_name()}]"

    @cached_property
    def signature(self) -> Signature:
        return Signature(
            [
                Register('selection', QAny(self.block_encoding.selection_bitsize)),
                Register('junk', QAny(self.block_encoding.junk_bitsize)),
                Register('system', QAny(self.block_encoding.system_bitsize)),
            ]
        )

    def build_composite_bloq(
        self, bb: 'BloqBuilder', selection: 'SoquetT', junk: 'SoquetT', system: 'SoquetT'
    ) -> Dict[str, 'Soquet']:
        # includes selection registers and any selection registers used by PREPARE
        selection, junk, system = bb.add(
            self.block_encoding, selection=selection, junk=junk, system=system
        )
        for iorder in range(1, self.order):
            selection = bb.add(
                Reflection(bitsizes=(self.block_encoding.selection_bitsize,), cvs=(0,)),
                reg0=selection,
            )
            selection, junk, system = bb.add(
                self.block_encoding, selection=selection, junk=junk, system=system
            )
        return {'selection': selection, 'junk': junk, 'system': system}

    def build_call_graph(self, ssa: 'SympySymbolAllocator') -> Set['BloqCountT']:
        n = self.order
        num_refl = self.block_encoding.selection_bitsize
        return {(Reflection(bitsizes=(num_refl,), cvs=(0,)), n - 1), (self.block_encoding, n)}


@bloq_example
def _black_box_prepare() -> BlackBoxPrepare:
    from qualtran.bloqs.hubbard_model import PrepareHubbard

    prepare = PrepareHubbard(2, 2, 1, 4)
    black_box_prepare = BlackBoxPrepare(prepare=prepare)
    return black_box_prepare


@bloq_example
def _black_box_select() -> BlackBoxSelect:
    from qualtran.bloqs.hubbard_model import SelectHubbard

    select = SelectHubbard(2, 2)
    black_box_select = BlackBoxSelect(select=select)
    return black_box_select


@bloq_example
def _black_box_block_bloq() -> LCUBlockEncoding:
    from qualtran.bloqs.hubbard_model import PrepareHubbard, SelectHubbard

    # 3x3 hubbard model U/t = 4
    dim = 3
<<<<<<< HEAD
    select = SelectHubbard(x_dim=dim, y_dim=dim)
    U = 4
    t = 1
    prepare = PrepareHubbard(x_dim=dim, y_dim=dim, t=t, mu=U)
    N = dim * dim * 2
    qlambda = 2 * N * t + (N * U) // 2
    black_box_block_bloq = LCUBlockEncoding(
        select=select, prepare=prepare, alpha=qlambda, epsilon=0.0
    )
=======
    select = BlackBoxSelect(SelectHubbard(x_dim=dim, y_dim=dim))
    prepare = BlackBoxPrepare(PrepareHubbard(x_dim=dim, y_dim=dim, t=1, u=4))
    black_box_block_bloq = BlackBoxBlockEncoding(select=select, prepare=prepare)
>>>>>>> 1877434d
    return black_box_block_bloq


_BLACK_BOX_BLOCK_BLOQ_DOC = BloqDocSpec(
    bloq_cls=LCUBlockEncoding,
    examples=(_black_box_block_bloq,),
    import_line='from qualtran.bloqs.block_encoding import LCUBlockEncoding',
)


@bloq_example
def _chebyshev_poly() -> ChebyshevPolynomial:
    from qualtran.bloqs.block_encoding import LCUBlockEncoding
    from qualtran.bloqs.hubbard_model import PrepareHubbard, SelectHubbard

    dim = 3
<<<<<<< HEAD
    select = SelectHubbard(x_dim=dim, y_dim=dim)
    U = 4
    t = 1
    prepare = PrepareHubbard(x_dim=dim, y_dim=dim, t=t, mu=U)
    N = dim * dim * 2
    qlambda = 2 * N * t + (N * U) // 2
    black_box_block_bloq = LCUBlockEncoding(
        select=select, prepare=prepare, alpha=qlambda, epsilon=0.0
    )
=======
    select = BlackBoxSelect(SelectHubbard(x_dim=dim, y_dim=dim))
    prepare = BlackBoxPrepare(PrepareHubbard(x_dim=dim, y_dim=dim, t=1, u=4))
    black_box_block_bloq = BlackBoxBlockEncoding(select=select, prepare=prepare)
>>>>>>> 1877434d
    chebyshev_poly = ChebyshevPolynomial(black_box_block_bloq, order=3)
    return chebyshev_poly


_CHEBYSHEV_BLOQ_DOC = BloqDocSpec(
    bloq_cls=ChebyshevPolynomial,
    import_line='from qualtran.bloqs.block_encoding import ChebyshevPolynomial',
    examples=(_chebyshev_poly,),
)<|MERGE_RESOLUTION|>--- conflicted
+++ resolved
@@ -226,9 +226,12 @@
     alpha: SymbolicFloat
     epsilon: SymbolicFloat
 
+    def pretty_name(self) -> str:
+        return 'B[H]'
+
     @property
     @abc.abstractmethod
-    def selection_bitsize(self) -> int:
+    def selection_register(self) -> Register:
         """The bitsize for the register `a` registers above"""
 
     @property
@@ -321,9 +324,6 @@
                 Register('system', QAny(self.select.system_bitsize)),
             ]
         )
-
-    def pretty_name(self) -> str:
-        return 'U[H]'
 
     @cached_property
     def signal_state(self) -> BlackBoxPrepare:
@@ -433,21 +433,15 @@
 
     # 3x3 hubbard model U/t = 4
     dim = 3
-<<<<<<< HEAD
     select = SelectHubbard(x_dim=dim, y_dim=dim)
     U = 4
     t = 1
-    prepare = PrepareHubbard(x_dim=dim, y_dim=dim, t=t, mu=U)
+    prepare = PrepareHubbard(x_dim=dim, y_dim=dim, t=t, u=U)
     N = dim * dim * 2
     qlambda = 2 * N * t + (N * U) // 2
     black_box_block_bloq = LCUBlockEncoding(
         select=select, prepare=prepare, alpha=qlambda, epsilon=0.0
     )
-=======
-    select = BlackBoxSelect(SelectHubbard(x_dim=dim, y_dim=dim))
-    prepare = BlackBoxPrepare(PrepareHubbard(x_dim=dim, y_dim=dim, t=1, u=4))
-    black_box_block_bloq = BlackBoxBlockEncoding(select=select, prepare=prepare)
->>>>>>> 1877434d
     return black_box_block_bloq
 
 
@@ -464,21 +458,15 @@
     from qualtran.bloqs.hubbard_model import PrepareHubbard, SelectHubbard
 
     dim = 3
-<<<<<<< HEAD
     select = SelectHubbard(x_dim=dim, y_dim=dim)
     U = 4
     t = 1
-    prepare = PrepareHubbard(x_dim=dim, y_dim=dim, t=t, mu=U)
+    prepare = PrepareHubbard(x_dim=dim, y_dim=dim, t=t, u=U)
     N = dim * dim * 2
     qlambda = 2 * N * t + (N * U) // 2
     black_box_block_bloq = LCUBlockEncoding(
         select=select, prepare=prepare, alpha=qlambda, epsilon=0.0
     )
-=======
-    select = BlackBoxSelect(SelectHubbard(x_dim=dim, y_dim=dim))
-    prepare = BlackBoxPrepare(PrepareHubbard(x_dim=dim, y_dim=dim, t=1, u=4))
-    black_box_block_bloq = BlackBoxBlockEncoding(select=select, prepare=prepare)
->>>>>>> 1877434d
     chebyshev_poly = ChebyshevPolynomial(black_box_block_bloq, order=3)
     return chebyshev_poly
 
