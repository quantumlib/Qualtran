#  Copyright 2024 Google LLC
#
#  Licensed under the Apache License, Version 2.0 (the "License");
#  you may not use this file except in compliance with the License.
#  You may obtain a copy of the License at
#
#      https://www.apache.org/licenses/LICENSE-2.0
#
#  Unless required by applicable law or agreed to in writing, software
#  distributed under the License is distributed on an "AS IS" BASIS,
#  WITHOUT WARRANTIES OR CONDITIONS OF ANY KIND, either express or implied.
#  See the License for the specific language governing permissions and
#  limitations under the License.
from functools import cached_property
from typing import Any, Dict, TYPE_CHECKING

import numpy as np
import sympy
from attrs import frozen
from numpy.typing import NDArray

from qualtran import bloq_example, BloqDocSpec, GateWithRegisters, Signature
from qualtran.bloqs.basic_gates import GlobalPhase, Ry, ZPowGate
from qualtran.cirq_interop.t_complexity_protocol import TComplexity
from qualtran.drawing import TextBox
from qualtran.resource_counting.symbolic_counting_utils import is_symbolic, SymbolicFloat

if TYPE_CHECKING:
    import quimb.tensor as qtn

    from qualtran import BloqBuilder, Soquet, SoquetT
    from qualtran.drawing import WireSymbol
    from qualtran.resource_counting import SympySymbolAllocator


@frozen
class SU2RotationGate(GateWithRegisters):
    r"""Implements an arbitrary SU(2) rotation.

    The rotation is represented by the matrix:

    $$
        e^{i \alpha}
        \begin{pmatrix}
        e^{i(\lambda + \phi)} \cos(\theta) & e^{i\phi} \sin(\theta) \\
        e^{i\lambda} \sin(\theta) & - \cos(\theta)
        \end{pmatrix}
    $$

    Args:
        theta: rotation angle $\theta$ in the above matrix.
        phi: phase angle $\phi$ in the above matrix.
        lambd: phase angle $\lambda$ in the above matrix.
        global_shift: phase angle $\alpha$, i.e. apply a global phase shift of $e^{i \alpha}$.

    References:
        [Generalized Quantum Signal Processing](https://arxiv.org/abs/2308.01501)
        Motlagh and Wiebe. (2023). Equation 7.
    """

    theta: SymbolicFloat
    phi: SymbolicFloat
    lambd: SymbolicFloat  # cannot use `lambda` as it is a python keyword
    global_shift: SymbolicFloat = 0
    eps: SymbolicFloat = 1e-11

    @cached_property
    def signature(self) -> Signature:
        return Signature.build(q=1)

    @cached_property
    def rotation_matrix(self) -> NDArray[np.complex_]:
        return np.exp(1j * self.global_shift) * np.array(
            [
                [
                    np.exp(1j * (self.lambd + self.phi)) * np.cos(self.theta),
                    np.exp(1j * self.phi) * np.sin(self.theta),
                ],
                [np.exp(1j * self.lambd) * np.sin(self.theta), -np.cos(self.theta)],
            ]
        )

    @staticmethod
    def from_matrix(mat: NDArray[np.complex_]) -> 'SU2RotationGate':
        theta = np.arctan2(np.abs(mat[1, 0]), np.abs(mat[0, 0]))
        if np.isclose(np.cos(theta), 0):
            alpha = 0
            phi = np.angle(mat[0, 1] / np.sin(theta))
            lambd = np.angle(mat[1, 0] / np.sin(theta))
        else:
            alpha = np.angle(-mat[1, 1] / np.cos(theta))
            if np.isclose(np.sin(theta), 0):
                phi = np.angle(mat[0, 0] / np.cos(theta) * np.exp(-1j * alpha))
                lambd = 0
            else:
                phi = np.angle(mat[0, 1] / np.sin(theta) * np.exp(-1j * alpha))
                lambd = np.angle(mat[1, 0] / np.sin(theta) * np.exp(-1j * alpha))

        return SU2RotationGate(theta, phi, lambd, alpha)

    def add_my_tensors(
        self,
        tn: 'qtn.TensorNetwork',
        tag: Any,
        *,
        incoming: Dict[str, 'SoquetT'],
        outgoing: Dict[str, 'SoquetT'],
    ):
        import quimb.tensor as qtn

        tn.add(
            qtn.Tensor(
                data=self.rotation_matrix,
                inds=(outgoing['q'], incoming['q']),
                tags=[self.short_name(), tag],
            )
        )

    def _unitary_(self):
        if self.is_symbolic():
            return None
        return self.rotation_matrix

    def build_composite_bloq(self, bb: 'BloqBuilder', q: 'SoquetT') -> Dict[str, 'SoquetT']:
        pi = sympy.pi if self.is_symbolic() else np.pi
        exp = sympy.exp if self.is_symbolic() else np.exp

        bb.add(GlobalPhase(coefficient=-exp(1j * self.global_shift), eps=self.eps / 4))
        q = bb.add(ZPowGate(exponent=1 - self.lambd / pi, global_shift=-1, eps=self.eps / 4), q=q)
        q = bb.add(Ry(angle=2 * self.theta, eps=self.eps / 4), q=q)
        q = bb.add(ZPowGate(exponent=-self.phi / pi, global_shift=-1, eps=self.eps / 4), q=q)
        return {'q': q}

    def adjoint(self) -> 'SU2RotationGate':
        return SU2RotationGate(
            theta=self.theta,
            phi=-self.lambd,
            lambd=-self.phi,
            global_shift=-self.global_shift,
            eps=self.eps,
        )

    def pretty_name(self) -> str:
        return 'SU_2'

    def wire_symbol(self, soq: 'Soquet') -> 'WireSymbol':
        return TextBox(
            f"{self.pretty_name()}({self.theta}, {self.phi}, {self.lambd}, {self.global_shift})"
        )

    def _t_complexity_(self) -> TComplexity:
        return TComplexity(rotations=3)

<<<<<<< HEAD
    def is_symbolic(self) -> bool:
=======
    def _is_parameterized_(self) -> bool:
>>>>>>> ce8dc5fd
        return is_symbolic(self.theta, self.phi, self.lambd, self.global_shift)

    @classmethod
    def arbitrary(cls, ssa: 'SympySymbolAllocator') -> 'SU2RotationGate':
        """Return a parametrized arbitrary rotation for resource counting"""
        theta = ssa.new_symbol("theta")
        phi = ssa.new_symbol("phi")
        lambd = ssa.new_symbol("lambda")
        alpha = ssa.new_symbol("alpha")
        eps = ssa.new_symbol("eps")
        return cls(theta, phi, lambd, alpha, eps)


@bloq_example
def _su2_rotation_gate() -> SU2RotationGate:
    su2_rotation_gate = SU2RotationGate(np.pi / 4, np.pi / 2, np.pi / 2)
    return su2_rotation_gate


@bloq_example
def _hadamard() -> SU2RotationGate:
    hadamard = SU2RotationGate(np.pi / 4, 0, 0)
    return hadamard


@bloq_example
def _t_gate() -> SU2RotationGate:
    t_gate = SU2RotationGate(0, 3 * np.pi / 4, 0, -3 * np.pi / 4)
    return t_gate


_SU2_ROTATION_GATE_DOC = BloqDocSpec(
    bloq_cls=SU2RotationGate,
    import_line='from qualtran.bloqs.basic_gates import SU2RotationGate',
    examples=[_su2_rotation_gate, _hadamard, _t_gate],
)<|MERGE_RESOLUTION|>--- conflicted
+++ resolved
@@ -117,28 +117,19 @@
         )
 
     def _unitary_(self):
-        if self.is_symbolic():
+        if self._is_parameterized_():
             return None
         return self.rotation_matrix
 
     def build_composite_bloq(self, bb: 'BloqBuilder', q: 'SoquetT') -> Dict[str, 'SoquetT']:
-        pi = sympy.pi if self.is_symbolic() else np.pi
-        exp = sympy.exp if self.is_symbolic() else np.exp
+        pi = sympy.pi if self._is_parameterized_() else np.pi
+        exp = sympy.exp if self._is_parameterized_() else np.exp
 
         bb.add(GlobalPhase(coefficient=-exp(1j * self.global_shift), eps=self.eps / 4))
         q = bb.add(ZPowGate(exponent=1 - self.lambd / pi, global_shift=-1, eps=self.eps / 4), q=q)
         q = bb.add(Ry(angle=2 * self.theta, eps=self.eps / 4), q=q)
         q = bb.add(ZPowGate(exponent=-self.phi / pi, global_shift=-1, eps=self.eps / 4), q=q)
         return {'q': q}
-
-    def adjoint(self) -> 'SU2RotationGate':
-        return SU2RotationGate(
-            theta=self.theta,
-            phi=-self.lambd,
-            lambd=-self.phi,
-            global_shift=-self.global_shift,
-            eps=self.eps,
-        )
 
     def pretty_name(self) -> str:
         return 'SU_2'
@@ -151,11 +142,7 @@
     def _t_complexity_(self) -> TComplexity:
         return TComplexity(rotations=3)
 
-<<<<<<< HEAD
-    def is_symbolic(self) -> bool:
-=======
     def _is_parameterized_(self) -> bool:
->>>>>>> ce8dc5fd
         return is_symbolic(self.theta, self.phi, self.lambd, self.global_shift)
 
     @classmethod
