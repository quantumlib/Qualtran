--- conflicted
+++ resolved
@@ -39,11 +39,7 @@
     _swap_matrix,
 )
 from qualtran.bloqs.util_bloqs import Join, Split
-<<<<<<< HEAD
 from qualtran.testing import assert_valid_bloq_decomposition
-=======
-from qualtran.resource_counting import get_cbloq_bloq_counts, SympySymbolAllocator
->>>>>>> 525f7e2a
 
 
 def _make_CSwap():
@@ -206,12 +202,7 @@
     cswap = CSwap(bitsize=n)
     counts = cswap.bloq_counts()
     assert len(counts) == 1
-<<<<<<< HEAD
     assert counts[TwoBitCSwap()] == n
-    with pytest.raises(ValueError):
-        cswap.decompose_bloq()
-=======
-    assert counts.pop() == (n, TwoBitCSwap())
     with pytest.raises(DecomposeTypeError):
         cswap.decompose_bloq()
 
@@ -225,5 +216,4 @@
 
 
 def test_cswap_symb(bloq_autotester):
-    bloq_autotester(_cswap_symb)
->>>>>>> 525f7e2a
+    bloq_autotester(_cswap_symb)