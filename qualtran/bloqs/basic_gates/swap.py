--- conflicted
+++ resolved
@@ -13,11 +13,7 @@
 #  limitations under the License.
 
 from functools import cached_property
-<<<<<<< HEAD
-from typing import Any, Dict, Set, Tuple, TYPE_CHECKING, Union
-=======
-from typing import Any, Dict, Optional, Sequence, Set, Tuple, TYPE_CHECKING, Union
->>>>>>> ac41a0d7
+from typing import Any, Dict, Sequence, Set, Tuple, TYPE_CHECKING, Union
 
 import cirq
 import numpy as np
@@ -26,12 +22,8 @@
 from attrs import frozen
 from numpy.typing import NDArray
 
-<<<<<<< HEAD
-from qualtran import Bloq, BloqBuilder, Signature, SoquetT
+from qualtran import Bloq, BloqBuilder, GateWithRegisters, Signature, SoquetT
 from qualtran.bloqs.util_bloqs import ArbitraryClifford
-=======
-from qualtran import Bloq, BloqBuilder, GateWithRegisters, Signature, SoquetT
->>>>>>> ac41a0d7
 from qualtran.cirq_interop.t_complexity_protocol import TComplexity
 
 from .t_gate import TGate
