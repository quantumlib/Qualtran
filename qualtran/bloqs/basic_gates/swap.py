#  Copyright 2023 Google LLC
#
#  Licensed under the Apache License, Version 2.0 (the "License");
#  you may not use this file except in compliance with the License.
#  You may obtain a copy of the License at
#
#      https://www.apache.org/licenses/LICENSE-2.0
#
#  Unless required by applicable law or agreed to in writing, software
#  distributed under the License is distributed on an "AS IS" BASIS,
#  WITHOUT WARRANTIES OR CONDITIONS OF ANY KIND, either express or implied.
#  See the License for the specific language governing permissions and
#  limitations under the License.

from functools import cached_property
from typing import Any, Dict, Sequence, Set, Tuple, TYPE_CHECKING, Union

import cirq
import numpy as np
import quimb.tensor as qtn
import sympy
from attrs import frozen
from numpy.typing import NDArray

<<<<<<< HEAD
from qualtran import Bloq, BloqBuilder, GateWithRegisters, Signature, SoquetT
=======
from qualtran import (
    Bloq,
    bloq_example,
    BloqBuilder,
    BloqDocSpec,
    DecomposeTypeError,
    GateWithRegisters,
    Signature,
    SoquetT,
)
>>>>>>> 525f7e2a
from qualtran.bloqs.util_bloqs import ArbitraryClifford
from qualtran.cirq_interop.t_complexity_protocol import TComplexity

from .t_gate import TGate

if TYPE_CHECKING:
    from qualtran.cirq_interop import CirqQuregT
    from qualtran.resource_counting import BloqCountT, SympySymbolAllocator
    from qualtran.simulation.classical_sim import ClassicalValT


def _swap_matrix() -> NDArray[np.complex128]:
    x = np.eye(2**2, dtype=np.complex128).reshape((2,) * 2 * 2)
    return x.transpose([0, 3, 1, 2])


def _controlled_swap_matrix():
    x = np.eye(2**3, dtype=np.complex128).reshape((2,) * 3 * 2)
    x[1, :, :, 1, ::] = _swap_matrix()
    return x


@frozen
class TwoBitSwap(Bloq):
    """Swap two bits.

    Registers:
        x: the first bit
        y: the second bit
    """

    def short_name(self) -> str:
        return 'swap'

    @cached_property
    def signature(self) -> Signature:
        return Signature.build(x=1, y=1)

    def as_cirq_op(
        self, qubit_manager: 'cirq.QubitManager', x: 'CirqQuregT', y: 'CirqQuregT'
    ) -> Tuple['cirq.Operation', Dict[str, 'CirqQuregT']]:
        (x,) = x
        (y,) = y
        return cirq.SWAP.on(x, y)

    def add_my_tensors(
        self,
        tn: 'qtn.TensorNetwork',
        tag: Any,
        *,
        incoming: Dict[str, 'SoquetT'],
        outgoing: Dict[str, 'SoquetT'],
    ):
        matrix = _swap_matrix()
        out_inds = [outgoing['x'], outgoing['y']]
        in_inds = [incoming['x'], incoming['y']]
        tn.add(qtn.Tensor(data=matrix, inds=out_inds + in_inds, tags=[self.short_name(), tag]))

    def on_classical_vals(
        self, x: 'ClassicalValT', y: 'ClassicalValT'
    ) -> Dict[str, 'ClassicalValT']:
        return {'x': y, 'y': x}


@frozen
class TwoBitCSwap(Bloq):
    """Swap two bits controlled on a control bit.

    This is sometimes known as the [Fredkin Gate](https://en.wikipedia.org/wiki/Fredkin_gate).

    Registers:
        ctrl: the control bit
        x: the first bit
        y: the second bit
    """

    def short_name(self) -> str:
        return 'swap'

    @cached_property
    def signature(self) -> Signature:
        return Signature.build(ctrl=1, x=1, y=1)

    def as_cirq_op(
        self,
        qubit_manager: 'cirq.QubitManager',
        ctrl: 'CirqQuregT',
        x: 'CirqQuregT',
        y: 'CirqQuregT',
    ) -> Tuple['cirq.Operation', Dict[str, 'CirqQuregT']]:
        (ctrl,) = ctrl
        (x,) = x
        (y,) = y
        return cirq.CSWAP.on(ctrl, x, y), {'ctrl': [ctrl], 'x': [x], 'y': [y]}

    def add_my_tensors(
        self,
        tn: 'qtn.TensorNetwork',
        tag: Any,
        *,
        incoming: Dict[str, 'SoquetT'],
        outgoing: Dict[str, 'SoquetT'],
    ):
        matrix = _controlled_swap_matrix()
        out_inds = [outgoing['ctrl'], outgoing['x'], outgoing['y']]
        in_inds = [incoming['ctrl'], incoming['x'], incoming['y']]
        tn.add(qtn.Tensor(data=matrix, inds=out_inds + in_inds, tags=[self.short_name(), tag]))

    def on_classical_vals(
        self, ctrl: 'ClassicalValT', x: 'ClassicalValT', y: 'ClassicalValT'
    ) -> Dict[str, 'ClassicalValT']:
        if ctrl == 0:
            return {'ctrl': 0, 'x': x, 'y': y}
        if ctrl == 1:
            return {'ctrl': 1, 'x': y, 'y': x}
        raise ValueError("Bad control value for TwoBitCSwap classical simulation.")

    def t_complexity(self) -> 'TComplexity':
        """The t complexity.

        References:
            [An algorithm for the T-count](https://arxiv.org/abs/1308.4134). Gosset et. al. 2013.
            Figure 5.2.
        """
        # https://arxiv.org/abs/1308.4134
        return TComplexity(t=7, clifford=10)

<<<<<<< HEAD
    def build_call_graph(self, ssa: 'SympySymbolAllocator') -> Set['BloqCountT']:
        return {(TGate(), 7), (ArbitraryClifford(n=3), 10)}
=======
    def bloq_counts(self, ssa: Optional['SympySymbolAllocator'] = None) -> Set['BloqCountT']:
        return {(7, TGate()), (10, ArbitraryClifford(n=3))}
>>>>>>> 525f7e2a


@frozen
class CSwap(GateWithRegisters):
    """Swap two registers controlled on a control bit.

    Implements a multi-target controlled swap unitary $CSWAP_n = |0><0| I + |1><1| SWAP_n$.

    This decomposes into a qubitwise SWAP on the two target registers, and takes $14n$ T-gates.

    Args:
        bitsize: The bitsize of each of the two registers being swapped.

    Registers:
        ctrl: the control bit
        x: the first register
        y: the second register
    """

    bitsize: Union[int, sympy.Expr]

    @cached_property
    def signature(self) -> Signature:
        return Signature.build(ctrl=1, x=self.bitsize, y=self.bitsize)

    def build_composite_bloq(
        self, bb: 'BloqBuilder', ctrl: 'SoquetT', x: 'SoquetT', y: 'SoquetT'
    ) -> Dict[str, 'SoquetT']:
        if isinstance(self.bitsize, sympy.Expr):
            raise DecomposeTypeError("`bitsize` must be a concrete value.")

        xs = bb.split(x)
        ys = bb.split(y)

        for i in range(self.bitsize):
            ctrl, xs[i], ys[i] = bb.add(TwoBitCSwap(), ctrl=ctrl, x=xs[i], y=ys[i])

        return {'ctrl': ctrl, 'x': bb.join(xs), 'y': bb.join(ys)}

    def build_call_graph(self, ssa: 'SympySymbolAllocator') -> Set['BloqCountT']:
        return {(TwoBitCSwap(), self.bitsize)}

    def on_classical_vals(
        self, ctrl: 'ClassicalValT', x: 'ClassicalValT', y: 'ClassicalValT'
    ) -> Dict[str, 'ClassicalValT']:
        if ctrl == 0:
            return {'ctrl': 0, 'x': x, 'y': y}
        if ctrl == 1:
            return {'ctrl': 1, 'x': y, 'y': x}
        raise ValueError("Bad control value for CSwap classical simulation.")

    def short_name(self) -> str:
        return 'swap'

    @classmethod
    def make_on(
        cls, **quregs: Union[Sequence[cirq.Qid], NDArray[cirq.Qid]]  # type: ignore[type-var]
    ) -> cirq.Operation:
        """Helper constructor to automatically deduce bitsize attributes."""
        return cls(bitsize=len(quregs['x'])).on_registers(**quregs)

    def _circuit_diagram_info_(self, args: cirq.CircuitDiagramInfoArgs) -> cirq.CircuitDiagramInfo:
        if not args.use_unicode_characters:
            return cirq.CircuitDiagramInfo(
                ("@",) + ("swap_x",) * self.bitsize + ("swap_y",) * self.bitsize
            )
        return cirq.CircuitDiagramInfo(("@",) + ("×(x)",) * self.bitsize + ("×(y)",) * self.bitsize)

    def _t_complexity_(self) -> TComplexity:
        return TComplexity(t=7 * self.bitsize, clifford=10 * self.bitsize)


@bloq_example
def _cswap_symb() -> CSwap:
    # A symbolic version. The bitsize is the symbol 'n'.
    from sympy import sympify

    cswap_symb = CSwap(bitsize=sympify('n'))
    return cswap_symb


@bloq_example
def _cswap_small() -> CSwap:
    # A small version on four bits.
    cswap_small = CSwap(bitsize=4)
    return cswap_small


@bloq_example
def _cswap_large() -> CSwap:
    # A large version that swaps 64-bit registers.
    cswap_large = CSwap(bitsize=64)
    return cswap_large


_CSWAP_DOC = BloqDocSpec(
    bloq_cls=CSwap,
    import_line='from qualtran.bloqs.basic_gates import CSwap',
    examples=(_cswap_symb, _cswap_small, _cswap_large),
)<|MERGE_RESOLUTION|>--- conflicted
+++ resolved
@@ -22,9 +22,6 @@
 from attrs import frozen
 from numpy.typing import NDArray
 
-<<<<<<< HEAD
-from qualtran import Bloq, BloqBuilder, GateWithRegisters, Signature, SoquetT
-=======
 from qualtran import (
     Bloq,
     bloq_example,
@@ -35,7 +32,6 @@
     Signature,
     SoquetT,
 )
->>>>>>> 525f7e2a
 from qualtran.bloqs.util_bloqs import ArbitraryClifford
 from qualtran.cirq_interop.t_complexity_protocol import TComplexity
 
@@ -163,13 +159,8 @@
         # https://arxiv.org/abs/1308.4134
         return TComplexity(t=7, clifford=10)
 
-<<<<<<< HEAD
     def build_call_graph(self, ssa: 'SympySymbolAllocator') -> Set['BloqCountT']:
         return {(TGate(), 7), (ArbitraryClifford(n=3), 10)}
-=======
-    def bloq_counts(self, ssa: Optional['SympySymbolAllocator'] = None) -> Set['BloqCountT']:
-        return {(7, TGate()), (10, ArbitraryClifford(n=3))}
->>>>>>> 525f7e2a
 
 
 @frozen
