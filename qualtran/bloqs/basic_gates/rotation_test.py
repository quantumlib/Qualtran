#  Copyright 2023 Google LLC
#
#  Licensed under the Apache License, Version 2.0 (the "License");
#  you may not use this file except in compliance with the License.
#  You may obtain a copy of the License at
#
#      https://www.apache.org/licenses/LICENSE-2.0
#
#  Unless required by applicable law or agreed to in writing, software
#  distributed under the License is distributed on an "AS IS" BASIS,
#  WITHOUT WARRANTIES OR CONDITIONS OF ANY KIND, either express or implied.
#  See the License for the specific language governing permissions and
#  limitations under the License.

import cirq
import numpy as np
from cirq.ops import SimpleQubitManager

<<<<<<< HEAD
from qualtran.bloqs.basic_gates import Rx, Ry, Rz, XPowGate, YPowGate, ZPowGate
=======
from qualtran._infra.gate_with_registers import get_named_qubits
from qualtran.bloqs.basic_gates import Rx, Ry, Rz
>>>>>>> 87084643


def _make_Rx():
    from qualtran.bloqs.basic_gates import Rx

    return Rx(angle=np.pi / 4.0)


def _make_Ry():
    from qualtran.bloqs.basic_gates import Ry

    return Ry(angle=np.pi / 4.0)


def _make_Rz():
    from qualtran.bloqs.basic_gates import Rz

    return Rz(angle=np.pi / 4.0)


def test_rotation_gates():
    angle = np.pi / 4.0
    tcount = 52
    assert Rx(angle).t_complexity().t == tcount
    assert Ry(angle).t_complexity().t == tcount
    assert Rz(angle).t_complexity().t == tcount


def test_as_cirq_op():
    bloq = Rx(angle=np.pi / 4.0, eps=1e-8)
    quregs = get_named_qubits(bloq.signature.lefts())
    op, _ = bloq.as_cirq_op(SimpleQubitManager(), **quregs)
    circuit = cirq.Circuit(op)
    assert circuit == cirq.Circuit(cirq.Rx(rads=bloq.angle).on(cirq.NamedQubit("q")))
    bloq = Ry(angle=np.pi / 4.0, eps=1e-8)
    quregs = get_named_qubits(bloq.signature.lefts())
    op, _ = bloq.as_cirq_op(SimpleQubitManager(), **quregs)
    circuit = cirq.Circuit(op)
    assert circuit == cirq.Circuit(cirq.Ry(rads=bloq.angle).on(cirq.NamedQubit("q")))
    bloq = Rz(angle=np.pi / 4.0, eps=1e-8)
    quregs = get_named_qubits(bloq.signature.lefts())
    op, _ = bloq.as_cirq_op(SimpleQubitManager(), **quregs)
    circuit = cirq.Circuit(op)
    assert circuit == cirq.Circuit(cirq.Rz(rads=bloq.angle).on(cirq.NamedQubit("q")))
    bloq = XPowGate(exponent=1 / 5, global_shift=-0.5)
    quregs = bloq.signature.get_cirq_quregs()
    op, _ = bloq.as_cirq_op(SimpleQubitManager(), **quregs)
    circuit = cirq.Circuit(op)
    assert circuit == cirq.Circuit(
        cirq.XPowGate(exponent=1 / 5, global_shift=-0.5).on(cirq.NamedQubit("q"))
    )
    bloq = YPowGate(exponent=1 / 5, global_shift=-0.5)
    quregs = bloq.signature.get_cirq_quregs()
    op, _ = bloq.as_cirq_op(SimpleQubitManager(), **quregs)
    circuit = cirq.Circuit(op)
    assert circuit == cirq.Circuit(
        cirq.YPowGate(exponent=1 / 5, global_shift=-0.5).on(cirq.NamedQubit("q"))
    )
    bloq = ZPowGate(exponent=1 / 5, global_shift=-0.5)
    quregs = bloq.signature.get_cirq_quregs()
    op, _ = bloq.as_cirq_op(SimpleQubitManager(), **quregs)
    circuit = cirq.Circuit(op)
    assert circuit == cirq.Circuit(
        cirq.ZPowGate(exponent=1 / 5, global_shift=-0.5).on(cirq.NamedQubit("q"))
    )<|MERGE_RESOLUTION|>--- conflicted
+++ resolved
@@ -16,12 +16,8 @@
 import numpy as np
 from cirq.ops import SimpleQubitManager
 
-<<<<<<< HEAD
 from qualtran.bloqs.basic_gates import Rx, Ry, Rz, XPowGate, YPowGate, ZPowGate
-=======
 from qualtran._infra.gate_with_registers import get_named_qubits
-from qualtran.bloqs.basic_gates import Rx, Ry, Rz
->>>>>>> 87084643
 
 
 def _make_Rx():
@@ -67,21 +63,21 @@
     circuit = cirq.Circuit(op)
     assert circuit == cirq.Circuit(cirq.Rz(rads=bloq.angle).on(cirq.NamedQubit("q")))
     bloq = XPowGate(exponent=1 / 5, global_shift=-0.5)
-    quregs = bloq.signature.get_cirq_quregs()
+    quregs = get_named_qubits(bloq.signature)
     op, _ = bloq.as_cirq_op(SimpleQubitManager(), **quregs)
     circuit = cirq.Circuit(op)
     assert circuit == cirq.Circuit(
         cirq.XPowGate(exponent=1 / 5, global_shift=-0.5).on(cirq.NamedQubit("q"))
     )
     bloq = YPowGate(exponent=1 / 5, global_shift=-0.5)
-    quregs = bloq.signature.get_cirq_quregs()
+    quregs = get_named_qubits(bloq.signature)
     op, _ = bloq.as_cirq_op(SimpleQubitManager(), **quregs)
     circuit = cirq.Circuit(op)
     assert circuit == cirq.Circuit(
         cirq.YPowGate(exponent=1 / 5, global_shift=-0.5).on(cirq.NamedQubit("q"))
     )
     bloq = ZPowGate(exponent=1 / 5, global_shift=-0.5)
-    quregs = bloq.signature.get_cirq_quregs()
+    quregs = get_named_qubits(bloq.signature)
     op, _ = bloq.as_cirq_op(SimpleQubitManager(), **quregs)
     circuit = cirq.Circuit(op)
     assert circuit == cirq.Circuit(
