{
 "cells": [
  {
   "cell_type": "markdown",
<<<<<<< HEAD
   "id": "ae41608c",
=======
   "id": "bd16181d",
>>>>>>> bf77986a
   "metadata": {
    "cq.autogen": "title_cell"
   },
   "source": [
    "# GF($2^m$) Multiplication"
   ]
  },
  {
   "cell_type": "code",
   "execution_count": null,
<<<<<<< HEAD
   "id": "fc842b79",
=======
   "id": "c6216556",
>>>>>>> bf77986a
   "metadata": {
    "cq.autogen": "top_imports"
   },
   "outputs": [],
   "source": [
    "from qualtran import Bloq, CompositeBloq, BloqBuilder, Signature, Register\n",
    "from qualtran import QBit, QInt, QUInt, QAny\n",
    "from qualtran.drawing import show_bloq, show_call_graph, show_counts_sigma\n",
    "from typing import *\n",
    "import numpy as np\n",
    "import sympy\n",
    "import cirq"
   ]
  },
  {
   "cell_type": "markdown",
<<<<<<< HEAD
   "id": "a0f0be14",
=======
   "id": "667e99e4",
>>>>>>> bf77986a
   "metadata": {
    "cq.autogen": "GF2Multiplication.bloq_doc.md"
   },
   "source": [
    "## `GF2Multiplication`\n",
    "Out of place multiplication over GF($2^m$).\n",
    "\n",
    "The bloq implements out of place multiplication of two quantum registers storing elements\n",
    "from GF($2^m$) using construction described in Ref[1], which extends the classical construction\n",
    "of Ref[2].\n",
    "\n",
    "To multiply two m-bit inputs $a = [a_0, a_1, ..., a_{m-1}]$ and $b = [b_0, b_1, ..., b_{m-1}]$,\n",
    "the construction computes the output vector $c$ via the following three steps:\n",
    "    1. Compute $e = U.b$ where $U$ is an upper triangular matrix constructed using $a$.\n",
    "    2. Compute $Q.e$ where $Q$ is an $m \\times (m - 1)$ reduction matrix that depends upon the\n",
    "        irreducible polynomial $P(x)$ of the galois field $GF(2^m)$. The i'th column of the\n",
    "        matrix corresponds to coefficients of the polynomial $x^{m + i} % P(x)$. This matrix $Q$\n",
    "        is a linear reversible circuit that can be implemented only using CNOT gates.\n",
    "    3. Compute $d = L.b$ where $L$ is a lower triangular matrix constructed using $a$.\n",
    "    4. Compute $c = d + Q.e$ to obtain the final product.\n",
    "\n",
    "Steps 1 and 3 are performed using $n^2$ Toffoli gates and step 2 is performed only using CNOT\n",
    "gates.\n",
    "\n",
    "#### Parameters\n",
    " - `bitsize`: The degree $m$ of the galois field $GF(2^m)$. Also corresponds to the number of qubits in each of the two input registers $a$ and $b$ that should be multiplied.\n",
    " - `plus_equal_prod`: If True, implements the `PlusEqualProduct` version that applies the map $|x\\rangle |y\\rangle |z\\rangle \\rightarrow |x\\rangle |y\\rangle |x + z\\rangle$. \n",
    "\n",
    "#### Registers\n",
    " - `x`: Input THRU register of size $m$ that stores elements from $GF(2^m)$.\n",
    " - `y`: Input THRU register of size $m$ that stores elements from $GF(2^m)$.\n",
    " - `result`: Register of size $m$ that stores the product $x * y$ in $GF(2^m)$. If plus_equal_prod is True - result is a THRU register and stores $result + x * y$. If plus_equal_prod is False - result is a RIGHT register and stores $x * y$.  \n",
    "\n",
    "#### References\n",
    " - [On the Design and Optimization of a Quantum Polynomial-Time Attack on Elliptic Curve Cryptography](https://arxiv.org/abs/0710.1093). \n",
    " - [Low complexity bit parallel architectures for polynomial basis multiplication over GF(2m)](https://ieeexplore.ieee.org/abstract/document/1306989). \n"
   ]
  },
  {
   "cell_type": "code",
   "execution_count": null,
<<<<<<< HEAD
   "id": "85ab74f9",
=======
   "id": "e7be0a06",
>>>>>>> bf77986a
   "metadata": {
    "cq.autogen": "GF2Multiplication.bloq_doc.py"
   },
   "outputs": [],
   "source": [
    "from qualtran.bloqs.gf_arithmetic import GF2Multiplication"
   ]
  },
  {
   "cell_type": "markdown",
<<<<<<< HEAD
   "id": "67ff1ba1",
=======
   "id": "eda29d2c",
>>>>>>> bf77986a
   "metadata": {
    "cq.autogen": "GF2Multiplication.example_instances.md"
   },
   "source": [
    "### Example Instances"
   ]
  },
  {
   "cell_type": "code",
   "execution_count": null,
<<<<<<< HEAD
   "id": "7bda425a",
=======
   "id": "19a69ab5",
>>>>>>> bf77986a
   "metadata": {
    "cq.autogen": "GF2Multiplication.gf16_multiplication"
   },
   "outputs": [],
   "source": [
    "gf16_multiplication = GF2Multiplication(4, plus_equal_prod=True)"
   ]
  },
  {
   "cell_type": "code",
   "execution_count": null,
<<<<<<< HEAD
   "id": "c3758f32",
=======
   "id": "a5d9f3a7",
>>>>>>> bf77986a
   "metadata": {
    "cq.autogen": "GF2Multiplication.gf2_multiplication_symbolic"
   },
   "outputs": [],
   "source": [
    "import sympy\n",
    "\n",
    "m = sympy.Symbol('m')\n",
    "gf2_multiplication_symbolic = GF2Multiplication(m, plus_equal_prod=False)"
   ]
  },
  {
   "cell_type": "markdown",
<<<<<<< HEAD
   "id": "c181e5ac",
=======
   "id": "22e6b63a",
>>>>>>> bf77986a
   "metadata": {
    "cq.autogen": "GF2Multiplication.graphical_signature.md"
   },
   "source": [
    "#### Graphical Signature"
   ]
  },
  {
   "cell_type": "code",
   "execution_count": null,
<<<<<<< HEAD
   "id": "b6a877e7",
=======
   "id": "345d09a7",
>>>>>>> bf77986a
   "metadata": {
    "cq.autogen": "GF2Multiplication.graphical_signature.py"
   },
   "outputs": [],
   "source": [
    "from qualtran.drawing import show_bloqs\n",
    "show_bloqs([gf16_multiplication, gf2_multiplication_symbolic],\n",
    "           ['`gf16_multiplication`', '`gf2_multiplication_symbolic`'])"
   ]
  },
  {
   "cell_type": "markdown",
<<<<<<< HEAD
   "id": "350211a4",
=======
   "id": "94ab395f",
>>>>>>> bf77986a
   "metadata": {
    "cq.autogen": "GF2Multiplication.call_graph.md"
   },
   "source": [
    "### Call Graph"
   ]
  },
  {
   "cell_type": "code",
   "execution_count": null,
<<<<<<< HEAD
   "id": "e4134e03",
=======
   "id": "7701f35c",
>>>>>>> bf77986a
   "metadata": {
    "cq.autogen": "GF2Multiplication.call_graph.py"
   },
   "outputs": [],
   "source": [
    "from qualtran.resource_counting.generalizers import ignore_split_join\n",
    "gf16_multiplication_g, gf16_multiplication_sigma = gf16_multiplication.call_graph(max_depth=1, generalizer=ignore_split_join)\n",
    "show_call_graph(gf16_multiplication_g)\n",
    "show_counts_sigma(gf16_multiplication_sigma)"
   ]
  },
  {
   "cell_type": "markdown",
<<<<<<< HEAD
   "id": "726a2dab",
=======
   "id": "410bdd3b",
>>>>>>> bf77986a
   "metadata": {
    "cq.autogen": "GF2MultiplyByConstantMod.bloq_doc.md"
   },
   "source": [
    "## `GF2MultiplyByConstantMod`\n",
    "Multiply by constant $f(x)$ modulu $m(x)$. Both $f(x)$ and $m(x)$ are constants.\n",
    "\n",
    "#### Parameters\n",
    " - `const`: The multiplication constant which is an element of the given field.\n",
    " - `galois_field`: The galois field that defines the arithmetics. \n",
    "\n",
    "#### Registers\n",
    " - `g`: The polynomial coefficients (in GF(2)). \n",
    "\n",
    "#### References\n",
    " - [Space-efficient quantum multiplication of polynomials for binary finite fields with     sub-quadratic Toffoli gate count](https://arxiv.org/abs/1910.02849v2). Algorithm 1\n"
   ]
  },
  {
   "cell_type": "code",
   "execution_count": null,
<<<<<<< HEAD
   "id": "64c6e712",
=======
   "id": "fcca1ecd",
>>>>>>> bf77986a
   "metadata": {
    "cq.autogen": "GF2MultiplyByConstantMod.bloq_doc.py"
   },
   "outputs": [],
   "source": [
    "from qualtran.bloqs.gf_arithmetic import GF2MultiplyByConstantMod"
   ]
  },
  {
   "cell_type": "markdown",
<<<<<<< HEAD
   "id": "c76704b4",
=======
   "id": "f17b748f",
>>>>>>> bf77986a
   "metadata": {
    "cq.autogen": "GF2MultiplyByConstantMod.example_instances.md"
   },
   "source": [
    "### Example Instances"
   ]
  },
  {
   "cell_type": "code",
   "execution_count": null,
<<<<<<< HEAD
   "id": "c0b27796",
=======
   "id": "b34f2d09",
>>>>>>> bf77986a
   "metadata": {
    "cq.autogen": "GF2MultiplyByConstantMod.gf2_multiply_by_constant_modulu"
   },
   "outputs": [],
   "source": [
    "import galois\n",
    "\n",
    "mx = galois.Poly.Degrees([0, 1, 3])  # x^3 + x + 1\n",
    "gf = galois.GF(2, 3, irreducible_poly=mx)\n",
    "const = gf(5)  # x^2 + 1\n",
    "gf2_multiply_by_constant_modulu = GF2MultiplyByConstantMod(const, gf)"
   ]
  },
  {
   "cell_type": "code",
   "execution_count": null,
<<<<<<< HEAD
   "id": "1b1854ff",
=======
   "id": "b8488436",
>>>>>>> bf77986a
   "metadata": {
    "cq.autogen": "GF2MultiplyByConstantMod.gf2_poly_multiply_by_constant_modulu"
   },
   "outputs": [],
   "source": [
    "fx = [2, 0]  # x^2 + 1\n",
    "mx = [0, 1, 3]  # x^3 + x + 1\n",
    "gf2_poly_multiply_by_constant_modulu = GF2MultiplyByConstantMod.from_polynomials(fx, mx)"
   ]
  },
  {
   "cell_type": "markdown",
<<<<<<< HEAD
   "id": "cfa9d4eb",
=======
   "id": "0836d017",
>>>>>>> bf77986a
   "metadata": {
    "cq.autogen": "GF2MultiplyByConstantMod.graphical_signature.md"
   },
   "source": [
    "#### Graphical Signature"
   ]
  },
  {
   "cell_type": "code",
   "execution_count": null,
<<<<<<< HEAD
   "id": "9aa1ae52",
=======
   "id": "46c85d5d",
>>>>>>> bf77986a
   "metadata": {
    "cq.autogen": "GF2MultiplyByConstantMod.graphical_signature.py"
   },
   "outputs": [],
   "source": [
    "from qualtran.drawing import show_bloqs\n",
    "show_bloqs([gf2_multiply_by_constant_modulu, gf2_poly_multiply_by_constant_modulu],\n",
    "           ['`gf2_multiply_by_constant_modulu`', '`gf2_poly_multiply_by_constant_modulu`'])"
   ]
  },
  {
   "cell_type": "markdown",
<<<<<<< HEAD
   "id": "f781c231",
=======
   "id": "fea3aa3d",
>>>>>>> bf77986a
   "metadata": {
    "cq.autogen": "GF2MultiplyByConstantMod.call_graph.md"
   },
   "source": [
    "### Call Graph"
   ]
  },
  {
   "cell_type": "code",
   "execution_count": null,
<<<<<<< HEAD
   "id": "eec959f6",
=======
   "id": "a73ee748",
>>>>>>> bf77986a
   "metadata": {
    "cq.autogen": "GF2MultiplyByConstantMod.call_graph.py"
   },
   "outputs": [],
   "source": [
    "from qualtran.resource_counting.generalizers import ignore_split_join\n",
    "gf2_multiply_by_constant_modulu_g, gf2_multiply_by_constant_modulu_sigma = gf2_multiply_by_constant_modulu.call_graph(max_depth=1, generalizer=ignore_split_join)\n",
    "show_call_graph(gf2_multiply_by_constant_modulu_g)\n",
    "show_counts_sigma(gf2_multiply_by_constant_modulu_sigma)"
   ]
  },
  {
   "cell_type": "markdown",
   "id": "0b276213",
   "metadata": {
    "cq.autogen": "MultiplyPolyByOnePlusXk.bloq_doc.md"
   },
   "source": [
    "## `MultiplyPolyByOnePlusXk`\n",
    "Out of place multiplication of $(1 + x^k) fg$\n",
    "\n",
    "Applies the transformation\n",
    "$$\n",
    "\\ket{f}\\ket{g}\\ket{h} \\rightarrow \\ket{f}{\\ket{g}}\\ket{h \\oplus (1+x^k)fg}\n",
    "$$\n",
    "\n",
    "Note: While this construction follows Algorithm2 of https://arxiv.org/abs/1910.02849v2,\n",
    "it has a slight modification. Namely that the construction doesn't work in\n",
    "some cases where $k < n$. However reversing the order of the first set of CNOTs (line 2)\n",
    "makes the construction work for all $k$.\n",
    "\n",
    "#### Parameters\n",
    " - `n`: The degree of the polynomial ($2^n$ is the size of the galois field).\n",
    " - `k`: An integer specifing the shift $1 + x^k$ (or $1 + 2^k$ for galois fields.) \n",
    "\n",
    "#### Registers\n",
    " - `f`: The first polynomial.\n",
    " - `g`: The second polyonmial.\n",
    " - `h`: The target polynomial. \n",
    "\n",
    "#### References\n",
    " - [Space-efficient quantum multiplication of polynomials for binary finite fields with     sub-quadratic Toffoli gate count](https://arxiv.org/abs/1910.02849v2). Algorithm 2\n"
   ]
  },
  {
   "cell_type": "code",
   "execution_count": null,
   "id": "9949a24e",
   "metadata": {
    "cq.autogen": "MultiplyPolyByOnePlusXk.bloq_doc.py"
   },
   "outputs": [],
   "source": [
    "from qualtran.bloqs.gf_arithmetic import MultiplyPolyByOnePlusXk"
   ]
  },
  {
   "cell_type": "markdown",
   "id": "dd7c9a74",
   "metadata": {
    "cq.autogen": "MultiplyPolyByOnePlusXk.example_instances.md"
   },
   "source": [
    "### Example Instances"
   ]
  },
  {
   "cell_type": "code",
   "execution_count": null,
   "id": "ad918c9f",
   "metadata": {
    "cq.autogen": "MultiplyPolyByOnePlusXk.multiplypolybyoneplusxk"
   },
   "outputs": [],
   "source": [
    "n = 5\n",
    "k = 3\n",
    "multiplypolybyoneplusxk = MultiplyPolyByOnePlusXk(n, k)"
   ]
  },
  {
   "cell_type": "markdown",
   "id": "aa939469",
   "metadata": {
    "cq.autogen": "MultiplyPolyByOnePlusXk.graphical_signature.md"
   },
   "source": [
    "#### Graphical Signature"
   ]
  },
  {
   "cell_type": "code",
   "execution_count": null,
   "id": "648d128f",
   "metadata": {
    "cq.autogen": "MultiplyPolyByOnePlusXk.graphical_signature.py"
   },
   "outputs": [],
   "source": [
    "from qualtran.drawing import show_bloqs\n",
    "show_bloqs([multiplypolybyoneplusxk],\n",
    "           ['`multiplypolybyoneplusxk`'])"
   ]
  },
  {
   "cell_type": "markdown",
   "id": "4bb8dcef",
   "metadata": {
    "cq.autogen": "MultiplyPolyByOnePlusXk.call_graph.md"
   },
   "source": [
    "### Call Graph"
   ]
  },
  {
   "cell_type": "code",
   "execution_count": null,
   "id": "0890198e",
   "metadata": {
    "cq.autogen": "MultiplyPolyByOnePlusXk.call_graph.py"
   },
   "outputs": [],
   "source": [
    "from qualtran.resource_counting.generalizers import ignore_split_join\n",
    "multiplypolybyoneplusxk_g, multiplypolybyoneplusxk_sigma = multiplypolybyoneplusxk.call_graph(max_depth=1, generalizer=ignore_split_join)\n",
    "show_call_graph(multiplypolybyoneplusxk_g)\n",
    "show_counts_sigma(multiplypolybyoneplusxk_sigma)"
   ]
  },
  {
   "cell_type": "markdown",
   "id": "9d9d1540",
   "metadata": {
    "cq.autogen": "BinaryPolynomialMultiplication.bloq_doc.md"
   },
   "source": [
    "## `BinaryPolynomialMultiplication`\n",
    "Out of place multiplication of binary polynomial multiplication.\n",
    "\n",
    "Applies the transformation\n",
    "$$\n",
    "\\ket{f}\\ket{g}\\ket{h} \\rightarrow \\ket{f}{\\ket{g}}\\ket{h \\oplus fg}\n",
    "$$\n",
    "\n",
    "The toffoli cost of this construction is $n^{\\log_2{3}}$, while CNOT count is\n",
    "upper bounded by $(10 + \\frac{1}{3}) n^{\\log_2{3}}$.\n",
    "\n",
    "#### Parameters\n",
    " - `n`: The degree of the polynomial ($2^n$ is the size of the galois field). \n",
    "\n",
    "#### Registers\n",
    " - `f`: The first polynomial.\n",
    " - `g`: The second polyonmial.\n",
    " - `h`: The target polynomial. \n",
    "\n",
    "#### References\n",
    " - [Space-efficient quantum multiplication of polynomials for binary finite fields with     sub-quadratic Toffoli gate count](https://arxiv.org/abs/1910.02849v2). Algorithm 3\n"
   ]
  },
  {
   "cell_type": "code",
   "execution_count": null,
   "id": "1ba3a057",
   "metadata": {
    "cq.autogen": "BinaryPolynomialMultiplication.bloq_doc.py"
   },
   "outputs": [],
   "source": [
    "from qualtran.bloqs.gf_arithmetic import BinaryPolynomialMultiplication"
   ]
  },
  {
   "cell_type": "markdown",
   "id": "296d193b",
   "metadata": {
    "cq.autogen": "BinaryPolynomialMultiplication.example_instances.md"
   },
   "source": [
    "### Example Instances"
   ]
  },
  {
   "cell_type": "code",
   "execution_count": null,
   "id": "907fcd25",
   "metadata": {
    "cq.autogen": "BinaryPolynomialMultiplication.binarypolynomialmultiplication"
   },
   "outputs": [],
   "source": [
    "n = 5\n",
    "binarypolynomialmultiplication = BinaryPolynomialMultiplication(n)"
   ]
  },
  {
   "cell_type": "markdown",
   "id": "a100a193",
   "metadata": {
    "cq.autogen": "BinaryPolynomialMultiplication.graphical_signature.md"
   },
   "source": [
    "#### Graphical Signature"
   ]
  },
  {
   "cell_type": "code",
   "execution_count": null,
   "id": "aad80309",
   "metadata": {
    "cq.autogen": "BinaryPolynomialMultiplication.graphical_signature.py"
   },
   "outputs": [],
   "source": [
    "from qualtran.drawing import show_bloqs\n",
    "show_bloqs([binarypolynomialmultiplication],\n",
    "           ['`binarypolynomialmultiplication`'])"
   ]
  },
  {
   "cell_type": "markdown",
   "id": "c1d23614",
   "metadata": {
    "cq.autogen": "BinaryPolynomialMultiplication.call_graph.md"
   },
   "source": [
    "### Call Graph"
   ]
  },
  {
   "cell_type": "code",
   "execution_count": null,
   "id": "8dc799ef",
   "metadata": {
    "cq.autogen": "BinaryPolynomialMultiplication.call_graph.py"
   },
   "outputs": [],
   "source": [
    "from qualtran.resource_counting.generalizers import ignore_split_join\n",
    "binarypolynomialmultiplication_g, binarypolynomialmultiplication_sigma = binarypolynomialmultiplication.call_graph(max_depth=1, generalizer=ignore_split_join)\n",
    "show_call_graph(binarypolynomialmultiplication_g)\n",
    "show_counts_sigma(binarypolynomialmultiplication_sigma)"
   ]
  }
 ],
 "metadata": {
  "kernelspec": {
   "display_name": "Python 3 (ipykernel)",
   "language": "python",
   "name": "python3"
  },
  "language_info": {
   "codemirror_mode": {
    "name": "ipython",
    "version": 3
   },
   "file_extension": ".py",
   "mimetype": "text/x-python",
   "name": "python",
   "nbconvert_exporter": "python",
   "pygments_lexer": "ipython3",
   "version": "3.11.9"
  }
 },
 "nbformat": 4,
 "nbformat_minor": 5
}<|MERGE_RESOLUTION|>--- conflicted
+++ resolved
@@ -2,11 +2,7 @@
  "cells": [
   {
    "cell_type": "markdown",
-<<<<<<< HEAD
-   "id": "ae41608c",
-=======
    "id": "bd16181d",
->>>>>>> bf77986a
    "metadata": {
     "cq.autogen": "title_cell"
    },
@@ -17,11 +13,7 @@
   {
    "cell_type": "code",
    "execution_count": null,
-<<<<<<< HEAD
-   "id": "fc842b79",
-=======
    "id": "c6216556",
->>>>>>> bf77986a
    "metadata": {
     "cq.autogen": "top_imports"
    },
@@ -38,11 +30,7 @@
   },
   {
    "cell_type": "markdown",
-<<<<<<< HEAD
-   "id": "a0f0be14",
-=======
    "id": "667e99e4",
->>>>>>> bf77986a
    "metadata": {
     "cq.autogen": "GF2Multiplication.bloq_doc.md"
    },
@@ -84,11 +72,7 @@
   {
    "cell_type": "code",
    "execution_count": null,
-<<<<<<< HEAD
-   "id": "85ab74f9",
-=======
    "id": "e7be0a06",
->>>>>>> bf77986a
    "metadata": {
     "cq.autogen": "GF2Multiplication.bloq_doc.py"
    },
@@ -99,11 +83,7 @@
   },
   {
    "cell_type": "markdown",
-<<<<<<< HEAD
-   "id": "67ff1ba1",
-=======
    "id": "eda29d2c",
->>>>>>> bf77986a
    "metadata": {
     "cq.autogen": "GF2Multiplication.example_instances.md"
    },
@@ -114,11 +94,7 @@
   {
    "cell_type": "code",
    "execution_count": null,
-<<<<<<< HEAD
-   "id": "7bda425a",
-=======
    "id": "19a69ab5",
->>>>>>> bf77986a
    "metadata": {
     "cq.autogen": "GF2Multiplication.gf16_multiplication"
    },
@@ -130,11 +106,7 @@
   {
    "cell_type": "code",
    "execution_count": null,
-<<<<<<< HEAD
-   "id": "c3758f32",
-=======
    "id": "a5d9f3a7",
->>>>>>> bf77986a
    "metadata": {
     "cq.autogen": "GF2Multiplication.gf2_multiplication_symbolic"
    },
@@ -148,11 +120,7 @@
   },
   {
    "cell_type": "markdown",
-<<<<<<< HEAD
-   "id": "c181e5ac",
-=======
    "id": "22e6b63a",
->>>>>>> bf77986a
    "metadata": {
     "cq.autogen": "GF2Multiplication.graphical_signature.md"
    },
@@ -163,11 +131,7 @@
   {
    "cell_type": "code",
    "execution_count": null,
-<<<<<<< HEAD
-   "id": "b6a877e7",
-=======
    "id": "345d09a7",
->>>>>>> bf77986a
    "metadata": {
     "cq.autogen": "GF2Multiplication.graphical_signature.py"
    },
@@ -180,11 +144,7 @@
   },
   {
    "cell_type": "markdown",
-<<<<<<< HEAD
-   "id": "350211a4",
-=======
    "id": "94ab395f",
->>>>>>> bf77986a
    "metadata": {
     "cq.autogen": "GF2Multiplication.call_graph.md"
    },
@@ -195,11 +155,7 @@
   {
    "cell_type": "code",
    "execution_count": null,
-<<<<<<< HEAD
-   "id": "e4134e03",
-=======
    "id": "7701f35c",
->>>>>>> bf77986a
    "metadata": {
     "cq.autogen": "GF2Multiplication.call_graph.py"
    },
@@ -213,11 +169,7 @@
   },
   {
    "cell_type": "markdown",
-<<<<<<< HEAD
-   "id": "726a2dab",
-=======
    "id": "410bdd3b",
->>>>>>> bf77986a
    "metadata": {
     "cq.autogen": "GF2MultiplyByConstantMod.bloq_doc.md"
    },
@@ -239,11 +191,7 @@
   {
    "cell_type": "code",
    "execution_count": null,
-<<<<<<< HEAD
-   "id": "64c6e712",
-=======
    "id": "fcca1ecd",
->>>>>>> bf77986a
    "metadata": {
     "cq.autogen": "GF2MultiplyByConstantMod.bloq_doc.py"
    },
@@ -254,11 +202,7 @@
   },
   {
    "cell_type": "markdown",
-<<<<<<< HEAD
-   "id": "c76704b4",
-=======
    "id": "f17b748f",
->>>>>>> bf77986a
    "metadata": {
     "cq.autogen": "GF2MultiplyByConstantMod.example_instances.md"
    },
@@ -269,11 +213,7 @@
   {
    "cell_type": "code",
    "execution_count": null,
-<<<<<<< HEAD
-   "id": "c0b27796",
-=======
    "id": "b34f2d09",
->>>>>>> bf77986a
    "metadata": {
     "cq.autogen": "GF2MultiplyByConstantMod.gf2_multiply_by_constant_modulu"
    },
@@ -290,11 +230,7 @@
   {
    "cell_type": "code",
    "execution_count": null,
-<<<<<<< HEAD
-   "id": "1b1854ff",
-=======
    "id": "b8488436",
->>>>>>> bf77986a
    "metadata": {
     "cq.autogen": "GF2MultiplyByConstantMod.gf2_poly_multiply_by_constant_modulu"
    },
@@ -307,11 +243,7 @@
   },
   {
    "cell_type": "markdown",
-<<<<<<< HEAD
-   "id": "cfa9d4eb",
-=======
    "id": "0836d017",
->>>>>>> bf77986a
    "metadata": {
     "cq.autogen": "GF2MultiplyByConstantMod.graphical_signature.md"
    },
@@ -322,11 +254,7 @@
   {
    "cell_type": "code",
    "execution_count": null,
-<<<<<<< HEAD
-   "id": "9aa1ae52",
-=======
    "id": "46c85d5d",
->>>>>>> bf77986a
    "metadata": {
     "cq.autogen": "GF2MultiplyByConstantMod.graphical_signature.py"
    },
@@ -339,11 +267,7 @@
   },
   {
    "cell_type": "markdown",
-<<<<<<< HEAD
-   "id": "f781c231",
-=======
    "id": "fea3aa3d",
->>>>>>> bf77986a
    "metadata": {
     "cq.autogen": "GF2MultiplyByConstantMod.call_graph.md"
    },
@@ -354,11 +278,7 @@
   {
    "cell_type": "code",
    "execution_count": null,
-<<<<<<< HEAD
-   "id": "eec959f6",
-=======
    "id": "a73ee748",
->>>>>>> bf77986a
    "metadata": {
     "cq.autogen": "GF2MultiplyByConstantMod.call_graph.py"
    },
