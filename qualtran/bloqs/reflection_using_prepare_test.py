#  Copyright 2023 Google LLC
#
#  Licensed under the Apache License, Version 2.0 (the "License");
#  you may not use this file except in compliance with the License.
#  You may obtain a copy of the License at
#
#      https://www.apache.org/licenses/LICENSE-2.0
#
#  Unless required by applicable law or agreed to in writing, software
#  distributed under the License is distributed on an "AS IS" BASIS,
#  WITHOUT WARRANTIES OR CONDITIONS OF ANY KIND, either express or implied.
#  See the License for the specific language governing permissions and
#  limitations under the License.

import itertools

import cirq
import numpy as np
import pytest

from qualtran._infra.gate_with_registers import get_named_qubits
from qualtran.bloqs.arithmetic import LessThanConstant, LessThanEqual
from qualtran.bloqs.basic_gates.swap import CSwap
from qualtran.bloqs.mcmt.and_bloq import And
from qualtran.bloqs.mcmt.multi_control_multi_target_pauli import MultiControlPauli, MultiTargetCNOT
from qualtran.bloqs.reflection_using_prepare import ReflectionUsingPrepare
from qualtran.bloqs.state_preparation import StatePreparationAliasSampling
from qualtran.cirq_interop.testing import GateHelper
from qualtran.testing import assert_valid_bloq_decomposition

gateset_to_keep = cirq.Gateset(
    And,
    LessThanConstant,
    LessThanEqual,
    CSwap,
    MultiTargetCNOT,
    MultiControlPauli,
    cirq.H,
    cirq.CCNOT,
    cirq.CNOT,
    cirq.FREDKIN,
    cirq.ControlledGate,
    cirq.AnyUnitaryGateFamily(1),
)


def keep(op: cirq.Operation):
    ret = op in gateset_to_keep
    if op.gate is not None and isinstance(op.gate, cirq.ops.raw_types._InverseCompositeGate):
        ret |= op.gate._original in gateset_to_keep
    return ret


def construct_gate_helper_and_qubit_order(gate, decompose_once: bool = False):
    g = GateHelper(gate)
    greedy_mm = cirq.GreedyQubitManager(prefix="ancilla", maximize_reuse=True)
    context = cirq.DecompositionContext(greedy_mm)
    if decompose_once:
        circuit = cirq.Circuit(cirq.decompose_once(g.operation, context=context))
    else:
        circuit = cirq.Circuit(
            cirq.decompose(g.operation, keep=keep, on_stuck_raise=None, context=context)
        )
    ordered_input = list(itertools.chain(*g.quregs.values()))
    qubit_order = cirq.QubitOrder.explicit(ordered_input, fallback=cirq.QubitOrder.DEFAULT)
    assert len(circuit.all_qubits()) < 30
    return g, qubit_order, circuit


def get_3q_uniform_dirac_notation(signs, global_phase: complex = 1):
    coeff = str(0.35 * global_phase * np.sign(global_phase))
    terms = [
        f'{coeff}|000⟩',
        f'{coeff}|001⟩',
        f'{coeff}|010⟩',
        f'{coeff}|011⟩',
        f'{coeff}|100⟩',
        f'{coeff}|101⟩',
        f'{coeff}|110⟩',
        f'{coeff}|111⟩',
    ]
    ret = terms[0] if signs[0] == '+' else f'-{terms[0]}'
    for c, term in zip(signs[1:], terms[1:]):
        ret = ret + f' {c} {term}'
    return ret


@pytest.mark.parametrize('num_ones', [*range(5, 9)])
@pytest.mark.parametrize('eps', [0.01])
<<<<<<< HEAD
@pytest.mark.parametrize('global_phase', [+1, -1])
=======
@pytest.mark.parametrize('global_phase', [+1, -1, 1j, -1j])
>>>>>>> 87e6dcf7
def test_reflection_using_prepare(num_ones, eps, global_phase):
    data = [1] * num_ones
    prepare_gate = StatePreparationAliasSampling.from_lcu_probs(data, probability_epsilon=eps)

    gate = ReflectionUsingPrepare(prepare_gate, global_phase=global_phase)
    assert_valid_bloq_decomposition(gate)

    g, qubit_order, decomposed_circuit = construct_gate_helper_and_qubit_order(gate)

    initial_state_prep = cirq.Circuit(cirq.H.on_each(*g.quregs['selection']))
    initial_state = cirq.dirac_notation(initial_state_prep.final_state_vector())
    assert initial_state == get_3q_uniform_dirac_notation('++++++++')
    result = cirq.Simulator(dtype=np.complex128).simulate(
        initial_state_prep + decomposed_circuit, qubit_order=qubit_order
    )
    selection = g.quregs['selection']
    prepared_state = result.final_state_vector.reshape(2 ** len(selection), -1).sum(axis=1)
<<<<<<< HEAD
    if global_phase == 1:
        signs = '-' * num_ones + '+' * (9 - num_ones)
    else:
        signs = '+' * num_ones + '-' * (9 - num_ones)
    assert cirq.dirac_notation(prepared_state) == get_3q_uniform_dirac_notation(signs)
=======
    if np.sign(global_phase) == 1:
        signs = '-' * num_ones + '+' * (9 - num_ones)
    elif np.sign(global_phase) == -1:
        signs = '+' * num_ones + '-' * (9 - num_ones)
    assert cirq.dirac_notation(prepared_state) == get_3q_uniform_dirac_notation(signs, global_phase)
>>>>>>> 87e6dcf7


def test_reflection_using_prepare_diagram():
    data = [1, 2, 3, 4, 5, 6]
    eps = 0.1
    prepare_gate = StatePreparationAliasSampling.from_lcu_probs(data, probability_epsilon=eps)
    # No control
    gate = ReflectionUsingPrepare(prepare_gate, control_val=None)
    # op = gate.on_registers(**get_named_qubits(gate.signature))
    g, qubit_order, circuit = construct_gate_helper_and_qubit_order(gate, decompose_once=True)
    cirq.testing.assert_has_diagram(
        circuit,
        '''
ancilla_0: ────X───────────────────────────────Z──────X───────────────────────────────
                                               │
ancilla_1: ────sigma_mu────────────────────────┼──────sigma_mu────────────────────────
               │                               │      │
ancilla_2: ────alt─────────────────────────────┼──────alt─────────────────────────────
               │                               │      │
ancilla_3: ────alt─────────────────────────────┼──────alt─────────────────────────────
               │                               │      │
ancilla_4: ────alt─────────────────────────────┼──────alt─────────────────────────────
               │                               │      │
ancilla_5: ────keep────────────────────────────┼──────keep────────────────────────────
               │                               │      │
ancilla_6: ────less_than_equal─────────────────┼──────less_than_equal─────────────────
               │                               │      │
selection0: ───StatePreparationAliasSampling───@(0)───StatePreparationAliasSampling───
               │                               │      │
selection1: ───selection───────────────────────@(0)───selection───────────────────────
               │                               │      │
selection2: ───selection^-1────────────────────@(0)───selection───────────────────────
''',
    )

    # Control on `|1>` state
    gate = ReflectionUsingPrepare(prepare_gate, control_val=1)
    g, qubit_order, circuit = construct_gate_helper_and_qubit_order(gate, decompose_once=True)
    cirq.testing.assert_has_diagram(
        circuit,
        '''
ancilla_0: ────sigma_mu───────────────────────────────sigma_mu────────────────────────
               │                                      │
ancilla_1: ────alt────────────────────────────────────alt─────────────────────────────
               │                                      │
ancilla_2: ────alt────────────────────────────────────alt─────────────────────────────
               │                                      │
ancilla_3: ────alt────────────────────────────────────alt─────────────────────────────
               │                                      │
ancilla_4: ────keep───────────────────────────────────keep────────────────────────────
               │                                      │
ancilla_5: ────less_than_equal────────────────────────less_than_equal─────────────────
               │                                      │
control: ──────┼───────────────────────────────Z──────┼───────────────────────────────
               │                               │      │
selection0: ───StatePreparationAliasSampling───@(0)───StatePreparationAliasSampling───
               │                               │      │
selection1: ───selection───────────────────────@(0)───selection───────────────────────
               │                               │      │
selection2: ───selection^-1────────────────────@(0)───selection───────────────────────
''',
    )

    # Control on `|0>` state
    gate = ReflectionUsingPrepare(prepare_gate, control_val=0)
    g, qubit_order, circuit = construct_gate_helper_and_qubit_order(gate, decompose_once=True)
    cirq.testing.assert_has_diagram(
        circuit,
        '''
               ┌──────────────────────────────┐          ┌──────────────────────────────┐
ancilla_0: ─────sigma_mu───────────────────────────────────sigma_mu─────────────────────────
                │                                          │
ancilla_1: ─────alt────────────────────────────────────────alt──────────────────────────────
                │                                          │
ancilla_2: ─────alt────────────────────────────────────────alt──────────────────────────────
                │                                          │
ancilla_3: ─────alt────────────────────────────────────────alt──────────────────────────────
                │                                          │
ancilla_4: ─────keep───────────────────────────────────────keep─────────────────────────────
                │                                          │
ancilla_5: ─────less_than_equal────────────────────────────less_than_equal──────────────────
                │                                          │
control: ───────┼────────────────────────────X────Z───────X┼────────────────────────────────
                │                                 │        │
selection0: ────StatePreparationAliasSampling─────@(0)─────StatePreparationAliasSampling────
                │                                 │        │
selection1: ────selection─────────────────────────@(0)─────selection────────────────────────
                │                                 │        │
selection2: ────selection^-1──────────────────────@(0)─────selection────────────────────────
               └──────────────────────────────┘          └──────────────────────────────┘
''',
    )


def test_reflection_using_prepare_consistent_protocols_and_controlled():
    prepare_gate = StatePreparationAliasSampling.from_lcu_probs(
        [1, 2, 3, 4], probability_epsilon=0.1
    )
    # No control
    gate = ReflectionUsingPrepare(prepare_gate, control_val=None)
    op = gate.on_registers(**get_named_qubits(gate.signature))
    # Build controlled gate
    equals_tester = cirq.testing.EqualsTester()
    equals_tester.add_equality_group(
        gate.controlled(),
        gate.controlled(num_controls=1),
        gate.controlled(control_values=(1,)),
        op.controlled_by(cirq.q("control")).gate,
    )
    equals_tester.add_equality_group(
        gate.controlled(control_values=(0,)),
        gate.controlled(num_controls=1, control_values=(0,)),
        op.controlled_by(cirq.q("control"), control_values=(0,)).gate,
    )
    with pytest.raises(NotImplementedError, match="Cannot create a controlled version"):
        _ = gate.controlled(num_controls=2)<|MERGE_RESOLUTION|>--- conflicted
+++ resolved
@@ -87,11 +87,7 @@
 
 @pytest.mark.parametrize('num_ones', [*range(5, 9)])
 @pytest.mark.parametrize('eps', [0.01])
-<<<<<<< HEAD
-@pytest.mark.parametrize('global_phase', [+1, -1])
-=======
 @pytest.mark.parametrize('global_phase', [+1, -1, 1j, -1j])
->>>>>>> 87e6dcf7
 def test_reflection_using_prepare(num_ones, eps, global_phase):
     data = [1] * num_ones
     prepare_gate = StatePreparationAliasSampling.from_lcu_probs(data, probability_epsilon=eps)
@@ -109,19 +105,11 @@
     )
     selection = g.quregs['selection']
     prepared_state = result.final_state_vector.reshape(2 ** len(selection), -1).sum(axis=1)
-<<<<<<< HEAD
-    if global_phase == 1:
-        signs = '-' * num_ones + '+' * (9 - num_ones)
-    else:
-        signs = '+' * num_ones + '-' * (9 - num_ones)
-    assert cirq.dirac_notation(prepared_state) == get_3q_uniform_dirac_notation(signs)
-=======
     if np.sign(global_phase) == 1:
         signs = '-' * num_ones + '+' * (9 - num_ones)
     elif np.sign(global_phase) == -1:
         signs = '+' * num_ones + '-' * (9 - num_ones)
     assert cirq.dirac_notation(prepared_state) == get_3q_uniform_dirac_notation(signs, global_phase)
->>>>>>> 87e6dcf7
 
 
 def test_reflection_using_prepare_diagram():
