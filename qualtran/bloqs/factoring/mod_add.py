#  Copyright 2023 Google LLC
#
#  Licensed under the Apache License, Version 2.0 (the "License");
#  you may not use this file except in compliance with the License.
#  You may obtain a copy of the License at
#
#      https://www.apache.org/licenses/LICENSE-2.0
#
#  Unless required by applicable law or agreed to in writing, software
#  distributed under the License is distributed on an "AS IS" BASIS,
#  WITHOUT WARRANTIES OR CONDITIONS OF ANY KIND, either express or implied.
#  See the License for the specific language governing permissions and
#  limitations under the License.

from functools import cached_property
from typing import Dict, Set, Union

import numpy as np
import sympy
from attrs import frozen

<<<<<<< HEAD
from qualtran import Bloq, Register, Signature, SoquetT
from qualtran.bloqs.basic_gates import TGate, XGate
=======
from qualtran import Bloq, QBit, QUInt, Register, Signature
from qualtran.bloqs.basic_gates.t_gate import TGate
>>>>>>> b508a52b
from qualtran.cirq_interop.t_complexity_protocol import TComplexity
from qualtran.resource_counting import BloqCountT, SympySymbolAllocator
from qualtran.simulation.classical_sim import ClassicalValT
from qualtran.bloqs.arithmetic.addition import Add, SimpleAddConstant
from qualtran.bloqs.arithmetic.comparison import GreaterThan


@frozen
class CtrlScaleModAdd(Bloq):
    """Perform y += x*k mod m for constant k, m and quantum x, y.

    Args:
        k: The constant integer to scale `x` before adding into `y`.
        mod: The modulus of the addition
        bitsize: The size of the two registers.

    Registers:
        ctrl: The control bit
        x: The 'source' quantum register containing the integer to be scaled and added to `y`.
        y: The 'destination' quantum register to which the addition will apply.
    """

    k: Union[int, sympy.Expr]
    mod: Union[int, sympy.Expr]
    bitsize: Union[int, sympy.Expr]

    @cached_property
    def signature(self) -> 'Signature':
        return Signature(
            [
                Register('ctrl', QBit()),
                Register('x', QUInt(self.bitsize)),
                Register('y', QUInt(self.bitsize)),
            ]
        )

    def build_call_graph(self, ssa: 'SympySymbolAllocator') -> Set['BloqCountT']:
        k = ssa.new_symbol('k')
        return {(CtrlModAddK(k=k, bitsize=self.bitsize, mod=self.mod), self.bitsize)}

    def t_complexity(self) -> 'TComplexity':
        ((bloq, n),) = self.bloq_counts().items()
        return n * bloq.t_complexity()

    def on_classical_vals(
        self, ctrl: 'ClassicalValT', x: 'ClassicalValT', y: 'ClassicalValT'
    ) -> Dict[str, 'ClassicalValT']:
        if ctrl == 0:
            return {'ctrl': 0, 'x': x, 'y': y}

        assert ctrl == 1, 'Bad ctrl value.'
        y_out = (y + x * self.k) % self.mod
        return {'ctrl': ctrl, 'x': x, 'y': y_out}

    def short_name(self) -> str:
        return f'y += x*{self.k} % {self.mod}'


@frozen
class CtrlModAddK(Bloq):
    """Perform x += k mod m for constant k, m and quantum x.

    Args:
        k: The integer to add to `x`.
        mod: The modulus for the addition.
        bitsize: The bitsize of the `x` register.

    Registers:
        ctrl: The control bit
        x: The register to perform the in-place modular addition.
    """

    k: Union[int, sympy.Expr]
    mod: Union[int, sympy.Expr]
    bitsize: Union[int, sympy.Expr]

    @cached_property
    def signature(self) -> 'Signature':
        return Signature([Register('ctrl', QBit()), Register('x', QUInt(self.bitsize))])

    def build_call_graph(self, ssa: 'SympySymbolAllocator') -> Set['BloqCountT']:
        k = ssa.new_symbol('k')
        return {(CtrlAddK(k=k, bitsize=self.bitsize), 5)}

    def t_complexity(self) -> 'TComplexity':
        ((bloq, n),) = self.bloq_counts().items()
        return n * bloq.t_complexity()

    def short_name(self) -> str:
        return f'x += {self.k} % {self.mod}'


@frozen
class CtrlAddK(Bloq):
    """Perform x += k for constant k and quantum x.

    Args:
        k: The integer to add to `x`.
        bitsize: The bitsize of the `x` register.

    Registers:
        ctrl: The control bit
        x: The register to perform the addition.
    """

    k: Union[int, sympy.Expr]
    bitsize: Union[int, sympy.Expr]

    def short_name(self) -> str:
        return f'x += {self.k}'

    @cached_property
    def signature(self) -> 'Signature':
        return Signature([Register('ctrl', QBit()), Register('x', QUInt(self.bitsize))])

    def build_call_graph(self, ssa: 'SympySymbolAllocator') -> Set['BloqCountT']:
        return {(TGate(), 2 * self.bitsize)}

    def t_complexity(self) -> 'TComplexity':
        return TComplexity(t=2 * self.bitsize)

@frozen
class MontgomeryModAdd(Bloq):
    r"""An n-bit modular addition gate.

    This gate is designed to operate on integers in the Montgomery form.
    Implements |x>|y> => |x>|y + x % p> using $4n$ Toffoli
    gates.

    Args:
        bitsize: Number of bits used to represent each integer.
        p: The modulus for the addition.

    Registers:
        x: A bitsize-sized input register (register x above).
        y: A bitsize-sized input/output register (register y above).

    References:
        [How to compute a 256-bit elliptic curve private key with only 50 million Toffoli gates](https://arxiv.org/abs/2306.08585) Fig 6a and 8
    """

    bitsize: int
    p: int

    @cached_property
    def signature(self) -> 'Signature':
        return Signature([Register('x', bitsize=self.bitsize), Register('y', bitsize=self.bitsize)])

    def build_composite_bloq(self, bb: 'BloqBuilder', x: SoquetT, y: SoquetT) -> Dict[str, 'SoquetT']:

        # Allocate ancilla bits for use in addition.
        junk_bit = bb.allocate(n=1)
        sign = bb.allocate(n=1)

        # Join ancilla bits to x and y registers in order to be able to compute addition of
        # bitsize+1 registers. This allows us to keep track of the sign of the y register after a
        # constant subtraction circuit.
        x_split = bb.split(x)
        y_split = bb.split(y)
        x = bb.join(np.concatenate([[junk_bit], x_split]))
        y = bb.join(np.concatenate([[sign], y_split]))

        # Perform in-place addition on quantum register y.
        x, y = bb.add(Add(bitsize=self.bitsize + 1), a=x, b=y)

        # Temporary solution to equalize the bitlength of the x and y registers for Add().
        x_split = bb.split(x)
        junk_bit = x_split[0]
        x = bb.join(x_split[1:])

        # Add constant -p to the y register.
        y = bb.add(
            SimpleAddConstant(bitsize=self.bitsize + 1, k=-1 * self.p, signed=True, cvs=()), x=y
        )

        # Controlled addition of classical constant p if the sign of y after the last addition is
        # negative.
        y_split = bb.split(y)
        sign = y_split[0]
        y = bb.join(y_split[1:])

        sign_split = bb.split(sign)
        sign_split, y = bb.add(
            SimpleAddConstant(bitsize=self.bitsize, k=self.p, signed=True, cvs=(1,)), x=y, ctrls=sign_split
        )
        sign = bb.join(sign_split)

        # Check if x < y; if yes flip the bit of the signed ancilla bit. Then bitflip the sign bit
        # again before freeing.
        y, x, sign = bb.add(GreaterThan(bitsize=self.bitsize, signed=False), a=y, b=x, target=sign)
        sign = bb.add(XGate(), q=sign)

        # Free the ancilla qubits.
        junk_bit = bb.free(junk_bit)
        sign = bb.free(sign)

        # Return the output registers.
        return {'x': x, 'y': y}

    def short_name(self) -> str:
        return f'y = y + x mod {self.p}'<|MERGE_RESOLUTION|>--- conflicted
+++ resolved
@@ -19,18 +19,13 @@
 import sympy
 from attrs import frozen
 
-<<<<<<< HEAD
-from qualtran import Bloq, Register, Signature, SoquetT
+from qualtran import Bloq, QBit, QUInt, Register, Signature, SoquetT
+from qualtran.bloqs.arithmetic.addition import Add, SimpleAddConstant
+from qualtran.bloqs.arithmetic.comparison import LinearDepthGreaterThan
 from qualtran.bloqs.basic_gates import TGate, XGate
-=======
-from qualtran import Bloq, QBit, QUInt, Register, Signature
-from qualtran.bloqs.basic_gates.t_gate import TGate
->>>>>>> b508a52b
 from qualtran.cirq_interop.t_complexity_protocol import TComplexity
 from qualtran.resource_counting import BloqCountT, SympySymbolAllocator
 from qualtran.simulation.classical_sim import ClassicalValT
-from qualtran.bloqs.arithmetic.addition import Add, SimpleAddConstant
-from qualtran.bloqs.arithmetic.comparison import GreaterThan
 
 
 @frozen
@@ -147,6 +142,7 @@
     def t_complexity(self) -> 'TComplexity':
         return TComplexity(t=2 * self.bitsize)
 
+
 @frozen
 class MontgomeryModAdd(Bloq):
     r"""An n-bit modular addition gate.
@@ -174,7 +170,9 @@
     def signature(self) -> 'Signature':
         return Signature([Register('x', bitsize=self.bitsize), Register('y', bitsize=self.bitsize)])
 
-    def build_composite_bloq(self, bb: 'BloqBuilder', x: SoquetT, y: SoquetT) -> Dict[str, 'SoquetT']:
+    def build_composite_bloq(
+        self, bb: 'BloqBuilder', x: SoquetT, y: SoquetT
+    ) -> Dict[str, 'SoquetT']:
 
         # Allocate ancilla bits for use in addition.
         junk_bit = bb.allocate(n=1)
@@ -209,13 +207,17 @@
 
         sign_split = bb.split(sign)
         sign_split, y = bb.add(
-            SimpleAddConstant(bitsize=self.bitsize, k=self.p, signed=True, cvs=(1,)), x=y, ctrls=sign_split
+            SimpleAddConstant(bitsize=self.bitsize, k=self.p, signed=True, cvs=(1,)),
+            x=y,
+            ctrls=sign_split,
         )
         sign = bb.join(sign_split)
 
         # Check if x < y; if yes flip the bit of the signed ancilla bit. Then bitflip the sign bit
         # again before freeing.
-        y, x, sign = bb.add(GreaterThan(bitsize=self.bitsize, signed=False), a=y, b=x, target=sign)
+        y, x, sign = bb.add(
+            LinearDepthGreaterThan(bitsize=self.bitsize, signed=False), a=y, b=x, target=sign
+        )
         sign = bb.add(XGate(), q=sign)
 
         # Free the ancilla qubits.
