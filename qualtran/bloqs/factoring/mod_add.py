#  Copyright 2023 Google LLC
#
#  Licensed under the Apache License, Version 2.0 (the "License");
#  you may not use this file except in compliance with the License.
#  You may obtain a copy of the License at
#
#      https://www.apache.org/licenses/LICENSE-2.0
#
#  Unless required by applicable law or agreed to in writing, software
#  distributed under the License is distributed on an "AS IS" BASIS,
#  WITHOUT WARRANTIES OR CONDITIONS OF ANY KIND, either express or implied.
#  See the License for the specific language governing permissions and
#  limitations under the License.

from functools import cached_property
from typing import Dict, Set, Union

import numpy as np
import sympy
from attrs import frozen

from qualtran import Bloq, QBit, QMontgomeryUInt, QUInt, Register, Signature, SoquetT
from qualtran.bloqs.arithmetic.addition import Add, SimpleAddConstant
from qualtran.bloqs.arithmetic.comparison import LinearDepthGreaterThan
from qualtran.bloqs.basic_gates import TGate, XGate
from qualtran.cirq_interop.t_complexity_protocol import TComplexity
from qualtran.drawing import Circle, TextBox, WireSymbol
from qualtran.resource_counting import BloqCountT, SympySymbolAllocator
from qualtran.simulation.classical_sim import ClassicalValT


@frozen
class CtrlScaleModAdd(Bloq):
    """Perform y += x*k mod m for constant k, m and quantum x, y.

    Args:
        k: The constant integer to scale `x` before adding into `y`.
        mod: The modulus of the addition
        bitsize: The size of the two registers.

    Registers:
        ctrl: The control bit
        x: The 'source' quantum register containing the integer to be scaled and added to `y`.
        y: The 'destination' quantum register to which the addition will apply.
    """

    k: Union[int, sympy.Expr]
    mod: Union[int, sympy.Expr]
    bitsize: Union[int, sympy.Expr]

    @cached_property
    def signature(self) -> 'Signature':
        return Signature(
            [
                Register('ctrl', QBit()),
                Register('x', QUInt(self.bitsize)),
                Register('y', QUInt(self.bitsize)),
            ]
        )

    def build_call_graph(self, ssa: 'SympySymbolAllocator') -> Set['BloqCountT']:
        k = ssa.new_symbol('k')
        return {(CtrlModAddK(k=k, bitsize=self.bitsize, mod=self.mod), self.bitsize)}

    def _t_complexity_(self) -> 'TComplexity':
        ((bloq, n),) = self.bloq_counts().items()
        return n * bloq.t_complexity()

    def on_classical_vals(
        self, ctrl: 'ClassicalValT', x: 'ClassicalValT', y: 'ClassicalValT'
    ) -> Dict[str, 'ClassicalValT']:
        if ctrl == 0:
            return {'ctrl': 0, 'x': x, 'y': y}

        assert ctrl == 1, 'Bad ctrl value.'
        y_out = (y + x * self.k) % self.mod
        return {'ctrl': ctrl, 'x': x, 'y': y_out}

    def short_name(self) -> str:
        return f'y += x*{self.k} % {self.mod}'

    def wire_symbol(self, soq: 'Soquet') -> 'WireSymbol':
        if soq.reg.name == 'ctrl':
            return Circle()
        if soq.reg.name == 'x':
            return TextBox('x')
        if soq.reg.name == 'y':
            return TextBox(f'y += x*{self.k}')
        raise ValueError(f"Unknown soquet {soq}")


@frozen
class CtrlModAddK(Bloq):
    """Perform x += k mod m for constant k, m and quantum x.

    Args:
        k: The integer to add to `x`.
        mod: The modulus for the addition.
        bitsize: The bitsize of the `x` register.

    Registers:
        ctrl: The control bit
        x: The register to perform the in-place modular addition.
    """

    k: Union[int, sympy.Expr]
    mod: Union[int, sympy.Expr]
    bitsize: Union[int, sympy.Expr]

    @cached_property
    def signature(self) -> 'Signature':
        return Signature([Register('ctrl', QBit()), Register('x', QUInt(self.bitsize))])

    def build_call_graph(self, ssa: 'SympySymbolAllocator') -> Set['BloqCountT']:
        k = ssa.new_symbol('k')
        return {(CtrlAddK(k=k, bitsize=self.bitsize), 5)}

    def _t_complexity_(self) -> 'TComplexity':
        ((bloq, n),) = self.bloq_counts().items()
        return n * bloq.t_complexity()

    def short_name(self) -> str:
        return f'x += {self.k} % {self.mod}'


@frozen
class CtrlAddK(Bloq):
    """Perform x += k for constant k and quantum x.

    Args:
        k: The integer to add to `x`.
        bitsize: The bitsize of the `x` register.

    Registers:
        ctrl: The control bit
        x: The register to perform the addition.
    """

    k: Union[int, sympy.Expr]
    bitsize: Union[int, sympy.Expr]

    def short_name(self) -> str:
        return f'x += {self.k}'

    @cached_property
    def signature(self) -> 'Signature':
        return Signature([Register('ctrl', QBit()), Register('x', QUInt(self.bitsize))])

    def build_call_graph(self, ssa: 'SympySymbolAllocator') -> Set['BloqCountT']:
        return {(TGate(), 2 * self.bitsize)}

<<<<<<< HEAD
    def t_complexity(self) -> 'TComplexity':
=======
    def _t_complexity_(self) -> 'TComplexity':
>>>>>>> 419dea02
        return TComplexity(t=2 * self.bitsize)


@frozen
class MontgomeryModAdd(Bloq):
    r"""An n-bit modular addition gate.

    This gate is designed to operate on integers in the Montgomery form.
    Implements |x>|y> => |x>|y + x % p> using $4n$ Toffoli
    gates.

    Args:
        bitsize: Number of bits used to represent each integer.
        p: The modulus for the addition.

    Registers:
        x: A bitsize-sized input register (register x above).
        y: A bitsize-sized input/output register (register y above).

    References:
        [How to compute a 256-bit elliptic curve private key with only 50 million Toffoli gates](https://arxiv.org/abs/2306.08585) Fig 6a and 8
    """

    bitsize: int
    p: int

    @cached_property
    def signature(self) -> 'Signature':
        return Signature(
            [
                Register('x', QMontgomeryUInt(self.bitsize)),
                Register('y', QMontgomeryUInt(self.bitsize)),
            ]
        )

    def on_classical_vals(
        self, x: 'ClassicalValT', y: 'ClassicalValT'
    ) -> Dict[str, 'ClassicalValT']:

        y += x
        y -= self.p

        if y < 0:
            y += self.p

        return {'x': x, 'y': y}

    def build_composite_bloq(
        self, bb: 'BloqBuilder', x: SoquetT, y: SoquetT
    ) -> Dict[str, 'SoquetT']:

        # Allocate ancilla bits for use in addition.
        junk_bit = bb.allocate(n=1)
        sign = bb.allocate(n=1)

        # Join ancilla bits to x and y registers in order to be able to compute addition of
        # bitsize+1 registers. This allows us to keep track of the sign of the y register after a
        # constant subtraction circuit.
        x_split = bb.split(x)
        y_split = bb.split(y)
        x = bb.join(np.concatenate([[junk_bit], x_split]))
        y = bb.join(np.concatenate([[sign], y_split]))

        # Perform in-place addition on quantum register y.
        x, y = bb.add(Add(bitsize=self.bitsize + 1), a=x, b=y)

        # Temporary solution to equalize the bitlength of the x and y registers for Add().
        x_split = bb.split(x)
        junk_bit = x_split[0]
        x = bb.join(x_split[1:])

        # Add constant -p to the y register.
        y = bb.add(
            SimpleAddConstant(bitsize=self.bitsize + 1, k=-1 * self.p, signed=True, cvs=()), x=y
        )

        # Controlled addition of classical constant p if the sign of y after the last addition is
        # negative.
        y_split = bb.split(y)
        sign = y_split[0]
        y = bb.join(y_split[1:])

        sign_split = bb.split(sign)
        sign_split, y = bb.add(
            SimpleAddConstant(bitsize=self.bitsize, k=self.p, signed=True, cvs=(1,)),
            x=y,
            ctrls=sign_split,
        )
        sign = bb.join(sign_split)

        # Check if y < x; if yes flip the bit of the signed ancilla bit. Then bitflip the sign bit
        # again before freeing.
        x, y, sign = bb.add(
            LinearDepthGreaterThan(bitsize=self.bitsize, signed=False), a=x, b=y, target=sign
        )
        sign = bb.add(XGate(), q=sign)

        # Free the ancilla qubits.
        junk_bit = bb.free(junk_bit)
        sign = bb.free(sign)

        # Return the output registers.
        return {'x': x, 'y': y}

    def short_name(self) -> str:
        return f'y = y + x mod {self.p}'<|MERGE_RESOLUTION|>--- conflicted
+++ resolved
@@ -149,11 +149,7 @@
     def build_call_graph(self, ssa: 'SympySymbolAllocator') -> Set['BloqCountT']:
         return {(TGate(), 2 * self.bitsize)}
 
-<<<<<<< HEAD
-    def t_complexity(self) -> 'TComplexity':
-=======
     def _t_complexity_(self) -> 'TComplexity':
->>>>>>> 419dea02
         return TComplexity(t=2 * self.bitsize)
 
 
