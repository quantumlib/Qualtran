--- conflicted
+++ resolved
@@ -146,20 +146,11 @@
 
 
 @frozen
-<<<<<<< HEAD
-class ModAdd(Bloq):
-    r"""An n-bit modular addition gate.
-
-    This gate is designed to operate on integers in the Montogomery form.
-
-    Implements $U|x\rangle|y\rangle \rightarrow |x\rangle|y + x \mod p\rangle$ using $4n$ Toffoli
-=======
 class MontgomeryModAdd(Bloq):
     r"""An n-bit modular addition gate.
 
     This gate is designed to operate on integers in the Montgomery form.
     Implements |x>|y> => |x>|y + x % p> using $4n$ Toffoli
->>>>>>> 1e385388
     gates.
 
     Args:
@@ -181,13 +172,6 @@
     def signature(self) -> 'Signature':
         return Signature([Register('x', bitsize=self.bitsize), Register('y', bitsize=self.bitsize)])
 
-<<<<<<< HEAD
-    def build_composite_bloq(self, bb: 'BloqBuilder', **regs: SoquetT) -> Dict[str, 'SoquetT']:
-
-        # Assign registers to variables and allocate ancilla bits for use in addition.
-        x = regs['x']
-        y = regs['y']
-=======
     def on_classical_vals(
         self, x: 'ClassicalValT', y: 'ClassicalValT'
     ) -> Dict[str, 'ClassicalValT']:
@@ -205,7 +189,6 @@
     ) -> Dict[str, 'SoquetT']:
 
         # Allocate ancilla bits for use in addition.
->>>>>>> 1e385388
         junk_bit = bb.allocate(n=1)
         sign = bb.allocate(n=1)
 
@@ -214,26 +197,16 @@
         # constant subtraction circuit.
         x_split = bb.split(x)
         y_split = bb.split(y)
-<<<<<<< HEAD
-        x = bb.join(np.concatenate([x_split, [junk_bit]]))
-        y = bb.join(np.concatenate([y_split, [sign]]))
-=======
         x = bb.join(np.concatenate([[junk_bit], x_split]))
         y = bb.join(np.concatenate([[sign], y_split]))
->>>>>>> 1e385388
 
         # Perform in-place addition on quantum register y.
         x, y = bb.add(Add(bitsize=self.bitsize + 1), a=x, b=y)
 
         # Temporary solution to equalize the bitlength of the x and y registers for Add().
         x_split = bb.split(x)
-<<<<<<< HEAD
-        junk_bit = x_split[-1]
-        x = bb.join(x_split[0:-1])
-=======
         junk_bit = x_split[0]
         x = bb.join(x_split[1:])
->>>>>>> 1e385388
 
         # Add constant -p to the y register.
         y = bb.add(
@@ -243,17 +216,6 @@
         # Controlled addition of classical constant p if the sign of y after the last addition is
         # negative.
         y_split = bb.split(y)
-<<<<<<< HEAD
-        sign = y_split[-1]
-        y = bb.join(y_split[0:-1])
-        sign, y = bb.add(
-            SimpleAddConstant(bitsize=self.bitsize, k=self.p, signed=True, cvs=(1)), ctrl=sign, x=y
-        )
-
-        # Check if x < y; if yes flip the bit of the signed ancilla bit. Then bitflip the sign bit
-        # again before freeing.
-        x, y, sign = bb.add(GreaterThan(bitsize=self.bitsize, signed=False), a=x, b=y, target=sign)
-=======
         sign = y_split[0]
         y = bb.join(y_split[1:])
 
@@ -270,7 +232,6 @@
         x, y, sign = bb.add(
             LinearDepthGreaterThan(bitsize=self.bitsize, signed=False), a=x, b=y, target=sign
         )
->>>>>>> 1e385388
         sign = bb.add(XGate(), q=sign)
 
         # Free the ancilla qubits.
