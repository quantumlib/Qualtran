--- conflicted
+++ resolved
@@ -15,11 +15,8 @@
 from functools import cached_property
 from typing import Dict, Optional, Set, Union
 
-<<<<<<< HEAD
 import attrs
-=======
 import numpy as np
->>>>>>> 2a30d7e7
 import sympy
 from attrs import frozen
 
@@ -121,19 +118,6 @@
             return directional_text_box(f'*={self.k}', side=soq.reg.side)
 
 
-<<<<<<< HEAD
-_K = sympy.Symbol('k_mul')
-
-
-def _generalize_k(b: Bloq) -> Optional[Bloq]:
-    if isinstance(b, CtrlScaleModAdd):
-        return attrs.evolve(b, k=_K)
-
-    return b
-
-
-@bloq_example(generalizer=(ignore_split_join, ignore_alloc_free, _generalize_k))
-=======
 @frozen
 class MontgomeryModDbl(Bloq):
     r"""An n-bit modular doubling gate.
@@ -216,8 +200,17 @@
         return f'x = 2 * x mod {self.p}'
 
 
-@bloq_example
->>>>>>> 2a30d7e7
+_K = sympy.Symbol('k_mul')
+
+
+def _generalize_k(b: Bloq) -> Optional[Bloq]:
+    if isinstance(b, CtrlScaleModAdd):
+        return attrs.evolve(b, k=_K)
+
+    return b
+
+
+@bloq_example(generalizer=(ignore_split_join, ignore_alloc_free, _generalize_k))
 def _modmul() -> CtrlModMul:
     modmul = CtrlModMul(k=123, mod=13 * 17, bitsize=8)
     return modmul
