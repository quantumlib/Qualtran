--- conflicted
+++ resolved
@@ -13,7 +13,7 @@
 #  limitations under the License.
 
 from functools import cached_property
-from typing import Dict
+from typing import Dict, Set
 
 import numpy as np
 import sympy
@@ -32,13 +32,9 @@
     SoquetT,
 )
 from qualtran.bloqs.basic_gates import PlusState
-<<<<<<< HEAD
 from qualtran.bloqs.basic_gates._shims import Measure
 from qualtran.bloqs.qft import QFTTextBook
-from qualtran.resource_counting import BloqCountT, SympySymbolAllocator
-=======
 from qualtran.resource_counting import BloqCountDictT, SympySymbolAllocator
->>>>>>> 0f4deeea
 
 from .ec_add_r import ECAddR
 from .ec_point import ECPoint
@@ -79,17 +75,12 @@
 
         return {'x': x, 'y': y}
 
-<<<<<<< HEAD
-    def build_call_graph(self, ssa: 'SympySymbolAllocator') -> Set['BloqCountT']:
+    def build_call_graph(self, ssa: 'SympySymbolAllocator') -> Set['BloqCountDictT']:
         return {
             (ECAddR(n=self.n, R=self.point), self.n),
             (QFTTextBook(bitsize=self.n), 1),
             (Measure(), self.n),
         }
-=======
-    def build_call_graph(self, ssa: 'SympySymbolAllocator') -> 'BloqCountDictT':
-        return {ECAddR(n=self.n, R=self.point): self.n, MeasureQFT(n=self.n): 1}
->>>>>>> 0f4deeea
 
     def __str__(self) -> str:
         return f'PE${self.point}$'
