--- conflicted
+++ resolved
@@ -33,14 +33,8 @@
     SoquetT,
 )
 from qualtran.bloqs.arithmetic._shims import MultiCToffoli
-<<<<<<< HEAD
 from qualtran.bloqs.arithmetic.comparison import Equals
 from qualtran.bloqs.basic_gates import IntState, ZeroState, CNOT, Toffoli
-from qualtran.bloqs.mod_arithmetic import CModAdd, CModNeg, CModSub, ModAdd, ModNeg, ModSub
-from qualtran.bloqs.bookkeeping import Free
-from qualtran.bloqs.mcmt import MultiAnd, MultiControlX, MultiTargetCNOT
-from qualtran.bloqs.mod_arithmetic._shims import ModDbl, ModInv, ModMul
-=======
 from qualtran.bloqs.mod_arithmetic import (
     CModAdd,
     CModNeg,
@@ -51,8 +45,9 @@
     ModNeg,
     ModSub,
 )
-from qualtran.bloqs.mod_arithmetic._shims import ModInv
->>>>>>> db8b9938
+from qualtran.bloqs.bookkeeping import Free
+from qualtran.bloqs.mcmt import MultiAnd, MultiControlX, MultiTargetCNOT
+from qualtran.bloqs.mod_arithmetic._shims import ModDbl, ModInv, ModMul
 from qualtran.resource_counting import BloqCountDictT, SympySymbolAllocator
 
 from .ec_point import ECPoint
@@ -98,7 +93,6 @@
             ]
         )
 
-<<<<<<< HEAD
     def build_composite_bloq(
         self, bb: 'BloqBuilder', a: Soquet, b: Soquet, x: Soquet, y: Soquet, lam_r: Soquet
     ) -> Dict[str, 'SoquetT']:
@@ -349,21 +343,6 @@
             (ModDbl(QUInt(self.n), mod=self.mod), 2),
             (ModMul(n=self.n, mod=self.mod), 10),
             (ModInv(n=self.n, mod=self.mod), 4),
-=======
-    def build_call_graph(self, ssa: 'SympySymbolAllocator') -> BloqCountDictT:
-        # litinksi
-        return {
-            MultiCToffoli(n=self.n): 18,
-            ModAdd(bitsize=self.n, mod=self.mod): 3,
-            CModAdd(QUInt(self.n), mod=self.mod): 2,
-            ModSub(QUInt(self.n), mod=self.mod): 2,
-            CModSub(QUInt(self.n), mod=self.mod): 4,
-            ModNeg(QUInt(self.n), mod=self.mod): 2,
-            CModNeg(QUInt(self.n), mod=self.mod): 1,
-            ModDbl(QUInt(self.n), mod=self.mod): 2,
-            DirtyOutOfPlaceMontgomeryModMul(bitsize=self.n, window_size=4, mod=self.mod): 10,
-            ModInv(n=self.n, mod=self.mod): 4,
->>>>>>> db8b9938
         }
 
 
