--- conflicted
+++ resolved
@@ -20,16 +20,10 @@
 
 from qualtran import Bloq
 from qualtran.bloqs.factoring.mod_add import CtrlScaleModAdd
-<<<<<<< HEAD
-from qualtran.bloqs.factoring.mod_mul import CtrlModMul, ModMul, ModDbl
+from qualtran.bloqs.factoring.mod_mul import _modmul, _modmul_symb, CtrlModMul, ModMul, ModDbl
 from qualtran.bloqs.util_bloqs import Allocate, Free
 from qualtran.bloqs.basic_gates import Toffoli
 from qualtran.resource_counting import get_cbloq_bloq_counts, SympySymbolAllocator
-=======
-from qualtran.bloqs.factoring.mod_mul import _modmul, _modmul_symb, CtrlModMul
-from qualtran.bloqs.util_bloqs import Allocate, Free
-from qualtran.resource_counting import SympySymbolAllocator
->>>>>>> 97d13421
 
 
 def _make_modmul():
@@ -137,7 +131,6 @@
     assert counts1 == counts2
 
 
-<<<<<<< HEAD
 def test_mod_mul():
     bloq = ModMul(bitsize=8, p=3)
     assert bloq.short_name() == 'out = x * y mod 3'
@@ -148,11 +141,12 @@
     bloq = ModDbl(bitsize=8, p=3)
     assert bloq.short_name() == 'x = 2 * x mod 3'
     assert bloq.bloq_counts() == {(16, Toffoli())}
-=======
+
+
 def test_modul(bloq_autotester):
     bloq_autotester(_modmul)
 
 
 def test_modul_symb(bloq_autotester):
     bloq_autotester(_modmul_symb)
->>>>>>> 97d13421
+    