#  Copyright 2023 Google LLC
#
#  Licensed under the Apache License, Version 2.0 (the "License");
#  you may not use this file except in compliance with the License.
#  You may obtain a copy of the License at
#
#      https://www.apache.org/licenses/LICENSE-2.0
#
#  Unless required by applicable law or agreed to in writing, software
#  distributed under the License is distributed on an "AS IS" BASIS,
#  WITHOUT WARRANTIES OR CONDITIONS OF ANY KIND, either express or implied.
#  See the License for the specific language governing permissions and
#  limitations under the License.
from functools import cached_property
from typing import Any, Dict, Tuple, TYPE_CHECKING

import attrs
import numpy as np
from attrs import frozen

from qualtran import (
    Bloq,
    bloq_example,
    BloqDocSpec,
    CompositeBloq,
    DecomposeTypeError,
    QDType,
    QFxp,
    Register,
    Side,
    Signature,
    SoquetT,
    QFxp,
)
from qualtran.bloqs.bookkeeping._bookkeeping_bloq import _BookkeepingBloq

if TYPE_CHECKING:
    import quimb.tensor as qtn

    from qualtran.cirq_interop import CirqQuregT
    from qualtran.simulation.classical_sim import ClassicalValT


@frozen
class Cast(_BookkeepingBloq):
    """Cast a register from one n-bit QDType to another QDType.

    This re-interprets the register's data type from `inp_dtype` to `out_dtype`.

    Args:
        inp_dtype: Input QDType to cast from.
        out_dtype: Output QDType to cast to.
        shape: shape of the register to cast.

    Registers:
        in: input register to cast from.
        out: input register to cast to.
    """

    inp_dtype: QDType
    out_dtype: QDType
    shape: Tuple[int, ...] = attrs.field(
        default=tuple(), converter=lambda v: (v,) if isinstance(v, int) else tuple(v)
    )

    def __attrs_post_init__(self):
        if isinstance(self.inp_dtype.num_qubits, int):
            if self.inp_dtype.num_qubits != self.out_dtype.num_qubits:
                raise ValueError("Casting only permitted between same sized registers.")

    def decompose_bloq(self) -> 'CompositeBloq':
        raise DecomposeTypeError(f'{self} is atomic')

    @cached_property
    def signature(self) -> Signature:
        return Signature(
            [
                Register('reg', dtype=self.inp_dtype, shape=self.shape, side=Side.LEFT),
                Register('reg', dtype=self.out_dtype, shape=self.shape, side=Side.RIGHT),
            ]
        )

    def adjoint(self) -> 'Bloq':
        return Cast(inp_dtype=self.out_dtype, out_dtype=self.inp_dtype)

    def add_my_tensors(
        self,
        tn: 'qtn.TensorNetwork',
        tag: Any,
        *,
        incoming: Dict[str, 'SoquetT'],
        outgoing: Dict[str, 'SoquetT'],
    ):
        import quimb.tensor as qtn

        tn.add(
            qtn.Tensor(
                data=np.eye(2**self.inp_dtype.num_qubits, 2**self.inp_dtype.num_qubits),
                inds=[outgoing['reg']] + [incoming['reg']],
                tags=['Cast', tag],
            )
        )

    def on_classical_vals(self, reg: int) -> Dict[str, 'ClassicalValT']:
<<<<<<< HEAD
        if isinstance(self.inp_dtype, QFxp) or isinstance(self.out_dtype, QFxp):
            # TODO: Actually cast the values https://github.com/quantumlib/Qualtran/issues/734
            return {'reg': reg} 
        return {'reg': self.out_dtype.from_bits(self.inp_dtype.to_bits(reg))}
=======
        if isinstance(self.out_dtype, QFxp):
            res = reg
        elif isinstance(self.inp_dtype, QFxp):
            res = int(reg)
        else:
            res = self.out_dtype.from_bits(self.inp_dtype.to_bits(reg))
        return {'reg': res}
>>>>>>> 79a880bc

    def as_cirq_op(self, qubit_manager, reg: 'CirqQuregT') -> Tuple[None, Dict[str, 'CirqQuregT']]:
        return None, {'reg': reg}


@bloq_example
def _cast() -> Cast:
    from qualtran import QFxp, QInt

    cast = Cast(QInt(32), QFxp(32, 32))
    return cast


_CAST_DOC = BloqDocSpec(bloq_cls=Cast, examples=[_cast], call_graph_example=None)<|MERGE_RESOLUTION|>--- conflicted
+++ resolved
@@ -102,12 +102,6 @@
         )
 
     def on_classical_vals(self, reg: int) -> Dict[str, 'ClassicalValT']:
-<<<<<<< HEAD
-        if isinstance(self.inp_dtype, QFxp) or isinstance(self.out_dtype, QFxp):
-            # TODO: Actually cast the values https://github.com/quantumlib/Qualtran/issues/734
-            return {'reg': reg} 
-        return {'reg': self.out_dtype.from_bits(self.inp_dtype.to_bits(reg))}
-=======
         if isinstance(self.out_dtype, QFxp):
             res = reg
         elif isinstance(self.inp_dtype, QFxp):
@@ -115,7 +109,6 @@
         else:
             res = self.out_dtype.from_bits(self.inp_dtype.to_bits(reg))
         return {'reg': res}
->>>>>>> 79a880bc
 
     def as_cirq_op(self, qubit_manager, reg: 'CirqQuregT') -> Tuple[None, Dict[str, 'CirqQuregT']]:
         return None, {'reg': reg}
