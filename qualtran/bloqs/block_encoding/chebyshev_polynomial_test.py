--- conflicted
+++ resolved
@@ -30,16 +30,11 @@
     _scaled_chebyshev_poly_odd,
     ChebyshevPolynomial,
 )
-<<<<<<< HEAD
-from qualtran.symbolics import is_symbolic
-from qualtran.testing import assert_equivalent_bloq_example_counts, execute_notebook
-=======
 from qualtran.bloqs.for_testing.matrix_gate import MatrixGate
 from qualtran.bloqs.state_preparation.prepare_base import PrepareOracle
 from qualtran.linalg.matrix import random_hermitian_matrix
 from qualtran.symbolics import is_symbolic, SymbolicFloat, SymbolicInt
-from qualtran.testing import assert_equivalent_bloq_example_counts
->>>>>>> 8f5ca672
+from qualtran.testing import assert_equivalent_bloq_example_counts, execute_notebook
 
 
 def test_chebyshev_poly_even(bloq_autotester):
@@ -159,11 +154,11 @@
     np.testing.assert_allclose(from_gate, from_tensors, atol=1e-14)
 
 
-<<<<<<< HEAD
 @pytest.mark.notebook
 def test_notebook():
     execute_notebook('chebyshev_polynomial')
-=======
+
+
 @frozen
 class TestBlockEncoding(BlockEncoding):
     """Instance of `BlockEncoding` to block encode a matrix with one system qubit by adding one
@@ -234,5 +229,4 @@
         from_gate = t4(a)
         bloq = ChebyshevPolynomial(TestBlockEncoding.from_matrix(a), order=4)
         from_tensors = gate_test(bloq)
-        np.testing.assert_allclose(from_gate, from_tensors, atol=3e-8)
->>>>>>> 8f5ca672
+        np.testing.assert_allclose(from_gate, from_tensors, atol=3e-8)