--- conflicted
+++ resolved
@@ -91,30 +91,6 @@
     @abc.abstractmethod
     def epsilon(self) -> SymbolicFloat:
         """The precision to which the block encoding is to be prepared."""
-<<<<<<< HEAD
-        raise NotImplementedError
-
-    @property
-    def control_registers(self) -> Tuple[Register, ...]:
-        """Any control registers."""
-        raise NotImplementedError
-
-    @property
-    @abc.abstractmethod
-    def selection_registers(self) -> Tuple[Register, ...]:
-        """The ancilla registers `a` above."""
-
-    @property
-    @abc.abstractmethod
-    def junk_registers(self) -> Tuple[Register, ...]:
-        """Any additional junk registers not included in selection registers."""
-
-    @property
-    @abc.abstractmethod
-    def target_registers(self) -> Tuple[Register, ...]:
-        """The system registers of combined size `s`."""
-=======
->>>>>>> dd3d2fab
 
     @property
     @abc.abstractmethod
