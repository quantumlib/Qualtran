#  Copyright 2023 Google LLC
#
#  Licensed under the Apache License, Version 2.0 (the "License");
#  you may not use this file except in compliance with the License.
#  You may obtain a copy of the License at
#
#      https://www.apache.org/licenses/LICENSE-2.0
#
#  Unless required by applicable law or agreed to in writing, software
#  distributed under the License is distributed on an "AS IS" BASIS,
#  WITHOUT WARRANTIES OR CONDITIONS OF ANY KIND, either express or implied.
#  See the License for the specific language governing permissions and
#  limitations under the License.

"""Bloqs for applying SELECT unitary for LCU of Pauli Strings."""

from functools import cached_property
<<<<<<< HEAD
from typing import Iterable, Optional, Sequence, Tuple
=======
from typing import Collection, Iterable, Iterator, Optional, Sequence, Tuple, Union
>>>>>>> 6cd49f11

import attrs
import cirq
import numpy as np
from numpy.typing import NDArray

from qualtran import bloq_example, BloqDocSpec, BoundedQUInt, QAny, QBit, Register
from qualtran._infra.gate_with_registers import SpecializedSingleQubitControlledGate
from qualtran.bloqs.multiplexers.unary_iteration_bloq import UnaryIterationGate
from qualtran.bloqs.select_and_prepare import SelectOracle
from qualtran.resource_counting.generalizers import (
    cirq_to_bloqs,
    ignore_cliffords,
    ignore_split_join,
)


def _to_tuple(x: Iterable[cirq.DensePauliString]) -> Sequence[cirq.DensePauliString]:
    """mypy-compatible attrs converter for SelectPauliLCU.select_unitaries"""
    return tuple(x)


@attrs.frozen
class SelectPauliLCU(SpecializedSingleQubitControlledGate, SelectOracle, UnaryIterationGate):
    r"""A SELECT bloq for selecting and applying operators from an array of `PauliString`s.

    $$
    \mathrm{SELECT} = \sum_{l}|l \rangle \langle l| \otimes U_l
    $$

    Where $U_l$ is a member of the Pauli group.

    This bloq uses the unary iteration scheme to apply `select_unitaries[selection]` to `target`
    controlled on the single-bit `control` register.

    Args:
        selection_bitsize: The size of the indexing `select` register. This should be at least
            `log2(len(select_unitaries))`
        target_bitsize: The size of the `target` register.
        select_unitaries: List of `DensePauliString`s to apply to the `target` register. Each
            dense pauli string must contain `target_bitsize` terms.
        control_val: Optional control value. If specified, a singly controlled gate is constructed.
    """
    selection_bitsize: int
    target_bitsize: int
    select_unitaries: Tuple[cirq.DensePauliString, ...] = attrs.field(converter=_to_tuple)
    control_val: Optional[int] = None

    def __attrs_post_init__(self):
        if any(len(dps) != self.target_bitsize for dps in self.select_unitaries):
            raise ValueError(
                f"Each dense pauli string in {self.select_unitaries} should contain "
                f"{self.target_bitsize} terms."
            )
        min_bitsize = (len(self.select_unitaries) - 1).bit_length()
        if self.selection_bitsize < min_bitsize:
            raise ValueError(
                f"selection_bitsize={self.selection_bitsize} should be at-least {min_bitsize}"
            )

    @cached_property
    def control_registers(self) -> Tuple[Register, ...]:
        return () if self.control_val is None else (Register('control', QBit()),)

    @cached_property
    def selection_registers(self) -> Tuple[Register, ...]:
        return (
            Register('selection', BoundedQUInt(self.selection_bitsize, len(self.select_unitaries))),
        )

    @cached_property
    def target_registers(self) -> Tuple[Register, ...]:
        return (Register('target', QAny(self.target_bitsize)),)

    def decompose_from_registers(
        self, context, **quregs: NDArray[cirq.Qid]  # type:ignore[type-var]
    ) -> Iterator[cirq.OP_TREE]:
        if self.control_val == 0:
            yield cirq.X(*quregs['control'])
        yield super(SelectPauliLCU, self).decompose_from_registers(context=context, **quregs)
        if self.control_val == 0:
            yield cirq.X(*quregs['control'])

    def nth_operation(  # type: ignore[override]
        self,
        context: cirq.DecompositionContext,
        selection: int,
        control: cirq.Qid,
        target: Sequence[cirq.Qid],
    ) -> cirq.OP_TREE:
        """Applies `self.select_unitaries[selection]`.

        Args:
             context: `cirq.DecompositionContext` stores options for decomposing gates (eg:
                cirq.QubitManager).
             selection: takes on values [0, self.iteration_lengths[0])
             control: Qid that is the control qubit or qubits
             target: Target register qubits
        """
        ps = self.select_unitaries[selection].on(*target)
        return ps.with_coefficient(np.sign(complex(ps.coefficient).real)).controlled_by(control)


@bloq_example(generalizer=[cirq_to_bloqs, ignore_split_join, ignore_cliffords])
def _select_pauli_lcu() -> SelectPauliLCU:
    target_bitsize = 4
    us = ['XIXI', 'YIYI', 'ZZZZ', 'ZXYZ']
    us = [cirq.DensePauliString(u) for u in us]
    selection_bitsize = int(np.ceil(np.log2(len(us))))
    select_pauli_lcu = SelectPauliLCU(selection_bitsize, target_bitsize, select_unitaries=us)
    return select_pauli_lcu


_SELECT_PAULI_LCU_DOC = BloqDocSpec(
    bloq_cls=SelectPauliLCU,
    import_line='from qualtran.bloqs.multiplexers.select_pauli_lcu import SelectPauliLCU',
    examples=(_select_pauli_lcu,),
)<|MERGE_RESOLUTION|>--- conflicted
+++ resolved
@@ -15,11 +15,7 @@
 """Bloqs for applying SELECT unitary for LCU of Pauli Strings."""
 
 from functools import cached_property
-<<<<<<< HEAD
-from typing import Iterable, Optional, Sequence, Tuple
-=======
-from typing import Collection, Iterable, Iterator, Optional, Sequence, Tuple, Union
->>>>>>> 6cd49f11
+from typing import Iterable, Iterator, Optional, Sequence, Tuple
 
 import attrs
 import cirq
