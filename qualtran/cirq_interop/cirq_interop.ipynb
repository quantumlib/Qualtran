{
 "cells": [
  {
   "cell_type": "markdown",
   "id": "eb6226ee",
   "metadata": {},
   "source": [
    "# Cirq Interoperability\n",
    "\n",
    "Cirq is a quantum SDK for explicitly addressing physical qubits and scheduling gates. You can consider it analogous to a quantum assembly language. Qualtran provides interoperability with Cirq."
   ]
  },
  {
   "cell_type": "code",
   "execution_count": null,
   "id": "a2aee820",
   "metadata": {},
   "outputs": [],
   "source": [
    "import cirq\n",
    "from cirq.contrib.svg import SVGCircuit\n",
    "\n",
    "from qualtran import Bloq, CompositeBloq, BloqBuilder, Signature\n",
    "from qualtran.drawing import show_bloq"
   ]
  },
  {
   "cell_type": "markdown",
   "id": "1e14d29e",
   "metadata": {},
   "source": [
    "## Using Cirq gates from Bloqs\n",
    "\n",
    " - `CirqGateAsBloq(gate)` lets you use any Cirq gate in your composite bloqs.\n",
    " - `CompositeBloq.from_cirq_circuit(circuit)` lets you turn any Cirq circuit into an equivalent `CompositeBloq`. Each subbloq will be a `CirqGateAsBloq` wrapper."
   ]
  },
  {
   "cell_type": "markdown",
   "id": "5dd2cc96",
   "metadata": {},
   "source": [
    "### `CirqGateAsBloq`\n",
    "\n",
    "This wrapper uses the Cirq \"calling convention\" of one thru-register composted of a 1d array of qubits."
   ]
  },
  {
   "cell_type": "code",
   "execution_count": null,
   "id": "02cb4281",
   "metadata": {},
   "outputs": [],
   "source": [
    "from qualtran.cirq_interop import CirqGateAsBloq\n",
    "\n",
    "cgab = CirqGateAsBloq(cirq.QuantumFourierTransformGate(num_qubits=5))\n",
    "print(cgab)\n",
    "for reg in cgab.signature:\n",
    "    print(' ', reg)"
   ]
  },
  {
   "cell_type": "code",
   "execution_count": null,
   "id": "8ba385b0",
   "metadata": {},
   "outputs": [],
   "source": [
    "show_bloq(cgab)"
   ]
  },
  {
   "cell_type": "markdown",
   "id": "847b01e7",
   "metadata": {},
   "source": [
    "### `CompositeBloq.from_cirq_circuit`\n",
    "\n",
    "A Cirq circuit can be converted to a composite bloq by wrapping each operation with the `CirqGateAsBloq` wrapper. "
   ]
  },
  {
   "cell_type": "code",
   "execution_count": null,
   "id": "3fa0b8e9",
   "metadata": {},
   "outputs": [],
   "source": [
    "# Make a random cirq circuit\n",
    "qubits = cirq.LineQubit.range(4)\n",
    "circuit = cirq.testing.random_circuit(qubits, n_moments=5, op_density=1.0, random_state=52)\n",
    "\n",
    "# Convert to CompositeBloq\n",
    "cbloq = CompositeBloq.from_cirq_circuit(circuit)\n",
    "display(SVGCircuit(circuit))\n",
    "show_bloq(cbloq)"
   ]
  },
  {
   "cell_type": "markdown",
   "id": "5d9997f4",
   "metadata": {},
   "source": [
    "### Unitaries\n",
    "\n",
    "Both containers support numerical contraction to a dense unitary matrix. Cirq contracts operations in order. Bloqs use `quimb` to find a good contraction ordering and perform the contraction. "
   ]
  },
  {
   "cell_type": "code",
   "execution_count": null,
   "id": "85a40f2a",
   "metadata": {},
   "outputs": [],
   "source": [
    "import numpy as np\n",
    "\n",
    "bloq_unitary = cbloq.tensor_contract()\n",
    "cirq_unitary = circuit.unitary(qubits)\n",
    "np.testing.assert_allclose(cirq_unitary, bloq_unitary, atol=1e-8)"
   ]
  },
  {
   "cell_type": "markdown",
   "id": "2fe60767",
   "metadata": {},
   "source": [
    "### Back to `cirq.Circuit`"
   ]
  },
  {
   "cell_type": "code",
   "execution_count": null,
   "id": "97be35a3",
   "metadata": {},
   "outputs": [],
   "source": [
    "# Note: a 1d `shape` bloq register is actually two-dimensional in cirq conversion\n",
    "# because of the implicit `bitsize` dimension (which must be explicit during cirq conversion).\n",
    "# CirqGateAsBloq has registers of bitsize=1 and shape=(n,); hence the list transpose below.\n",
    "circuit2, _ = cbloq.to_cirq_circuit(qubits=[[q] for q in qubits], qubit_manager=cirq.ops.SimpleQubitManager())\n",
    "SVGCircuit(circuit2)"
   ]
  },
  {
   "cell_type": "code",
   "execution_count": null,
   "id": "f95dbe1d",
   "metadata": {},
   "outputs": [],
   "source": [
    "# We lose the moment structure during the roundtrip.\n",
    "circuit == circuit2"
   ]
  },
  {
   "cell_type": "code",
   "execution_count": null,
   "id": "ce93a502",
   "metadata": {},
   "outputs": [],
   "source": [
    "# But the left-aligned `circuit` is recovered.\n",
    "cirq.Circuit(circuit.all_operations()) == circuit2"
   ]
  },
  {
   "cell_type": "markdown",
   "id": "115b1c2f-001c-4c03-aefa-150373800184",
   "metadata": {},
   "source": [
    "# Importing Cirq-FT algorithms to Bloqs\n",
    "`CirqGateAsBloq` also supports wrapping Cirq-FT's `GateWithRegisters` objects. As an example, we show how you can directly import `SELECT` and `PREPARE` primitives for the 2D Hubbard model from Cirq-FT into Bloqs. "
   ]
  },
  {
   "cell_type": "code",
   "execution_count": null,
   "id": "ee1f5334-da8c-40d8-9b6f-55b7f0183d30",
   "metadata": {},
   "outputs": [],
   "source": [
    "import cirq_ft\n",
    "from cirq_ft.algos.hubbard_model import SelectHubbard, PrepareHubbard\n",
    "import cirq_ft.infra.testing as cq_testing\n",
    "x_dim, y_dim, t = 2, 2, 5\n",
    "mu = 4 * t\n",
    "# SELECT and PREPARE for 2D Hubbard Model\n",
    "prepare = cq_testing.GateHelper(PrepareHubbard(x_dim=x_dim, y_dim=x_dim, t=t, mu=mu))\n",
    "select = cq_testing.GateHelper(SelectHubbard(x_dim=x_dim, y_dim=y_dim, control_val=1))"
   ]
  },
  {
   "cell_type": "code",
   "execution_count": null,
   "id": "1a591511-54dd-4040-8328-ff01eb62782d",
   "metadata": {},
   "outputs": [],
   "source": [
    "from qualtran.drawing.musical_score import get_musical_score_data, draw_musical_score\n",
    "print(cirq.Circuit(cirq.decompose_once(select.operation)))\n",
    "bloq = CirqGateAsBloq(select.gate)\n",
    "fig, ax = draw_musical_score(get_musical_score_data(bloq.decompose_bloq()))\n",
    "fig.set_size_inches(30, 12)\n",
    "assert bloq.t_complexity() == cirq_ft.t_complexity(select.gate)"
   ]
  },
  {
   "cell_type": "code",
   "execution_count": null,
   "id": "a6170e55-94a9-43f2-8503-e9a8e2d0f193",
   "metadata": {},
   "outputs": [],
   "source": [
    "print(cirq.Circuit(cirq.decompose_once(prepare.operation)))\n",
    "bloq = CirqGateAsBloq(prepare.gate)\n",
    "fig, ax = draw_musical_score(get_musical_score_data(bloq.decompose_bloq()))\n",
    "fig.set_size_inches(30, 12)\n",
    "assert bloq.t_complexity() == cirq_ft.t_complexity(prepare.gate)"
   ]
  },
  {
   "cell_type": "markdown",
   "id": "03f03231",
   "metadata": {},
   "source": [
    "## Converting Bloqs to Cirq objects\n",
    "\n",
    " - `Bloq.as_cirq_op` is an overridable method to declare what cirq operation corresponds to a bloq.\n",
    " - `CompositeBloq.to_cirq_circuit` will export a CompositeBloq to a cirq circuit.\n",
    " - `BloqAsCirqGate` provides a shim for using bloqs in cirq circuits automatically."
   ]
  },
  {
   "cell_type": "markdown",
   "id": "6efb079b",
   "metadata": {},
   "source": [
    "### `as_cirq_op` \n",
    "\n",
    "Bloqs can override `as_cirq_op` to optionally declare their corresponding Cirq operation. For example, the `SwapTwoBits` bloqs from the tutorial corresponds to `cirq.SWAP`.\n",
    "\n",
    "The bloqs infrastructure will call `as_cirq_op` with keyword arguments mapping register names to `np.ndarray`s of `cirq.Qid` whose shape is `reg.shape + (reg.bitsize,)`. The type alias `CirqQuregT` is provided for convenience.\n",
    "\n",
    "The method must return both the Cirq operation as well as a mapping from right register names to arrays of output `cirq.Qid`. This is to permit the use of qubit allocation facilities in `cirq`."
   ]
  },
  {
   "cell_type": "code",
   "execution_count": null,
   "id": "9aa00801",
   "metadata": {},
   "outputs": [],
   "source": [
    "import attrs\n",
    "from typing import *\n",
    "\n",
    "from qualtran.cirq_interop import CirqQuregT\n",
    "\n",
    "@attrs.frozen\n",
    "class SwapTwoBits(Bloq):\n",
    "    @property\n",
    "    def signature(self):\n",
    "        return Signature.build(x=1, y=1)\n",
    "    \n",
    "    def as_cirq_op(\n",
    "            self, qubit_manager, x: CirqQuregT, y: CirqQuregT\n",
    "    ) -> Tuple[cirq.Operation, Dict[str, CirqQuregT]]:\n",
    "        x, = x  # each is an array of length one\n",
    "        y, = y\n",
    "        op = cirq.SWAP(x, y)\n",
    "        out_quregs = {'x': [x], 'y': [y]}\n",
    "        return op, out_quregs"
   ]
  },
  {
   "cell_type": "code",
   "execution_count": null,
   "id": "78dd903f",
   "metadata": {},
   "outputs": [],
   "source": [
    "circuit, out_quregs = SwapTwoBits().as_composite_bloq()\\\n",
    "    .to_cirq_circuit(x=[cirq.NamedQubit('q1')], y=[cirq.NamedQubit('q2')])\n",
    "SVGCircuit(circuit)"
   ]
  },
  {
   "cell_type": "markdown",
   "id": "ca594c53",
   "metadata": {},
   "source": [
    "### `CompositeBloq.to_cirq_circuit`\n",
    "\n",
    "A composite bloq can be turned into a circuit composed of the result of `as_cirq_op` for each of the subbloqs.\n",
    "\n",
    "A bloq's `Signature` has a helper method to instantiate Cirq qubits in the correct form for input to the function."
   ]
  },
  {
   "cell_type": "code",
   "execution_count": null,
   "id": "569218e8",
   "metadata": {},
   "outputs": [],
   "source": [
    "SwapTwoBits().signature.get_cirq_quregs()"
   ]
  },
  {
   "cell_type": "code",
   "execution_count": null,
   "id": "9a06155b",
   "metadata": {},
   "outputs": [],
   "source": [
    "# Build a simple composite bloq\n",
    "bb = BloqBuilder()\n",
    "x = bb.add_register('x', 1)\n",
    "y = bb.add_register('y', 1)\n",
    "x, y = bb.add(SwapTwoBits(), x=x, y=y)\n",
    "x, y = bb.add(SwapTwoBits(), x=x, y=y)\n",
    "cbloq = bb.finalize(x=x, y=y)\n",
    "\n",
    "# Turn it into a cirq circuit\n",
    "quregs = cbloq.signature.get_cirq_quregs()\n",
    "circuit, _ = cbloq.to_cirq_circuit(**quregs)\n",
    "\n",
    "# Observe\n",
    "show_bloq(cbloq)\n",
    "display(SVGCircuit(circuit))"
   ]
  },
  {
   "cell_type": "markdown",
   "id": "01bf3b99",
   "metadata": {},
   "source": [
    "### `BloqAsCirqGate`\n",
    "\n",
    "The default behavior of `as_cirq_op` will shim the bloq into this object which lets you use a bloq in cirq circuits.\n",
    "\n",
    "Below, we reproduce the multi-bit swap from the tutorial. This time, we do not implement `as_cirq_op` ourselves. This is appropriate if there isn't an equivalent gate in Cirq, which is likely the case for high-level bloqs."
   ]
  },
  {
   "cell_type": "code",
   "execution_count": null,
   "id": "c36205ba",
   "metadata": {},
   "outputs": [],
   "source": [
    "from qualtran.cirq_interop import BloqAsCirqGate, cirq_optree_to_cbloq\n",
    "\n",
    "@attrs.frozen\n",
    "class Swap(Bloq):\n",
    "    n: int\n",
    "\n",
    "    @property\n",
    "    def signature(self):\n",
    "        return Signature.build(x=self.n, y=self.n)\n",
    "\n",
    "    def build_composite_bloq(\n",
    "            self, bb: 'BloqBuilder', *, x: 'SoquetT', y: 'SoquetT'\n",
    "    ) -> Dict[str, 'SoquetT']:\n",
    "        xs = bb.split(x)\n",
    "        ys = bb.split(y)\n",
    "        for i in range(self.n):\n",
    "            xs[i], ys[i] = bb.add(SwapTwoBits(), x=xs[i], y=ys[i])\n",
    "        return {'x': bb.join(xs), 'y': bb.join(ys)}"
   ]
  },
  {
   "cell_type": "code",
   "execution_count": null,
   "id": "1824c829",
   "metadata": {},
   "outputs": [],
   "source": [
    "swap = Swap(n=5)\n",
    "show_bloq(swap)\n",
    "show_bloq(swap.decompose_bloq())"
   ]
  },
  {
   "cell_type": "markdown",
   "id": "4eae1c53",
   "metadata": {},
   "source": [
    "Instead, we get a `BloqAsCirqGate` by default."
   ]
  },
  {
   "cell_type": "code",
   "execution_count": null,
   "id": "5e76fb54",
   "metadata": {},
   "outputs": [],
   "source": [
    "circuit, _ = swap.as_composite_bloq().to_cirq_circuit(\n",
    "    x=cirq.LineQubit.range(5), y=cirq.LineQubit.range(100,105))\n",
    "\n",
    "op = next(circuit.all_operations())"
   ]
  },
  {
   "cell_type": "markdown",
   "id": "d506ce16",
   "metadata": {},
   "source": [
    "This wrapper can delegate cirq `decompose` calls to bloq decomposition. If the bloqs in the decomposition have native `as_cirq_op` operations, then we successfully have a standard Cirq circuit."
   ]
  },
  {
   "cell_type": "code",
   "execution_count": null,
   "id": "ca5b5881",
   "metadata": {},
   "outputs": [],
   "source": [
    "swap_decomp_circuit = cirq.Circuit(cirq.decompose_once(op))\n",
    "print(repr(swap_decomp_circuit))"
   ]
  },
  {
   "cell_type": "code",
   "execution_count": null,
   "id": "3fd9ebd7",
   "metadata": {},
   "outputs": [],
   "source": [
    "import qualtran.cirq_interop.testing as cq_testing\n",
    "from qualtran.cirq_interop.jupyter_tools import display_gate_and_compilation\n",
    "\n",
    "g = cq_testing.GateHelper(op.gate)\n",
    "display_gate_and_compilation(g, include_costs=False)"
   ]
  },
  {
   "cell_type": "markdown",
   "id": "6b16c692",
   "metadata": {},
   "source": [
    "### Allocation and de-allocation\n",
    "\n",
    "Cirq conversion can allocate and deallocate qubits with the help of qubit allocation tools in `cirq`. As an example, we look at the `MultiAnd` bloq. Behind the scenes, this uses the default `BloqAsCirqGate` shim which will allocate the target and junk right-only registers automatically."
   ]
  },
  {
   "cell_type": "code",
   "execution_count": null,
   "id": "7b846fba",
   "metadata": {},
   "outputs": [],
   "source": [
    "from qualtran.bloqs.and_bloq import MultiAnd\n",
    "\n",
    "multi_and = MultiAnd(cvs=(1, 1, 1, 1))"
   ]
  },
  {
   "cell_type": "markdown",
   "id": "d266e6b8",
   "metadata": {},
   "source": [
    "Our input Cirq qubit registers include just the control qubits."
   ]
  },
  {
   "cell_type": "code",
   "execution_count": null,
   "id": "0f13f658",
   "metadata": {},
   "outputs": [],
   "source": [
    "cirq_quregs = multi_and.signature.get_cirq_quregs()\n",
    "cirq_quregs"
   ]
  },
  {
   "cell_type": "code",
   "execution_count": null,
   "id": "a956c712",
   "metadata": {},
   "outputs": [],
   "source": [
    "multi_and_circuit, out_quregs = multi_and.decompose_bloq().to_cirq_circuit(**cirq_quregs)\n",
    "SVGCircuit(multi_and_circuit)"
   ]
  },
  {
   "cell_type": "markdown",
   "id": "f99495e0",
   "metadata": {},
   "source": [
    "The second return value of `as_cirq_op` and `to_cirq_circuit` is the output cirq qubit registers that we can use to identify allocated qubits."
   ]
  },
  {
   "cell_type": "code",
   "execution_count": null,
   "id": "fb2890bd",
   "metadata": {},
   "outputs": [],
   "source": [
    "# Note the new precense of `junk` and `target` entries.\n",
    "out_quregs"
   ]
  },
  {
   "cell_type": "markdown",
   "id": "896e0392-3f1f-4965-bb13-0a541581ec25",
   "metadata": {},
   "source": [
<<<<<<< HEAD
    "## Test `Cirq-FT -> Bloqs -> Cirq-FT` roundtrip using `QROM`\n",
    "\n",
    "Another example is to import the data loading oracle QROM from Cirq-FT into Qualtran by wrapping it into a `CirqGateAsBloq`."
=======
    "## Test `Cirq -> Bloqs -> Cirq` roundtrip using `QROM`\n",
    "\n",
    "Another example is to import the data loading oracle QROM from Cirq into Qualtran by wrapping it into a `CirqGateAsBloq`."
>>>>>>> 8a4067ab
   ]
  },
  {
   "cell_type": "code",
   "execution_count": null,
<<<<<<< HEAD
   "id": "8284a856-f0fa-4589-8dd5-627a5b74af1e",
   "metadata": {},
   "outputs": [],
   "source": [
    "# Ensure no information is lost in Cirq-FT -> Bloqs -> Cirq-FT conversion.\n",
    "cirq_qrom = cirq_ft.QROM.build([10, 20, 30], num_controls=1)\n",
    "quregs = cirq_ft.infra.get_named_qubits(cirq_qrom.signature)\n",
=======
   "id": "978141e4",
   "metadata": {},
   "outputs": [],
   "source": [
    "from qualtran.bloqs.qrom import QROM\n",
    "from qualtran._infra.gate_with_registers import get_named_qubits\n",
    "from qualtran.drawing import get_musical_score_data, draw_musical_score\n",
    "# Ensure no information is lost in Cirq -> Bloqs -> Cirq conversion.\n",
    "cirq_qrom = QROM.build([10, 20, 30], num_controls=1)\n",
    "quregs = get_named_qubits(cirq_qrom.signature)\n",
>>>>>>> 8a4067ab
    "circuit = cirq.Circuit(cirq.decompose_once(cirq_qrom.on_registers(**quregs)))\n",
    "print(circuit)\n",
    "qrom_gate_via_bloq = BloqAsCirqGate(CirqGateAsBloq(cirq_qrom))\n",
    "circuit_roundrip = cirq.Circuit(cirq.decompose_once(qrom_gate_via_bloq.on_registers(**quregs)))\n",
    "print(circuit_roundrip)"
   ]
  },
  {
   "cell_type": "code",
   "execution_count": null,
   "id": "52765449-acc2-4673-b7f4-f2add2b83c66",
   "metadata": {},
   "outputs": [],
   "source": [
    "# The same decomposition can be obtained by directly decomposing the corresponding Bloq.\n",
    "# 1. Decompose wrapped Bloq directly to obtain the Composite Bloq for QROM.\n",
    "bloq = CirqGateAsBloq(cirq_qrom)\n",
    "cbloq = bloq.decompose_bloq()\n",
    "fig, ax = draw_musical_score(get_musical_score_data(cbloq))\n",
    "fig.set_size_inches(16, 5)\n",
    "# 2. Convert Cirq decomposed circuit to composite Bloq.\n",
    "cbloq = cirq_optree_to_cbloq(circuit, signature=bloq.signature, in_quregs=quregs, out_quregs=quregs)\n",
    "fig, ax = draw_musical_score(get_musical_score_data(cbloq))\n",
    "fig.set_size_inches(16, 5)"
   ]
  },
  {
   "cell_type": "markdown",
   "id": "8ec19639-ae2d-4a66-91eb-8cd4d10068ef",
   "metadata": {},
   "source": [
<<<<<<< HEAD
    "## Test `Bloqs -> Cirq-FT -> Bloqs` roundtrip using `ModExp`"
=======
    "## Test `Bloqs -> Cirq -> Bloqs` roundtrip using `ModExp`"
>>>>>>> 8a4067ab
   ]
  },
  {
   "cell_type": "code",
   "execution_count": null,
   "id": "8f05d340-f3ca-45d2-bde0-cc4bf0bd0c5d",
   "metadata": {},
   "outputs": [],
   "source": [
    "from qualtran.bloqs.factoring.mod_exp import ModExp\n",
    "from qualtran.drawing import show_bloq\n",
    "N = 13*17\n",
    "n = int(np.ceil(np.log2(N)))\n",
    "g = 8\n",
    "mod_exp = ModExp(base=g, mod=N, exp_bitsize=32, x_bitsize=32)\n",
    "show_bloq(mod_exp)\n",
    "cbloq = mod_exp.decompose_bloq()\n",
    "fig, ax = draw_musical_score(get_musical_score_data(cbloq))\n",
    "fig.set_size_inches(24, 15)"
   ]
  },
  {
   "cell_type": "code",
   "execution_count": null,
   "id": "8f60ad59-b3fe-4745-b0d0-e2f0feb1fbaf",
   "metadata": {},
   "outputs": [],
   "source": [
    "in_quregs = {'exponent': np.array(cirq.LineQubit.range(32))}\n",
    "\n",
    "op, out_quregs = BloqAsCirqGate.bloq_on(mod_exp, cirq_quregs=in_quregs, qubit_manager=cirq.ops.SimpleQubitManager())\n",
    "\n",
    "# 1. Decompose using cirq.decompose_once(op) and then convert back into a CompositeBloq.\n",
    "decomposed_circuit = cirq.Circuit(cirq.decompose_once(op))\n",
    "cbloq = cirq_optree_to_cbloq(decomposed_circuit, signature=mod_exp.signature, in_quregs=in_quregs, out_quregs=out_quregs)\n",
    "fig, ax = draw_musical_score(get_musical_score_data(cbloq))\n",
    "fig.set_size_inches(24, 15)"
   ]
  },
  {
   "cell_type": "code",
   "execution_count": null,
   "id": "d51c58ae-89f6-4f29-b7d7-da0f437f5af3",
   "metadata": {},
   "outputs": [],
   "source": [
    "# 2. Ensure that Bloq -> BloqAsCirqGate -> CirqGateAsBloq.decompose_bloq() roundtrip works as expected.\n",
<<<<<<< HEAD
    "# This makes sure no information is lost when converting from Bloqs -> Cirq-FT -> Bloqs.\n",
=======
    "# This makes sure no information is lost when converting from Bloqs -> Cirq -> Bloqs.\n",
>>>>>>> 8a4067ab
    "bloq = CirqGateAsBloq(BloqAsCirqGate(mod_exp))\n",
    "show_bloq(bloq)\n",
    "cbloq = CirqGateAsBloq(op.gate).decompose_bloq()\n",
    "fig, ax = draw_musical_score(get_musical_score_data(cbloq))\n",
    "fig.set_size_inches(24, 15)"
   ]
  }
 ],
 "metadata": {
  "kernelspec": {
   "display_name": "Python 3 (ipykernel)",
   "language": "python",
   "name": "python3"
  },
  "language_info": {
   "codemirror_mode": {
    "name": "ipython",
    "version": 3
   },
   "file_extension": ".py",
   "mimetype": "text/x-python",
   "name": "python",
   "nbconvert_exporter": "python",
   "pygments_lexer": "ipython3",
   "version": "3.11.4"
  }
 },
 "nbformat": 4,
 "nbformat_minor": 5
}<|MERGE_RESOLUTION|>--- conflicted
+++ resolved
@@ -163,61 +163,6 @@
    "source": [
     "# But the left-aligned `circuit` is recovered.\n",
     "cirq.Circuit(circuit.all_operations()) == circuit2"
-   ]
-  },
-  {
-   "cell_type": "markdown",
-   "id": "115b1c2f-001c-4c03-aefa-150373800184",
-   "metadata": {},
-   "source": [
-    "# Importing Cirq-FT algorithms to Bloqs\n",
-    "`CirqGateAsBloq` also supports wrapping Cirq-FT's `GateWithRegisters` objects. As an example, we show how you can directly import `SELECT` and `PREPARE` primitives for the 2D Hubbard model from Cirq-FT into Bloqs. "
-   ]
-  },
-  {
-   "cell_type": "code",
-   "execution_count": null,
-   "id": "ee1f5334-da8c-40d8-9b6f-55b7f0183d30",
-   "metadata": {},
-   "outputs": [],
-   "source": [
-    "import cirq_ft\n",
-    "from cirq_ft.algos.hubbard_model import SelectHubbard, PrepareHubbard\n",
-    "import cirq_ft.infra.testing as cq_testing\n",
-    "x_dim, y_dim, t = 2, 2, 5\n",
-    "mu = 4 * t\n",
-    "# SELECT and PREPARE for 2D Hubbard Model\n",
-    "prepare = cq_testing.GateHelper(PrepareHubbard(x_dim=x_dim, y_dim=x_dim, t=t, mu=mu))\n",
-    "select = cq_testing.GateHelper(SelectHubbard(x_dim=x_dim, y_dim=y_dim, control_val=1))"
-   ]
-  },
-  {
-   "cell_type": "code",
-   "execution_count": null,
-   "id": "1a591511-54dd-4040-8328-ff01eb62782d",
-   "metadata": {},
-   "outputs": [],
-   "source": [
-    "from qualtran.drawing.musical_score import get_musical_score_data, draw_musical_score\n",
-    "print(cirq.Circuit(cirq.decompose_once(select.operation)))\n",
-    "bloq = CirqGateAsBloq(select.gate)\n",
-    "fig, ax = draw_musical_score(get_musical_score_data(bloq.decompose_bloq()))\n",
-    "fig.set_size_inches(30, 12)\n",
-    "assert bloq.t_complexity() == cirq_ft.t_complexity(select.gate)"
-   ]
-  },
-  {
-   "cell_type": "code",
-   "execution_count": null,
-   "id": "a6170e55-94a9-43f2-8503-e9a8e2d0f193",
-   "metadata": {},
-   "outputs": [],
-   "source": [
-    "print(cirq.Circuit(cirq.decompose_once(prepare.operation)))\n",
-    "bloq = CirqGateAsBloq(prepare.gate)\n",
-    "fig, ax = draw_musical_score(get_musical_score_data(bloq.decompose_bloq()))\n",
-    "fig.set_size_inches(30, 12)\n",
-    "assert bloq.t_complexity() == cirq_ft.t_complexity(prepare.gate)"
    ]
   },
   {
@@ -513,29 +458,14 @@
    "id": "896e0392-3f1f-4965-bb13-0a541581ec25",
    "metadata": {},
    "source": [
-<<<<<<< HEAD
-    "## Test `Cirq-FT -> Bloqs -> Cirq-FT` roundtrip using `QROM`\n",
-    "\n",
-    "Another example is to import the data loading oracle QROM from Cirq-FT into Qualtran by wrapping it into a `CirqGateAsBloq`."
-=======
     "## Test `Cirq -> Bloqs -> Cirq` roundtrip using `QROM`\n",
     "\n",
     "Another example is to import the data loading oracle QROM from Cirq into Qualtran by wrapping it into a `CirqGateAsBloq`."
->>>>>>> 8a4067ab
-   ]
-  },
-  {
-   "cell_type": "code",
-   "execution_count": null,
-<<<<<<< HEAD
-   "id": "8284a856-f0fa-4589-8dd5-627a5b74af1e",
-   "metadata": {},
-   "outputs": [],
-   "source": [
-    "# Ensure no information is lost in Cirq-FT -> Bloqs -> Cirq-FT conversion.\n",
-    "cirq_qrom = cirq_ft.QROM.build([10, 20, 30], num_controls=1)\n",
-    "quregs = cirq_ft.infra.get_named_qubits(cirq_qrom.signature)\n",
-=======
+   ]
+  },
+  {
+   "cell_type": "code",
+   "execution_count": null,
    "id": "978141e4",
    "metadata": {},
    "outputs": [],
@@ -546,7 +476,6 @@
     "# Ensure no information is lost in Cirq -> Bloqs -> Cirq conversion.\n",
     "cirq_qrom = QROM.build([10, 20, 30], num_controls=1)\n",
     "quregs = get_named_qubits(cirq_qrom.signature)\n",
->>>>>>> 8a4067ab
     "circuit = cirq.Circuit(cirq.decompose_once(cirq_qrom.on_registers(**quregs)))\n",
     "print(circuit)\n",
     "qrom_gate_via_bloq = BloqAsCirqGate(CirqGateAsBloq(cirq_qrom))\n",
@@ -578,11 +507,7 @@
    "id": "8ec19639-ae2d-4a66-91eb-8cd4d10068ef",
    "metadata": {},
    "source": [
-<<<<<<< HEAD
-    "## Test `Bloqs -> Cirq-FT -> Bloqs` roundtrip using `ModExp`"
-=======
     "## Test `Bloqs -> Cirq -> Bloqs` roundtrip using `ModExp`"
->>>>>>> 8a4067ab
    ]
   },
   {
@@ -630,11 +555,7 @@
    "outputs": [],
    "source": [
     "# 2. Ensure that Bloq -> BloqAsCirqGate -> CirqGateAsBloq.decompose_bloq() roundtrip works as expected.\n",
-<<<<<<< HEAD
-    "# This makes sure no information is lost when converting from Bloqs -> Cirq-FT -> Bloqs.\n",
-=======
     "# This makes sure no information is lost when converting from Bloqs -> Cirq -> Bloqs.\n",
->>>>>>> 8a4067ab
     "bloq = CirqGateAsBloq(BloqAsCirqGate(mod_exp))\n",
     "show_bloq(bloq)\n",
     "cbloq = CirqGateAsBloq(op.gate).decompose_bloq()\n",
@@ -659,7 +580,7 @@
    "name": "python",
    "nbconvert_exporter": "python",
    "pygments_lexer": "ipython3",
-   "version": "3.11.4"
+   "version": "3.10.9"
   }
  },
  "nbformat": 4,
