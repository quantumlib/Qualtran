#  Copyright 2023 Google LLC
#
#  Licensed under the Apache License, Version 2.0 (the "License");
#  you may not use this file except in compliance with the License.
#  You may obtain a copy of the License at
#
#      https://www.apache.org/licenses/LICENSE-2.0
#
#  Unless required by applicable law or agreed to in writing, software
#  distributed under the License is distributed on an "AS IS" BASIS,
#  WITHOUT WARRANTIES OR CONDITIONS OF ANY KIND, either express or implied.
#  See the License for the specific language governing permissions and
#  limitations under the License.

"""Qualtran Bloqs to Cirq gates/circuits conversion."""

from functools import cached_property
from typing import Dict, Iterable, List, Optional, Sequence, Tuple, Union

import cirq
import networkx as nx
import numpy as np
from numpy.typing import NDArray

from qualtran import (
    Bloq,
    Connection,
    DecomposeNotImplementedError,
    DecomposeTypeError,
    LeftDangle,
    Register,
    RightDangle,
    Side,
    Signature,
    Soquet,
)
from qualtran._infra.composite_bloq import _binst_to_cxns
from qualtran._infra.gate_with_registers import (
    _get_all_and_output_quregs_from_input,
    merge_qubits,
    split_qubits,
    total_bits,
)
from qualtran.cirq_interop._cirq_to_bloq import _QReg, CirqQuregInT, CirqQuregT
from qualtran.cirq_interop._interop_qubit_manager import InteropQubitManager
from qualtran.drawing import Circle, LarrowTextBox, ModPlus, RarrowTextBox, TextBox, WireSymbol


def _cirq_style_decompose_from_decompose_bloq(
    bloq: Bloq, quregs, context: cirq.DecompositionContext
) -> cirq.Circuit:
    """Helper function to implement cirq-style `_decompose_with_context_` that relies
    on `Bloq.decompose_bloq()`
    """
    cbloq = bloq.decompose_bloq()
    in_quregs = {reg.name: quregs[reg.name] for reg in bloq.signature.lefts()}
    # Input qubits can get de-allocated by cbloq.to_cirq_circuit, thus mark them as managed.
    qm = InteropQubitManager(context.qubit_manager)
    qm.manage_qubits(merge_qubits(bloq.signature.lefts(), **in_quregs))
    circuit, out_quregs = cbloq.to_cirq_circuit(qubit_manager=qm, **in_quregs)
    qubit_map = {q: q for q in circuit.all_qubits()}
    for reg in bloq.signature.rights():
        if reg.side == Side.RIGHT:
            # Right only registers can get mapped to newly allocated output qubits in `out_regs`.
            # Map them back to the original system qubits and deallocate newly allocated qubits.
            assert reg.name in quregs and reg.name in out_quregs
            assert quregs[reg.name].shape == out_quregs[reg.name].shape
            qm.qfree([q for q in out_quregs[reg.name].flatten()])
            qubit_map |= zip(out_quregs[reg.name].flatten(), quregs[reg.name].flatten())
    return circuit.unfreeze(copy=False).transform_qubits(qubit_map)


class BloqAsCirqGate(cirq.Gate):
    """A shim for using bloqs in a Cirq circuit.

    Args:
        bloq: The bloq to wrap.
    """

    def __init__(self, bloq: Bloq):
        assert not isinstance(bloq, cirq.Gate)
        for _, regs in bloq.signature.groups():
            if len(regs) > 1:
                raise ValueError(
                    f"Automated cirq conversion doesn't support multiple registers with same name."
                    f" Found {regs}\n. Please override `bloq.as_cirq_op` for `{bloq=}` instead."
                )
        self._bloq = bloq

    @property
    def bloq(self) -> Bloq:
        """The bloq we're wrapping."""
        return self._bloq

    @cached_property
    def signature(self) -> Signature:
        """`GateWithRegisters` registers."""
        return self.bloq.signature

    @classmethod
    def bloq_on(
        cls, bloq: Bloq, cirq_quregs: Dict[str, 'CirqQuregT'], qubit_manager: cirq.QubitManager  # type: ignore[type-var]
    ) -> Tuple['cirq.Operation', Dict[str, 'CirqQuregT']]:  # type: ignore[type-var]
        """Shim `bloq` into a cirq gate and call it on `cirq_quregs`.

        This is used as a default implementation for `Bloq.as_cirq_op` if a native
        cirq conversion is not specified.

        Args:
            bloq: The bloq to be wrapped with `BloqAsCirqGate`
            cirq_quregs: The cirq qubit registers on which we call the gate. Should correspond to
                registers in `self.bloq.signature.lefts()`.
            qubit_manager: A `cirq.QubitManager` to allocate new qubits.

        Returns:
            op: A cirq operation whose gate is the `BloqAsCirqGate`-wrapped version of `bloq`.
            cirq_quregs: The output cirq qubit registers.
        """
        all_quregs, out_quregs = _get_all_and_output_quregs_from_input(
            bloq.signature, qubit_manager, in_quregs=cirq_quregs
        )
        return BloqAsCirqGate(bloq=bloq).on_registers(**all_quregs), out_quregs

    def _t_complexity_(self):
        """Delegate to the bloq's t complexity."""
        return self._bloq.t_complexity()

    def _num_qubits_(self) -> int:
        return total_bits(self.signature)

    def _decompose_with_context_(
        self, qubits: Sequence[cirq.Qid], context: Optional[cirq.DecompositionContext] = None
    ) -> cirq.OP_TREE:
        quregs = split_qubits(self.signature, qubits)
        if context is None:
            context = cirq.DecompositionContext(cirq.ops.SimpleQubitManager())
        try:
            return _cirq_style_decompose_from_decompose_bloq(
                bloq=self.bloq, quregs=quregs, context=context
            )
        except (DecomposeNotImplementedError, DecomposeTypeError):
            pass
        return NotImplemented

    def _decompose_(self, qubits: Sequence[cirq.Qid]) -> cirq.OP_TREE:
        return self._decompose_with_context_(qubits)

    def _unitary_(self):
        if (
            all(reg.side == Side.THRU for reg in self.signature)
            and not self.bloq.supports_decompose_bloq()
        ):
            tensor = self.bloq.tensor_contract()
            if tensor.ndim != 2:
                return NotImplemented
            return tensor
        return NotImplemented

    def on_registers(
        self, **qubit_regs: Union[cirq.Qid, Sequence[cirq.Qid], NDArray[cirq.Qid]]  # type: ignore[type-var]
    ) -> cirq.Operation:
        return self.on(*merge_qubits(self.signature, **qubit_regs))

    def _circuit_diagram_info_(self, args: cirq.CircuitDiagramInfoArgs) -> cirq.CircuitDiagramInfo:
        """Draw cirq diagrams.

        By default, we label each qubit with its register name. If `reg_to_wires` was provided
        in the class constructor, we use that to get a list of wire symbols for each register.
        """
        return _wire_symbol_to_cirq_diagram_info(self._bloq, args)

    def __pow__(self, power, modulo=None):
        if power == 1:
            return self
        if power == -1:
            return self.bloq.adjoint()

        from qualtran.bloqs.util_bloqs import Power

        bloq = self.bloq if power > 0 else self.bloq.adjoint()

        try:
            return BloqAsCirqGate(Power(bloq, abs(power)))
        except ValueError as e:
            raise ValueError(f"Bad power {power}") from e

    def __eq__(self, other):
        if not isinstance(other, BloqAsCirqGate):
            return False
        return self.bloq == other.bloq

    def __hash__(self):
        return hash(self.bloq)

    def __str__(self) -> str:
        return f'bloq.{self.bloq}'

    def __repr__(self) -> str:
        return f'BloqAsCirqGate({self.bloq})'


def _track_soq_name_changes(cxns: Iterable[Connection], qvar_to_qreg: Dict[Soquet, _QReg]):
    """Track inter-Bloq name changes across the two ends of a connection."""
    for cxn in cxns:
        qvar_to_qreg[cxn.right] = qvar_to_qreg[cxn.left]
        del qvar_to_qreg[cxn.left]


def _bloq_to_cirq_op(
    bloq: Bloq,
    pred_cxns: Iterable[Connection],
    succ_cxns: Iterable[Connection],
    qvar_to_qreg: Dict[Soquet, _QReg],
    qubit_manager: cirq.QubitManager,
) -> Optional[cirq.Operation]:
    _track_soq_name_changes(pred_cxns, qvar_to_qreg)
    in_quregs: Dict[str, CirqQuregT] = {
        reg.name: np.empty((*reg.shape, reg.bitsize), dtype=object)
        for reg in bloq.signature.lefts()
    }
    # Construct the cirq qubit registers using input / output connections.
    # 1. All input Soquets should already have the correct mapping in `qvar_to_qreg`.
    for cxn in pred_cxns:
        soq = cxn.right
        assert soq in qvar_to_qreg, f"{soq=} should exist in {qvar_to_qreg=}."
        in_quregs[soq.reg.name][soq.idx] = qvar_to_qreg[soq].qubits
        if soq.reg.side == Side.LEFT:
            # Remove soquets for LEFT registers from qvar_to_qreg mapping.
            del qvar_to_qreg[soq]

    op, out_quregs = bloq.as_cirq_op(qubit_manager=qubit_manager, **in_quregs)

    # 2. Update the mappings based on output soquets and `out_quregs`.
    for cxn in succ_cxns:
        soq = cxn.left
        assert soq.reg.name in out_quregs, f"{soq=} should exist in {out_quregs=}."
        if soq.reg.side == Side.RIGHT:
            qvar_to_qreg[soq] = _QReg(out_quregs[soq.reg.name][soq.idx], dtype=soq.reg.dtype)
    return op


def _cbloq_to_cirq_circuit(
    signature: Signature,
    cirq_quregs: Dict[str, 'CirqQuregInT'],
    binst_graph: nx.DiGraph,
    qubit_manager: cirq.QubitManager,
) -> Tuple[cirq.FrozenCircuit, Dict[str, 'CirqQuregT']]:
    """Propagate `as_cirq_op` calls through a composite bloq's contents to export a `cirq.Circuit`.

    Args:
        signature: The cbloq's signature for validating inputs and outputs.
        cirq_quregs: Mapping from left register name to Cirq qubit arrays.
        binst_graph: The cbloq's binst graph. This is read only.
        qubit_manager: A `cirq.QubitManager` to allocate new qubits.

    Returns:
        circuit: The cirq.FrozenCircuit version of this composite bloq.
        cirq_quregs: The output mapping from right register names to Cirq qubit arrays.
    """
    cirq_quregs: Dict[str, 'CirqQuregInT'] = {
        k: np.apply_along_axis(_QReg, -1, *(v, signature.get_left(k).dtype))  # type: ignore[arg-type]
        for k, v in cirq_quregs.items()
    }
    qvar_to_qreg: Dict[Soquet, _QReg] = {
        Soquet(LeftDangle, idx=idx, reg=reg): np.asarray(cirq_quregs[reg.name])[idx]
        for reg in signature.lefts()
        for idx in reg.all_idxs()
    }
    moments: List[cirq.Moment] = []
    for binsts in nx.topological_generations(binst_graph):
        moment: List[cirq.Operation] = []

        for binst in binsts:
            if binst is LeftDangle:
                continue
            pred_cxns, succ_cxns = _binst_to_cxns(binst, binst_graph=binst_graph)
            if binst is RightDangle:
                _track_soq_name_changes(pred_cxns, qvar_to_qreg)
                continue

            op = _bloq_to_cirq_op(binst.bloq, pred_cxns, succ_cxns, qvar_to_qreg, qubit_manager)
            if op is not None:
                moment.append(op)
        if moment:
            moments.append(cirq.Moment(moment))

    # Find output Cirq quregs using `qvar_to_qreg` mapping for registers in `signature.rights()`.
    def _f_quregs(reg: Register) -> CirqQuregT:
        ret = np.empty(reg.shape + (reg.bitsize,), dtype=object)
        for idx in reg.all_idxs():
            soq = Soquet(RightDangle, idx=idx, reg=reg)
            ret[idx] = qvar_to_qreg[soq].qubits
        return ret

    out_quregs = {reg.name: _f_quregs(reg) for reg in signature.rights()}

    return cirq.FrozenCircuit(moments), out_quregs


def _wire_symbol_to_cirq_diagram_info(
    bloq: Bloq, args: cirq.CircuitDiagramInfoArgs
) -> cirq.CircuitDiagramInfo:
    wire_symbols = []
    for reg in bloq.signature:
<<<<<<< HEAD
        # Note: all of our soqs lack a `binst`. The `bloq.wire_symbol` methods
        # should never use the binst field, but this isn't really enforced anywhere.
        # https://github.com/quantumlib/Qualtran/issues/608
        soqs = _reg_to_soq(LeftDangle, reg)
        if isinstance(soqs, Soquet):
            assert soqs.idx == ()
            soqs = np.array([soqs] * reg.bitsize)
=======
        if reg.shape:
            for idx in range(reg.bitsize):
                for ri in reg.all_idxs():
                    wire_symbols.append(bloq.wire_symbol(reg, ri))
>>>>>>> d2eb86a0
        else:
            wire_symbols.extend([bloq.wire_symbol(reg)] * reg.bitsize)

    def _qualtran_wire_symbols_to_cirq_text(ws: WireSymbol) -> str:
        if isinstance(ws, Circle):
            if ws.filled:
                return '@'
            else:
                return '(0)'
        if isinstance(ws, (TextBox, RarrowTextBox, LarrowTextBox)):
            return ws.text
        if isinstance(ws, ModPlus):
            return 'X'
        raise NotImplementedError(f"Unknown cirq version of {ws}")

    text_symbols = [_qualtran_wire_symbols_to_cirq_text(ws) for ws in wire_symbols]
    return cirq.CircuitDiagramInfo(wire_symbols=text_symbols)<|MERGE_RESOLUTION|>--- conflicted
+++ resolved
@@ -302,20 +302,10 @@
 ) -> cirq.CircuitDiagramInfo:
     wire_symbols = []
     for reg in bloq.signature:
-<<<<<<< HEAD
-        # Note: all of our soqs lack a `binst`. The `bloq.wire_symbol` methods
-        # should never use the binst field, but this isn't really enforced anywhere.
-        # https://github.com/quantumlib/Qualtran/issues/608
-        soqs = _reg_to_soq(LeftDangle, reg)
-        if isinstance(soqs, Soquet):
-            assert soqs.idx == ()
-            soqs = np.array([soqs] * reg.bitsize)
-=======
         if reg.shape:
             for idx in range(reg.bitsize):
                 for ri in reg.all_idxs():
                     wire_symbols.append(bloq.wire_symbol(reg, ri))
->>>>>>> d2eb86a0
         else:
             wire_symbols.extend([bloq.wire_symbol(reg)] * reg.bitsize)
 
