--- conflicted
+++ resolved
@@ -177,14 +177,7 @@
 
         bloq = self.bloq if power > 0 else self.bloq.adjoint()
 
-<<<<<<< HEAD
-        try:
-            return Power(bloq, abs(power))
-        except ValueError as e:
-            raise ValueError(f"Bad power {power}") from e
-=======
         return Power(bloq, abs(power))
->>>>>>> dfb52e9f
 
     def __eq__(self, other):
         if not isinstance(other, BloqAsCirqGate):
