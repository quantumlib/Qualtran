--- conflicted
+++ resolved
@@ -304,10 +304,7 @@
     from qualtran import Adjoint
     from qualtran.bloqs.basic_gates import (
         CNOT,
-<<<<<<< HEAD
-=======
         CSwap,
->>>>>>> 0214e174
         CZPowGate,
         Hadamard,
         Rx,
@@ -318,10 +315,7 @@
         TwoBitSwap,
         XGate,
         XPowGate,
-<<<<<<< HEAD
-=======
         YGate,
->>>>>>> 0214e174
         YPowGate,
         ZGate,
         ZPowGate,
@@ -336,40 +330,6 @@
         # I.e., `GateWithRegisters`.
         return gate
 
-<<<<<<< HEAD
-    if gate == cirq.T:
-        return TGate()
-    if gate == cirq.T**-1:
-        return TGate(is_adjoint=True)
-    if gate == cirq.H:
-        return Hadamard()
-    if gate == cirq.CNOT:
-        return CNOT()
-    if gate == cirq.TOFFOLI:
-        return Toffoli()
-    if gate == cirq.X:
-        return XGate()
-    if gate == cirq.Z:
-        return ZGate()
-    if gate == cirq.SWAP:
-        return TwoBitSwap()
-    if isinstance(gate, cirq.CZPowGate):
-        return CZPowGate(exponent=gate.exponent, global_shift=gate.global_shift)
-    if isinstance(gate, cirq.Rz):
-        return Rz(angle=gate._rads)
-    if isinstance(gate, cirq.Rx):
-        return Rx(angle=gate._rads)
-    if isinstance(gate, cirq.Ry):
-        return Ry(angle=gate._rads)
-    if isinstance(gate, cirq.XPowGate):
-        return XPowGate(exponent=gate.exponent, global_shift=gate.global_shift)
-    if isinstance(gate, cirq.YPowGate):
-        return YPowGate(exponent=gate.exponent, global_shift=gate.global_shift)
-    if isinstance(gate, cirq.ZPowGate):
-        return ZPowGate(exponent=gate.exponent, global_shift=gate.global_shift)
-    if isinstance(gate, cirq.ops.raw_types._InverseCompositeGate):
-        return Adjoint(_cirq_gate_to_bloq(gate._original))
-=======
     if isinstance(gate, cirq.ops.raw_types._InverseCompositeGate):
         # Inverse of a cirq gate, delegate to Adjoint
         return Adjoint(_cirq_gate_to_bloq(gate._original))
@@ -409,7 +369,6 @@
         )
 
     # No known basic gate, wrap the cirq gate in a CirqGateAsBloq wrapper.
->>>>>>> 0214e174
     return CirqGateAsBloq(gate)
 
 
