#  Copyright 2023 Google LLC
#
#  Licensed under the Apache License, Version 2.0 (the "License");
#  you may not use this file except in compliance with the License.
#  You may obtain a copy of the License at
#
#      https://www.apache.org/licenses/LICENSE-2.0
#
#  Unless required by applicable law or agreed to in writing, software
#  distributed under the License is distributed on an "AS IS" BASIS,
#  WITHOUT WARRANTIES OR CONDITIONS OF ANY KIND, either express or implied.
#  See the License for the specific language governing permissions and
#  limitations under the License.

"""Cirq gates/circuits to Qualtran Bloqs conversion."""
import itertools
from collections import defaultdict
from functools import cached_property
from typing import Any, Dict, List, Optional, Sequence, Tuple, TYPE_CHECKING, Union

import cirq
import numpy as np
import quimb.tensor as qtn
from attrs import field, frozen
from numpy.typing import NDArray

<<<<<<< HEAD
from qualtran import (
    Bloq,
    BloqBuilder,
    CompositeBloq,
    DecomposeTypeError,
    Register,
    Side,
    Signature,
    Soquet,
    SoquetT,
)
=======
from qualtran import Bloq, BloqBuilder, CompositeBloq, Register, Side, Signature, Soquet, SoquetT
from qualtran._infra.gate_with_registers import split_qubits
>>>>>>> 2c173fc3
from qualtran.cirq_interop._interop_qubit_manager import InteropQubitManager
from qualtran.cirq_interop.t_complexity_protocol import t_complexity, TComplexity

if TYPE_CHECKING:
    from qualtran.drawing import WireSymbol

CirqQuregT = NDArray[cirq.Qid]
CirqQuregInT = Union[NDArray[cirq.Qid], Sequence[cirq.Qid]]


def get_cirq_quregs(signature: Signature, qm: InteropQubitManager):
    ret = signature.get_cirq_quregs()
    qm.manage_qubits(itertools.chain.from_iterable(qreg.flatten() for qreg in ret.values()))
    return ret


@frozen
class CirqGateAsBloq(Bloq):
    """A Bloq wrapper around a `cirq.Gate`, preserving signature if gate is a `GateWithRegisters`."""

    gate: cirq.Gate

    def pretty_name(self) -> str:
        return f'cirq.{self.gate}'

    def short_name(self) -> str:
        g = min(self.gate.__class__.__name__, str(self.gate), key=len)
        return f'cirq.{g}'

    @cached_property
    def signature(self) -> 'Signature':
        if isinstance(self.gate, Bloq):
            return self.gate.signature
        import cirq_ft

        if isinstance(self.gate, cirq_ft.GateWithRegisters):
            # TODO(gh/Qualtran/issues/398): Remove once `cirq_ft.GateWithRegisters` is deprecated.
            return Signature(
                [
                    Register(reg.name, reg.bitsize, reg.shape, Side(reg.side.value))
                    for reg in self.gate.signature
                ]
            )
        return Signature([Register('qubits', shape=cirq.num_qubits(self.gate), bitsize=1)])

    def decompose_bloq(self) -> 'CompositeBloq':
        return decompose_from_cirq_op(self, decompose_once=True)

    def add_my_tensors(
        self,
        tn: qtn.TensorNetwork,
        tag: Any,
        *,
        incoming: Dict[str, 'SoquetT'],
        outgoing: Dict[str, 'SoquetT'],
    ):
        _add_my_tensors_from_gate(
            self.gate,
            self.signature,
            self.short_name(),
            tn=tn,
            tag=tag,
            incoming=incoming,
            outgoing=outgoing,
        )

    def as_cirq_op(
        self, qubit_manager: 'cirq.QubitManager', **cirq_quregs: 'CirqQuregT'
    ) -> Tuple['cirq.Operation', Dict[str, 'CirqQuregT']]:
        import cirq_ft

        from qualtran import GateWithRegisters
        from qualtran.cirq_interop._bloq_to_cirq import _construct_op_from_gate

        if not isinstance(self.gate, (cirq_ft.GateWithRegisters, GateWithRegisters)):
            return self.gate.on(*cirq_quregs['qubits'].flatten()), cirq_quregs
        return _construct_op_from_gate(
            self.gate,
            in_quregs={k: np.array(v) for k, v in cirq_quregs.items()},
            qubit_manager=qubit_manager,
        )

    def t_complexity(self) -> 'TComplexity':
        return t_complexity(self.gate)

    def wire_symbol(self, soq: 'Soquet') -> 'WireSymbol':
        return _wire_symbol_from_gate(self.gate, self.signature, soq)


def _wire_symbol_from_gate(gate: cirq.Gate, signature: Signature, soq: 'Soquet') -> 'WireSymbol':
    from qualtran.drawing import directional_text_box

    wire_symbols = cirq.circuit_diagram_info(gate).wire_symbols
    begin = 0
    symbol: str = soq.pretty()
    for reg in signature:
        finish = begin + int(np.prod(reg.shape))
        if reg == soq.reg:
            symbol = np.array(wire_symbols[begin:finish]).reshape(reg.shape)[soq.idx]
        begin = finish
    return directional_text_box(text=symbol, side=soq.reg.side)


def _add_my_tensors_from_gate(
    gate: cirq.Gate,
    signature: Signature,
    short_name: str,
    tn: qtn.TensorNetwork,
    tag: Any,
    *,
    incoming: Dict[str, 'SoquetT'],
    outgoing: Dict[str, 'SoquetT'],
):
    if not cirq.has_unitary(gate):
        raise NotImplementedError(
            f"CirqGateAsBloq.add_my_tensors is currently supported only for unitary gates. "
            f"Found {gate}."
        )
    unitary_shape = []
    reg_to_idx = defaultdict(list)
    for reg in signature:
        start = len(unitary_shape)
        for i in range(int(np.prod(reg.shape))):
            reg_to_idx[reg.name].append(start + i)
            unitary_shape.append(2**reg.bitsize)

    unitary_shape = (*unitary_shape, *unitary_shape)
    unitary = cirq.unitary(gate).reshape(unitary_shape)
    idx: List[Union[int, slice]] = [slice(x) for x in unitary_shape]
    n = len(unitary_shape) // 2
    for reg in signature:
        if reg.side == Side.LEFT:
            for i in reg_to_idx[reg.name]:
                # LEFT register ends, extract right subspace that's equivalent to 0.
                idx[i] = 0
        if reg.side == Side.RIGHT:
            for i in reg_to_idx[reg.name]:
                # Right register begins, extract the left subspace that's equivalent to 0.
                idx[i + n] = 0
    unitary = unitary[tuple(idx)]
    new_shape = tuple(
        [
            *itertools.chain.from_iterable(
                (2**reg.bitsize,) * int(np.prod(reg.shape))
                for reg in [*signature.rights(), *signature.lefts()]
            )
        ]
    )
    assert unitary.shape == new_shape
    incoming_list = [
        *itertools.chain.from_iterable(
            [np.array(incoming[reg.name]).flatten() for reg in signature.lefts()]
        )
    ]
    outgoing_list = [
        *itertools.chain.from_iterable(
            [np.array(outgoing[reg.name]).flatten() for reg in signature.rights()]
        )
    ]
    tn.add(qtn.Tensor(data=unitary, inds=outgoing_list + incoming_list, tags=[short_name, tag]))


@frozen
class _QReg:
    """Used as a container for qubits that form a `cirq_ft.Register` of a given bitsize.

    Each instance of `_QReg` would correspond to a `Soquet` in Bloqs and represents an opaque collection
    of qubits that together form a quantum register.
    """

    qubits: Tuple[cirq.Qid, ...] = field(
        converter=lambda v: (v,) if isinstance(v, cirq.Qid) else tuple(v)
    )


def _ensure_in_reg_exists(
    bb: BloqBuilder, in_reg: _QReg, qreg_to_qvar: Dict[_QReg, Soquet]
) -> None:
    """Takes care of qubit allocations, split and joins to ensure `qreg_to_qvar[in_reg]` exists."""
    all_mapped_qubits = {q for qreg in qreg_to_qvar for q in qreg.qubits}
    qubits_to_allocate: List[cirq.Qid] = [q for q in in_reg.qubits if q not in all_mapped_qubits]
    if qubits_to_allocate:
        qreg_to_qvar[_QReg(qubits_to_allocate)] = bb.allocate(len(qubits_to_allocate))

    if in_reg in qreg_to_qvar:
        # This is the easy case when no split / joins are needed.
        return

    # a. Split all registers containing at-least one qubit corresponding to `in_reg`.
    in_reg_qubits = set(in_reg.qubits)

    new_qreg_to_qvar: Dict[_QReg, Soquet] = {}
    for qreg, soq in qreg_to_qvar.items():
        if len(qreg.qubits) > 1 and any(q in qreg.qubits for q in in_reg_qubits):
            new_qreg_to_qvar |= {_QReg(q): s for q, s in zip(qreg.qubits, bb.split(soq=soq))}
        else:
            new_qreg_to_qvar[qreg] = soq
    qreg_to_qvar.clear()

    # b. Join all 1-bit registers, corresponding to individual qubits, that make up `in_reg`.
    soqs_to_join = []
    for qreg, soq in new_qreg_to_qvar.items():
        if len(in_reg_qubits) > 1 and qreg.qubits and qreg.qubits[0] in in_reg_qubits:
            assert len(qreg.qubits) == 1, "Individual qubits should have been split by now."
            soqs_to_join.append(soq)
        else:
            qreg_to_qvar[qreg] = soq
    if soqs_to_join:
        qreg_to_qvar[in_reg] = bb.join(np.array(soqs_to_join))


def _gather_input_soqs(
    bb: BloqBuilder, op_quregs: Dict[str, NDArray[_QReg]], qreg_to_qvar: Dict[_QReg, Soquet]
) -> Dict[str, NDArray[Soquet]]:
    qvars_in: Dict[str, NDArray[Soquet]] = {}
    for reg_name, quregs in op_quregs.items():
        flat_soqs: List[Soquet] = []
        for qureg in quregs.flatten():
            _ensure_in_reg_exists(bb, qureg, qreg_to_qvar)
            flat_soqs.append(qreg_to_qvar[qureg])
        qvars_in[reg_name] = np.array(flat_soqs).reshape(quregs.shape)
    return qvars_in


def cirq_optree_to_cbloq(
    optree: cirq.OP_TREE,
    *,
    signature: Optional[Signature] = None,
    in_quregs: Optional[Dict[str, 'CirqQuregT']] = None,
    out_quregs: Optional[Dict[str, 'CirqQuregT']] = None,
) -> CompositeBloq:
    """Convert a Cirq OP-TREE into a `CompositeBloq` with signature `signature`.

     Each `cirq.Operation` will be wrapped into a `CirqGateAsBloq` wrapper.
     The signature of the resultant CompositeBloq is `signature`, if provided. Otherwise, use
     one thru-register named "qubits" of shape `(n_qubits,)`.

     For multi-dimensional registers and registers with bitsize>1, this function automatically
     splits the input soquets and joins the output soquets to ensure compatibility with the
     flat-list-of-qubits expected by Cirq.

     When specifying a signature, users must also specify the `in_quregs` & `out_quregs` arguments,
     which are mappings of cirq qubits used in the OP-TREE corresponding to the `LEFT` & `RIGHT`
     registers in `signature`. If `signature` has registers with entry

        - `Register('x', bitsize=2, shape=(3, 4), side=Side.THRU)`
        - `Register('y', bitsize=1, shape=(10, 20), side=Side.LEFT)`
        - `Register('z', bitsize=1, shape=(10, 20), side=Side.RIGHT)`

    then `in_quregs` should have one entry corresponding to registers `x` and `y` as follows:

        - key='x'; value=`np.array(cirq_qubits_used_for_x, shape=(3, 4, 2))` and
        - key='y'; value=`np.array(cirq_qubits_used_for_y, shape=(10, 20, 1))`.
    and `out_quregs` should have one entry corresponding to registers `x` and `z` as follows:

        - key='x'; value=`np.array(cirq_qubits_used_for_x, shape=(3, 4, 2))` and
        - key='z'; value=`np.array(cirq_qubits_used_for_z, shape=(10, 20, 1))`.

    Any qubit in `optree` which is not part of `in_quregs` and `out_quregs` is considered to be
    allocated & deallocated inside the CompositeBloq and does not show up in it's signature.
    """
    circuit = cirq.Circuit(optree)
    if signature is None:
        if in_quregs is not None or out_quregs is not None:
            raise ValueError("`in_quregs` / `out_quregs` requires specifying `signature`.")
        all_qubits = sorted(circuit.all_qubits())
        signature = Signature([Register('qubits', 1, shape=(len(all_qubits),))])
        in_quregs = out_quregs = {'qubits': np.array(all_qubits).reshape(len(all_qubits), 1)}
    elif in_quregs is None or out_quregs is None:
        raise ValueError("`signature` requires specifying both `in_quregs` and `out_quregs`.")

    in_quregs = {k: np.apply_along_axis(_QReg, -1, v) for k, v in in_quregs.items()}
    out_quregs = {k: np.apply_along_axis(_QReg, -1, v) for k, v in out_quregs.items()}

    bb, initial_soqs = BloqBuilder.from_signature(signature, add_registers_allowed=False)

    # 1. Compute qreg_to_qvar for input qubits in the LEFT signature.
    qreg_to_qvar: Dict[_QReg, Soquet] = {}
    for reg in signature.lefts():
        if reg.name not in in_quregs:
            raise ValueError(f"Register {reg.name} from signature must be present in in_quregs.")
        soqs = initial_soqs[reg.name]
        if isinstance(soqs, Soquet):
            soqs = np.array(soqs)
        if in_quregs[reg.name].shape != soqs.shape:
            raise ValueError(
                f"Shape {in_quregs[reg.name].shape} of cirq register "
                f"{reg.name} should be {soqs.shape}."
            )
        qreg_to_qvar |= zip(in_quregs[reg.name].flatten(), soqs.flatten())

    # 2. Add each operation to the composite Bloq.
    for op in circuit.all_operations():
        if op.gate is None:
            raise ValueError(f"Only gate operations are supported, not {op}.")

        bloq = op.gate if isinstance(op.gate, Bloq) else CirqGateAsBloq(op.gate)
        # 3.1 Find input / output registers.
        all_op_quregs: Dict[str, NDArray[_QReg]] = {
            k: np.apply_along_axis(_QReg, -1, v)
            for k, v in split_qubits(bloq.signature, op.qubits).items()
        }
        in_op_quregs: Dict[str, NDArray[_QReg]] = {
            reg.name: all_op_quregs[reg.name] for reg in bloq.signature.lefts()
        }
        # 3.2 Find input Soquets, by potentially allocating new Bloq registers corresponding to
        # input Cirq `in_quregs` and updating the `qreg_to_qvar` mapping.
        qvars_in = _gather_input_soqs(bb, in_op_quregs, qreg_to_qvar)

        # 3.3 Add Bloq to the `CompositeBloq` compute graph and get corresponding output Soquets.
        qvars_out = bb.add_d(bloq, **qvars_in)

        # 3.4 Update `qreg_to_qvar` mapping using output soquets `qvars_out`.
        for reg in bloq.signature:
            # all_op_quregs should exist for both LEFT & RIGHT registers.
            assert reg.name in all_op_quregs
            quregs = all_op_quregs[reg.name]
            if reg.side == Side.LEFT:
                # This register got de-allocated, update the `qreg_to_qvar` mapping.
                for q in quregs.flatten():
                    _ = qreg_to_qvar.pop(q)
            else:
                assert quregs.shape == np.array(qvars_out[reg.name]).shape
                qreg_to_qvar |= zip(quregs.flatten(), np.array(qvars_out[reg.name]).flatten())

    # 4. Combine Soquets to match the right signature.
    final_soqs_dict = _gather_input_soqs(
        bb, {reg.name: out_quregs[reg.name] for reg in signature.rights()}, qreg_to_qvar
    )
    final_soqs_set = set(soq for soqs in final_soqs_dict.values() for soq in soqs.flatten())
    # 5. Free all dangling Soquets which are not part of the final soquets set.
    for qvar in qreg_to_qvar.values():
        if qvar not in final_soqs_set:
            bb.free(qvar)
    return bb.finalize(**final_soqs_dict)


def decompose_from_cirq_op(bloq: 'Bloq', *, decompose_once: bool = False) -> 'CompositeBloq':
    """Returns a CompositeBloq constructed using Cirq operations obtained via `bloq.as_cirq_op`.

    This method first checks whether `bloq.signature` is parameterized. If yes, it raises a
    NotImplementedError. If not, it uses `cirq_optree_to_cbloq` to wrap the operations obtained
    from `bloq.as_cirq_op` into a `CompositeBloq` which has the same signature as `bloq` and returns
    the corresponding `CompositeBloq`.
    """

    if any(
        cirq.is_parameterized(reg.bitsize) or cirq.is_parameterized(reg.side)
        for reg in bloq.signature
    ):
        raise DecomposeTypeError(f"Cannot decompose parameterized {bloq}.")

    qubit_manager = InteropQubitManager()
    in_quregs = get_cirq_quregs(bloq.signature, qubit_manager)
    cirq_op, out_quregs = bloq.as_cirq_op(qubit_manager, **in_quregs)
    context = cirq.DecompositionContext(qubit_manager=qubit_manager)
    decomposed_optree = (
        cirq.decompose_once(cirq_op, context=context, default=None) if decompose_once else cirq_op
    )

<<<<<<< HEAD
    if cirq_op is None or (
        isinstance(cirq_op, cirq.Operation) and isinstance(cirq_op.gate, BloqAsCirqGate)
    ):
        raise ValueError(f"Cannot decompose from cirq op: {bloq} doesn't have a cirq op.")
=======
    if decomposed_optree is None:
        raise NotImplementedError(f"{bloq} does not support decomposition.")
>>>>>>> 2c173fc3

    return cirq_optree_to_cbloq(
        decomposed_optree, signature=bloq.signature, in_quregs=in_quregs, out_quregs=out_quregs
    )<|MERGE_RESOLUTION|>--- conflicted
+++ resolved
@@ -24,7 +24,6 @@
 from attrs import field, frozen
 from numpy.typing import NDArray
 
-<<<<<<< HEAD
 from qualtran import (
     Bloq,
     BloqBuilder,
@@ -36,10 +35,7 @@
     Soquet,
     SoquetT,
 )
-=======
-from qualtran import Bloq, BloqBuilder, CompositeBloq, Register, Side, Signature, Soquet, SoquetT
 from qualtran._infra.gate_with_registers import split_qubits
->>>>>>> 2c173fc3
 from qualtran.cirq_interop._interop_qubit_manager import InteropQubitManager
 from qualtran.cirq_interop.t_complexity_protocol import t_complexity, TComplexity
 
@@ -400,15 +396,8 @@
         cirq.decompose_once(cirq_op, context=context, default=None) if decompose_once else cirq_op
     )
 
-<<<<<<< HEAD
-    if cirq_op is None or (
-        isinstance(cirq_op, cirq.Operation) and isinstance(cirq_op.gate, BloqAsCirqGate)
-    ):
+    if decomposed_optree is None:
         raise ValueError(f"Cannot decompose from cirq op: {bloq} doesn't have a cirq op.")
-=======
-    if decomposed_optree is None:
-        raise NotImplementedError(f"{bloq} does not support decomposition.")
->>>>>>> 2c173fc3
 
     return cirq_optree_to_cbloq(
         decomposed_optree, signature=bloq.signature, in_quregs=in_quregs, out_quregs=out_quregs
