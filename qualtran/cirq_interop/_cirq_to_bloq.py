#  Copyright 2023 Google LLC
#
#  Licensed under the Apache License, Version 2.0 (the "License");
#  you may not use this file except in compliance with the License.
#  You may obtain a copy of the License at
#
#      https://www.apache.org/licenses/LICENSE-2.0
#
#  Unless required by applicable law or agreed to in writing, software
#  distributed under the License is distributed on an "AS IS" BASIS,
#  WITHOUT WARRANTIES OR CONDITIONS OF ANY KIND, either express or implied.
#  See the License for the specific language governing permissions and
#  limitations under the License.

"""Cirq gates/circuits to Qualtran Bloqs conversion."""
import abc
import itertools
import warnings
from functools import cached_property
from typing import Any, Dict, List, Optional, Sequence, Tuple, TYPE_CHECKING, TypeVar, Union

import cirq
import numpy as np
import sympy
from attrs import field, frozen
from numpy.typing import NDArray

from qualtran import (
    Bloq,
    BloqBuilder,
    CompositeBloq,
    ConnectionT,
    CtrlSpec,
    DecomposeNotImplementedError,
    DecomposeTypeError,
    GateWithRegisters,
    QAny,
    QBit,
    QDType,
    Register,
    Side,
    Signature,
    Soquet,
)
from qualtran._infra.gate_with_registers import (
    _get_all_and_output_quregs_from_input,
    get_named_qubits,
    split_qubits,
)
from qualtran.cirq_interop._interop_qubit_manager import InteropQubitManager
from qualtran.cirq_interop.t_complexity_protocol import _from_directly_countable_cirq
from qualtran.resource_counting import CostKey, GateCounts, QECGatesCost

if TYPE_CHECKING:
    import quimb.tensor as qtn

    from qualtran.drawing import WireSymbol


# numpy subtypes must be np.generic
# However, this denotes a numpy array of type cirq.Qid
_QidType = TypeVar('_QidType', bound=np.generic)

CirqQuregT = NDArray[_QidType]
CirqQuregInT = Union[NDArray[_QidType], Sequence[cirq.Qid]]


def _get_cirq_quregs(signature: Signature, qm: InteropQubitManager):
    ret = get_named_qubits(signature.lefts())
    qm.manage_qubits(itertools.chain.from_iterable(qreg.flatten() for qreg in ret.values()))
    return ret


class CirqGateAsBloqBase(Bloq, metaclass=abc.ABCMeta):
    """A base class to bootstrap a bloq from a `cirq.Gate`.

    Bloq authors can inherit from this abstract class and override the `cirq_gate` property
    to get a bloq adapted from the cirq gate. Authors can continue to customize the bloq
    by overriding methods (like costs, string representations, ...).

    Otherwise, this class fulfils the Bloq API by delegating to `cirq.Gate` methods.

    This is the base class that provides the functionality for the `CirqGateAsBloq` adapter.
    The adapter lets you use any `cirq.Gate` as a bloq immediately (without defining a new class
    that inherits from `CirqGateAsBloqBase`), and is used as a fallback in the interoperability
    functionality.
    """

    @property
    @abc.abstractmethod
    def cirq_gate(self) -> cirq.Gate:
        """The `cirq.Gate` to use as the source of truth."""

    @cached_property
    def signature(self) -> 'Signature':
        nqubits = cirq.num_qubits(self.cirq_gate)
        if nqubits == 1:
            return Signature([Register('q', QBit())])
        elif nqubits == 0:
            return Signature([])
        # else
        return Signature([Register('q', QBit(), shape=nqubits)])

    def decompose_bloq(self) -> 'CompositeBloq':
        return decompose_from_cirq_style_method(self)

    def decompose_from_registers(
        self, *, context: cirq.DecompositionContext, **quregs: CirqQuregT
    ) -> cirq.OP_TREE:
        op = self.cirq_gate.on(*quregs.get('q', np.array(())).flatten())
        try:
            return cirq.decompose_once(op)
        except TypeError as e:
            raise DecomposeNotImplementedError(f"{self} does not declare a decomposition.") from e

    def my_tensors(
        self, incoming: Dict[str, 'ConnectionT'], outgoing: Dict[str, 'ConnectionT']
    ) -> List['qtn.Tensor']:
        return _my_tensors_from_gate(
            self.cirq_gate, self.signature, incoming=incoming, outgoing=outgoing
        )

    def as_cirq_op(
        self, qubit_manager: 'cirq.QubitManager', **in_quregs: 'CirqQuregT'
    ) -> Tuple[Union['cirq.Operation', None], Dict[str, 'CirqQuregT']]:
        qubits = in_quregs.get('q', np.array([])).flatten()
        return self.cirq_gate.on(*qubits), in_quregs

    def __pow__(self, power):
        return CirqGateAsBloq(gate=cirq.pow(self.cirq_gate, power))

    def adjoint(self) -> 'Bloq':
        return CirqGateAsBloq(gate=cirq.inverse(self.cirq_gate))

    def __str__(self):
        return f'cirq.{self.cirq_gate}'


@frozen
class CirqGateAsBloq(CirqGateAsBloqBase):
    """An adapter that fulfils the Bloq API by delegating to `cirq.Gate` methods.

     - The bloq's signature is one register named "q" of type QBit() with shape (n_qubits,) as
       determined by `cirq.num_qubits`.
     - Decomposition will go via `cirq.decompose_once`.
     - Tensor data is derived from `cirq.unitary`.
     - `as_cirq_op` will use the adapted cirq gate directly
     - Adjoint and exponentiation go via `cirq.inverse` and `cirq.pow`, respectively.
     - The string representation is "cirq.{gate}".

    If you'd rather bootstrap your own bloq based on an existing `cirq.Gate`, you can inherit
    from `CirqGateAsBloqBase`."""

    gate: cirq.Gate

    def __attrs_post_init__(self):
        if isinstance(self.gate, GateWithRegisters):
            warnings.warn(
                f"Tried to use `CirqGateAsBloq` to adapt a `qualtran.GateWithRegisters`, "
                f"which already satisfies the Bloq API. Consider using {self.gate} "
                f"directly (without the adapter)."
            )

    @property
    def cirq_gate(self) -> cirq.Gate:
        return self.gate

    def my_static_costs(self, cost_key: 'CostKey'):
        if isinstance(cost_key, QECGatesCost):
            t_count = _from_directly_countable_cirq(self.cirq_gate)
            if t_count is not None:
                return GateCounts(
                    t=t_count.t, rotation=t_count.rotations, clifford=t_count.clifford
                )
        return NotImplemented


def _cirq_wire_symbol_to_qualtran_wire_symbol(symbol: str, side: Side) -> 'WireSymbol':
    from qualtran.drawing import Circle, directional_text_box, ModPlus

    if symbol == "@":
        return Circle(filled=True)
    if symbol == "@(0)":
        return Circle(filled=False)
    if symbol == "X":
        return ModPlus()
    return directional_text_box(symbol, side=side)


def _wire_symbol_from_gate(
    gate: cirq.Gate, signature: Signature, wire_reg: Register, idx: Tuple[int, ...] = tuple()
) -> 'WireSymbol':
    wire_symbols = cirq.circuit_diagram_info(gate).wire_symbols
    begin = 0
    if len(idx) > 0:
        symbol = f'{wire_reg.name}[{", ".join(str(i) for i in idx)}]'
    else:
        symbol = wire_reg.name
    for reg in signature:
        reg_size = int(np.prod(reg.shape))
        finish = begin + reg.bitsize * int(np.prod(reg.shape))
        if reg == wire_reg:
            if reg_size == 1:
                # either shape = () or shape = (1,), wire_symbols is a list of
                # size reg.bitsize, we only want one label for the register.
                symbol = wire_symbols[begin]
            elif reg.bitsize > 1:
                # If the bitsize > 1 AND the shape of the register is non
                # trivial then we only want to index into the shape, (not shape
                # * bitsize)
                symbol = np.array(wire_symbols[begin : begin + reg_size]).reshape(reg.shape)[idx]
            else:
                # bitsize = 1 and shape is non trivial, index into the array of wireshapes.
                symbol = np.array(wire_symbols[begin:finish]).reshape(reg.shape)[idx]
        begin = finish
    return _cirq_wire_symbol_to_qualtran_wire_symbol(symbol, wire_reg.side)


def _my_tensors_from_gate(
    gate: cirq.Gate,
    signature: Signature,
    *,
    incoming: Dict[str, 'ConnectionT'],
    outgoing: Dict[str, 'ConnectionT'],
) -> List['qtn.Tensor']:
    import quimb.tensor as qtn

    from qualtran.simulation.tensor._dense import _order_incoming_outgoing_indices
    from qualtran.simulation.tensor._tensor_data_manipulation import (
        tensor_data_from_unitary_and_signature,
    )

    if not cirq.has_unitary(gate):
        raise NotImplementedError(f"Tensors are only supported for unitary gates, not {gate}.")

    unitary = tensor_data_from_unitary_and_signature(cirq.unitary(gate), signature)
    inds = _order_incoming_outgoing_indices(signature, incoming=incoming, outgoing=outgoing)
    unitary = unitary.reshape((2,) * len(inds))
    return [qtn.Tensor(data=unitary, inds=inds, tags=[gate.__class__.__name__])]


@frozen(eq=False)
class _QReg:
    """Used as a container for qubits that form a `Register` of a given bitsize.

    Each instance of `_QReg` would correspond to a `Soquet` in Bloqs and represents an opaque collection
    of qubits that together form a quantum register.
    """

    qubits: Tuple[cirq.Qid, ...] = field(
        converter=lambda v: (v,) if isinstance(v, cirq.Qid) else tuple(v)
    )
    dtype: QDType

    # Overwrite hash / equality to ensure single-qubit registers map to each other correctly.
    # E.g., when updating qreg_to_qvars we may have output qregs with dtype =
    # QBit, but the input registers (which are used to track the qubits) may
    # have QUInt(1) or similar, leading to the mappings not updating correctly.
    # Single qubit QFxp cases are handled separately in _ensure_in_reg_exists
    def __eq__(self, other: Any) -> bool:
        if not isinstance(other, _QReg):
            return False

        return other.qubits == self.qubits

    def __hash__(self):
        return hash(self.qubits)


def _ensure_in_reg_exists(
    bb: BloqBuilder, in_reg: _QReg, qreg_to_qvar: Dict[_QReg, Soquet]
) -> None:
    """Takes care of qubit allocations, split and joins to ensure `qreg_to_qvar[in_reg]` exists."""
    from qualtran.bloqs.bookkeeping import Cast

    all_mapped_qubits = {q for qreg in qreg_to_qvar for q in qreg.qubits}
    qubits_to_allocate: List[cirq.Qid] = [q for q in in_reg.qubits if q not in all_mapped_qubits]
    if qubits_to_allocate:
        n_alloc = len(qubits_to_allocate)
        qreg_to_qvar[_QReg(qubits_to_allocate, dtype=QBit() if n_alloc == 1 else QAny(n_alloc))] = (
            bb.allocate(n_alloc)
        )

    if in_reg in qreg_to_qvar:
        # This is the easy case when no split / joins are needed.
        return

    # a. Split all registers containing at-least one qubit corresponding to `in_reg`.
    in_reg_qubits = set(in_reg.qubits)

    new_qreg_to_qvar: Dict[_QReg, Soquet] = {}
    for qreg, soq in qreg_to_qvar.items():
        if len(qreg.qubits) > 1 and any(q in qreg.qubits for q in in_reg_qubits):
            new_qreg_to_qvar |= {
                _QReg(q, QBit()): s for q, s in zip(qreg.qubits, bb.split(soq=soq))
            }
        else:
            new_qreg_to_qvar[qreg] = soq
    qreg_to_qvar.clear()

    # b. Join all 1-bit registers, corresponding to individual qubits, that make up `in_reg`.
    soqs_to_join: Dict[cirq.Qid, Soquet] = {}
    for qreg, soq in new_qreg_to_qvar.items():
        if len(in_reg_qubits) > 1 and qreg.qubits and qreg.qubits[0] in in_reg_qubits:
            assert len(qreg.qubits) == 1, "Individual qubits should have been split by now."
            # Cast single bit registers to QBit to preserve signature of later join.
            if not isinstance(qreg.dtype, QBit):
                soqs_to_join[qreg.qubits[0]] = bb.add(Cast(qreg.dtype, QBit()), reg=soq)
            else:
                soqs_to_join[qreg.qubits[0]] = soq
        elif len(in_reg_qubits) == 1 and qreg.qubits and qreg.qubits[0] in in_reg_qubits:
            # Cast single QBit registers to the appropriate single-bit register dtype.
            err_msg = (
                "Found non-QBit type register which shouldn't happen: "
                f"{soq.reg.name} {soq.reg.dtype}"
            )
            assert isinstance(soq.reg.dtype, QBit), err_msg
            if not isinstance(in_reg.dtype, QBit):
                qreg_to_qvar[in_reg] = bb.add(Cast(QBit(), in_reg.dtype), reg=soq)
            else:
                qreg_to_qvar[qreg] = soq
        else:
            qreg_to_qvar[qreg] = soq
    if soqs_to_join:
        # A split is not necessarily matched with a join of the same size so we
        # need to strip the data type of the parent split before assigning the correct bitsize.
        qreg_to_qvar[in_reg] = bb.join(
            np.array([soqs_to_join[q] for q in in_reg.qubits]), dtype=in_reg.dtype
        )


def _gather_input_soqs(
    bb: BloqBuilder, op_quregs: Dict[str, NDArray[_QReg]], qreg_to_qvar: Dict[_QReg, Soquet]  # type: ignore[type-var]
) -> Dict[str, NDArray[Soquet]]:  # type: ignore[type-var]
    qvars_in: Dict[str, NDArray[Soquet]] = {}  # type: ignore[type-var]
    for reg_name, quregs in op_quregs.items():
        flat_soqs: List[Soquet] = []
        for qureg in quregs.flatten():
            _ensure_in_reg_exists(bb, qureg, qreg_to_qvar)
            flat_soqs.append(qreg_to_qvar[qureg])
        qvars_in[reg_name] = np.array(flat_soqs).reshape(quregs.shape)
    return qvars_in


def cirq_gate_to_bloq(gate: cirq.Gate) -> Bloq:
    """For a given Cirq gate, return an equivalent bloq.

    This will try to find the idiomatically correct bloq to return. If there is no equivalent
    Qualtran bloq for the given Cirq gate, we wrap it in the `CirqGateAsBloq` wrapper class.
    """
    from qualtran import Adjoint
    from qualtran.bloqs.basic_gates import (
        CHadamard,
        CNOT,
        CSwap,
        CYGate,
        CZ,
        CZPowGate,
        GlobalPhase,
        Hadamard,
        Identity,
        Rx,
        Ry,
        Rz,
        SGate,
        TGate,
        Toffoli,
        TwoBitSwap,
        XGate,
        XPowGate,
        YGate,
        YPowGate,
        ZGate,
        ZPowGate,
    )
    from qualtran.cirq_interop import CirqGateAsBloq
    from qualtran.cirq_interop._bloq_to_cirq import BloqAsCirqGate

    if isinstance(gate, BloqAsCirqGate):
        # Perhaps this operation was constructed from `Bloq.on()`.
        return gate.bloq
    if isinstance(gate, Bloq):
        # I.e., `GateWithRegisters`.
        return gate

    if isinstance(gate, cirq.ops.raw_types._InverseCompositeGate):
        # Inverse of a cirq gate, delegate to Adjoint
        return Adjoint(cirq_gate_to_bloq(gate._original))

    # Check specific basic gates instances.
    CIRQ_GATE_TO_BLOQ_MAP = {
        cirq.T: TGate(),
        cirq.T**-1: TGate().adjoint(),
        cirq.S: SGate(),
        cirq.S**-1: SGate().adjoint(),
        cirq.H: Hadamard(),
        cirq.ControlledGate(cirq.H): CHadamard(),
        cirq.CNOT: CNOT(),
        cirq.TOFFOLI: Toffoli(),
        cirq.X: XGate(),
        cirq.Y: YGate(),
        cirq.ControlledGate(cirq.Y): CYGate(),
        cirq.Z: ZGate(),
        cirq.CZ: CZ(),
        cirq.SWAP: TwoBitSwap(),
        cirq.CSWAP: CSwap(1),
        cirq.I: Identity(),
    }
    if gate in CIRQ_GATE_TO_BLOQ_MAP:
        return CIRQ_GATE_TO_BLOQ_MAP[gate]

    if isinstance(gate, cirq.ControlledGate):
        return cirq_gate_to_bloq(gate.sub_gate).controlled(
            ctrl_spec=CtrlSpec.from_cirq_cv(gate.control_values)
        )

    # Check specific basic gates types.
    CIRQ_TYPE_TO_BLOQ_MAP = {
        cirq.Rz: Rz,
        cirq.Rx: Rx,
        cirq.Ry: Ry,
        cirq.XPowGate: XPowGate,
        cirq.YPowGate: YPowGate,
        cirq.ZPowGate: ZPowGate,
        cirq.CZPowGate: CZPowGate,
    }
    if isinstance(gate, (cirq.Rx, cirq.Ry, cirq.Rz)):
        return CIRQ_TYPE_TO_BLOQ_MAP[gate.__class__](angle=gate._rads)

    if (
        isinstance(gate, (cirq.XPowGate, cirq.YPowGate, cirq.ZPowGate, cirq.CZPowGate))
        and gate.global_shift == 0
    ):
        return CIRQ_TYPE_TO_BLOQ_MAP[gate.__class__](exponent=gate.exponent)

    if isinstance(gate, cirq.GlobalPhaseGate):
<<<<<<< HEAD
        if isinstance(gate.coefficient, numbers.Complex):
            return GlobalPhase.from_coefficient(coefficient=complex(gate.coefficient))
        return GlobalPhase.from_coefficient(coefficient=gate.coefficient)  # type: ignore[arg-type]
=======
        if isinstance(gate.coefficient, sympy.Expr):
            return GlobalPhase.from_coefficient(coefficient=gate.coefficient)
        return GlobalPhase.from_coefficient(coefficient=complex(gate.coefficient))
>>>>>>> e283ae1b

    # No known basic gate, wrap the cirq gate in a CirqGateAsBloq wrapper.
    return CirqGateAsBloq(gate)


def _extract_bloq_from_op(op: 'cirq.Operation') -> Bloq:
    """Get a `Bloq` out of a cirq Operation.

    Unwrap BloqAsCirqGate, pass through any GateWithRegisters, and wrap
    true cirq gates with `CirqGateAsBloq`.
    """
    if op.gate is None:
        raise ValueError(f"Only gate operations are supported, not {op}.")
    return cirq_gate_to_bloq(op.gate)


def cirq_optree_to_cbloq(
    optree: cirq.OP_TREE,
    *,
    signature: Optional[Signature] = None,
    in_quregs: Optional[Dict[str, 'CirqQuregT']] = None,
    out_quregs: Optional[Dict[str, 'CirqQuregT']] = None,
) -> CompositeBloq:
    """Convert a Cirq OP-TREE into a `CompositeBloq` with signature `signature`.

     Each `cirq.Operation` will be wrapped into a `CirqGateAsBloq` wrapper.
     The signature of the resultant CompositeBloq is `signature`, if provided. Otherwise, use
     one thru-register named "qubits" of shape `(n_qubits,)`.

     For multi-dimensional registers and registers with bitsize>1, this function automatically
     splits the input soquets and joins the output soquets to ensure compatibility with the
     flat-list-of-qubits expected by Cirq.

     When specifying a signature, users must also specify the `in_quregs` & `out_quregs` arguments,
     which are mappings of cirq qubits used in the OP-TREE corresponding to the `LEFT` & `RIGHT`
     registers in `signature`. If `signature` has registers with entry

        - `Register('x', QAny(bitsize=2), shape=(3, 4), side=Side.THRU)`
        - `Register('y', QBit(), shape=(10, 20), side=Side.LEFT)`
        - `Register('z', QBit(), shape=(10, 20), side=Side.RIGHT)`

    then `in_quregs` should have one entry corresponding to registers `x` and `y` as follows:

        - key='x'; value=`np.array(cirq_qubits_used_for_x, shape=(3, 4, 2))` and
        - key='y'; value=`np.array(cirq_qubits_used_for_y, shape=(10, 20, 1))`.
    and `out_quregs` should have one entry corresponding to registers `x` and `z` as follows:

        - key='x'; value=`np.array(cirq_qubits_used_for_x, shape=(3, 4, 2))` and
        - key='z'; value=`np.array(cirq_qubits_used_for_z, shape=(10, 20, 1))`.

    Any qubit in `optree` which is not part of `in_quregs` and `out_quregs` is considered to be
    allocated & deallocated inside the CompositeBloq and does not show up in it's signature.
    """
    circuit = cirq.Circuit(optree)
    if signature is None:
        if in_quregs is not None or out_quregs is not None:
            raise ValueError("`in_quregs` / `out_quregs` requires specifying `signature`.")
        all_qubits = sorted(circuit.all_qubits())
        signature = Signature([Register('qubits', QBit(), shape=(len(all_qubits),))])
        in_quregs = out_quregs = {'qubits': np.array(all_qubits).reshape(len(all_qubits), 1)}
    elif in_quregs is None or out_quregs is None:
        raise ValueError("`signature` requires specifying both `in_quregs` and `out_quregs`.")

    in_quregs: Dict[str, NDArray] = {
        k: np.apply_along_axis(_QReg, -1, *(v, signature.get_left(k).dtype))  # type: ignore
        for k, v in in_quregs.items()
    }
    out_quregs: Dict[str, NDArray] = {
        k: np.apply_along_axis(_QReg, -1, *(v, signature.get_right(k).dtype))  # type: ignore
        for k, v in out_quregs.items()
    }

    bb, initial_soqs = BloqBuilder.from_signature(signature, add_registers_allowed=False)

    # 1. Compute qreg_to_qvar for input qubits in the LEFT signature.
    qreg_to_qvar: Dict[_QReg, Soquet] = {}
    for reg in signature.lefts():
        if reg.name not in in_quregs:
            raise ValueError(f"Register {reg.name} from signature must be present in in_quregs.")
        soqs = initial_soqs[reg.name]
        if isinstance(soqs, Soquet):
            soqs = np.array(soqs)
        if in_quregs[reg.name].shape != soqs.shape:
            raise ValueError(
                f"Shape {in_quregs[reg.name].shape} of cirq register "
                f"{reg.name} should be {soqs.shape}."
            )
        qreg_to_qvar |= zip(in_quregs[reg.name].flatten(), soqs.flatten())

    # 2. Add each operation to the composite Bloq.
    for op in circuit.all_operations():
        bloq = _extract_bloq_from_op(op)
        if bloq.signature == Signature([]):
            bb.add(bloq)
            continue

        reg_dtypes = [r.dtype for r in bloq.signature]
        # 3.1 Find input / output registers.
        all_op_quregs: Dict[str, NDArray[_QReg]] = {
            k: np.apply_along_axis(_QReg, -1, *(v, reg_dtypes[i]))  # type: ignore
            for i, (k, v) in enumerate(split_qubits(bloq.signature, op.qubits).items())
        }

        in_op_quregs: Dict[str, NDArray[_QReg]] = {
            reg.name: all_op_quregs[reg.name] for reg in bloq.signature.lefts()
        }
        # 3.2 Find input Soquets, by potentially allocating new Bloq registers corresponding to
        # input Cirq `in_quregs` and updating the `qreg_to_qvar` mapping.
        qvars_in = _gather_input_soqs(bb, in_op_quregs, qreg_to_qvar)

        # 3.3 Add Bloq to the `CompositeBloq` compute graph and get corresponding output Soquets.
        qvars_out = bb.add_d(bloq, **qvars_in)

        # 3.4 Update `qreg_to_qvar` mapping using output soquets `qvars_out`.
        for reg in bloq.signature:
            # all_op_quregs should exist for both LEFT & RIGHT registers.
            assert reg.name in all_op_quregs
            quregs = all_op_quregs[reg.name]
            if reg.side == Side.LEFT:
                # This register got de-allocated, update the `qreg_to_qvar` mapping.
                for q in quregs.flatten():
                    _ = qreg_to_qvar.pop(q)
            else:
                assert quregs.shape == np.array(qvars_out[reg.name]).shape
                qreg_to_qvar |= zip(quregs.flatten(), np.array(qvars_out[reg.name]).flatten())

    # 4. Combine Soquets to match the right signature.
    final_soqs_dict = _gather_input_soqs(
        bb, {reg.name: out_quregs[reg.name] for reg in signature.rights()}, qreg_to_qvar
    )
    final_soqs_set = set(soq for soqs in final_soqs_dict.values() for soq in soqs.flatten())
    # 5. Free all dangling Soquets which are not part of the final soquets set.
    for qvar in qreg_to_qvar.values():
        if qvar not in final_soqs_set:
            bb.free(qvar)
    return bb.finalize(**final_soqs_dict)


def decompose_from_cirq_style_method(
    bloq: Bloq, method_name: str = 'decompose_from_registers'
) -> CompositeBloq:
    """Return a `CompositeBloq` decomposition using a cirq-style decompose method.

    The bloq must have a method with the given name (by default: "decompose_from_registers") that
    satisfies the following function signature:

        def decompose_from_registers(
            self, *, context: cirq.DecompositionContext, **quregs: NDArray[cirq.Qid]
        ) -> cirq.OP_TREE:

    This must yield a list of `cirq.Operation`s using `cirq.Gate.on(...)`, `Bloq.on(...)`,
    `GateWithRegisters.on_registers(...)`, or `Bloq.on_registers(...)`.

    If `Bloq.on()` is used, the bloqs will be retained in their native form in the returned
    composite bloq. If `cirq.Gate.on()` is used, the gates will be wrapped in `CirqGateAsBloq`.

    Args:
        bloq: The bloq to decompose.
        method_name: The string name of the method that can be found on the bloq that
            yields the cirq-style decomposition.
    """
    if any(
        cirq.is_parameterized(reg.bitsize) or cirq.is_parameterized(reg.side) or reg.is_symbolic()
        for reg in bloq.signature
    ):
        # pylint: disable=raise-missing-from
        raise DecomposeTypeError(f"Cannot decompose parameterized {bloq}.")

    qm = InteropQubitManager()
    in_quregs = get_named_qubits(bloq.signature.lefts())
    qm.manage_qubits(itertools.chain.from_iterable(qreg.flatten() for qreg in in_quregs.values()))
    all_quregs, out_quregs = _get_all_and_output_quregs_from_input(bloq.signature, qm, in_quregs)
    context = cirq.DecompositionContext(qubit_manager=qm)
    dfr_method = getattr(bloq, method_name)
    decomposed_optree = dfr_method(context=context, **all_quregs)
    try:
        return cirq_optree_to_cbloq(
            decomposed_optree, signature=bloq.signature, in_quregs=in_quregs, out_quregs=out_quregs
        )
    except ValueError as exc:
        if "Only gate operations are supported" in str(exc):
            raise DecomposeNotImplementedError(str(exc)) from exc
        else:
            raise exc<|MERGE_RESOLUTION|>--- conflicted
+++ resolved
@@ -434,15 +434,9 @@
         return CIRQ_TYPE_TO_BLOQ_MAP[gate.__class__](exponent=gate.exponent)
 
     if isinstance(gate, cirq.GlobalPhaseGate):
-<<<<<<< HEAD
-        if isinstance(gate.coefficient, numbers.Complex):
-            return GlobalPhase.from_coefficient(coefficient=complex(gate.coefficient))
-        return GlobalPhase.from_coefficient(coefficient=gate.coefficient)  # type: ignore[arg-type]
-=======
         if isinstance(gate.coefficient, sympy.Expr):
             return GlobalPhase.from_coefficient(coefficient=gate.coefficient)
         return GlobalPhase.from_coefficient(coefficient=complex(gate.coefficient))
->>>>>>> e283ae1b
 
     # No known basic gate, wrap the cirq gate in a CirqGateAsBloq wrapper.
     return CirqGateAsBloq(gate)
