#  Copyright 2025 Google LLC
#
#  Licensed under the Apache License, Version 2.0 (the "License");
#  you may not use this file except in compliance with the License.
#  You may obtain a copy of the License at
#
#      https://www.apache.org/licenses/LICENSE-2.0
#
#  Unless required by applicable law or agreed to in writing, software
#  distributed under the License is distributed on an "AS IS" BASIS,
#  WITHOUT WARRANTIES OR CONDITIONS OF ANY KIND, either express or implied.
#  See the License for the specific language governing permissions and
#  limitations under the License.

import cirq
import numpy as np

from qualtran.rotation_synthesis.matrix import generate_cliffords, generate_rotations


def _are_close_up_to_global_phase(u, v):
    i, j = np.unravel_index(  # pylint: disable=unbalanced-tuple-unpacking
        np.abs(u).argmax(), u.shape
    )
    return np.allclose(u * v[i, j] / u[i, j], v)


def test_generated_rotations_determinant():
    all_rotations = generate_rotations(5)
    for n in range(len(all_rotations)):
        assert np.allclose(
            [abs(np.linalg.det(r.matrix.astype(complex))) for r in all_rotations[n]],
            2 * (2 + np.sqrt(2)) ** n,
        )


_SQRT2 = np.sqrt(2)
_X = np.array([[0, 1], [1, 0]])
_Y = np.array([[0, -1j], [1j, 0]])
_Z = np.array([[1, 0], [0, -1]])
_TX_numpy = (np.eye(2) + (np.eye(2) - 1j * _X) / _SQRT2) / np.sqrt(2 + _SQRT2)
_TY_numpy = (np.eye(2) + (np.eye(2) - 1j * _Y) / _SQRT2) / np.sqrt(2 + _SQRT2)
_TZ_numpy = (np.eye(2) + (np.eye(2) - 1j * _Z) / _SQRT2) / np.sqrt(2 + _SQRT2)

_numpy_matrix_for_symbol = {
    "H": np.array([[1, 1], [1, -1]]) / np.sqrt(2),
    "S": np.array([[1, 0], [0, 1j]]),
    "Tx": _TX_numpy,
    "Ty": _TY_numpy,
    "Tz": _TZ_numpy,
}


def test_generated_rotations_unitary():
    all_rotations = generate_rotations(5)
    for row in all_rotations:
        for r in row:
            u = np.sqrt(2) * np.eye(2, dtype=np.complex128)
            gates = r.gates
            assert gates is not None
            for p in gates:
                u = _numpy_matrix_for_symbol[p] @ u
<<<<<<< HEAD
            assert _are_close_up_to_global_phase(u, r.numpy())


def test_generate_cliffords():
    cliffords = generate_cliffords()
    cirq_cliffords = [
        cirq.unitary(c) for c in cirq.SingleQubitCliffordGate.all_single_qubit_cliffords
    ]
    assert np.allclose(np.abs([np.linalg.det(c.numpy()) for c in cliffords]), 2)
    sqrt2 = np.sqrt(2)
    for c in cliffords:
        u = c.numpy() / sqrt2
        assert np.any([_are_close_up_to_global_phase(u, c) for c in cirq_cliffords])
=======
            assert _are_close_up_to_global_phase(u, r.matrix.astype(complex))
>>>>>>> 4a0ff59e
<|MERGE_RESOLUTION|>--- conflicted
+++ resolved
@@ -60,7 +60,6 @@
             assert gates is not None
             for p in gates:
                 u = _numpy_matrix_for_symbol[p] @ u
-<<<<<<< HEAD
             assert _are_close_up_to_global_phase(u, r.numpy())
 
 
@@ -73,7 +72,4 @@
     sqrt2 = np.sqrt(2)
     for c in cliffords:
         u = c.numpy() / sqrt2
-        assert np.any([_are_close_up_to_global_phase(u, c) for c in cirq_cliffords])
-=======
-            assert _are_close_up_to_global_phase(u, r.matrix.astype(complex))
->>>>>>> 4a0ff59e
+        assert np.any([_are_close_up_to_global_phase(u, c) for c in cirq_cliffords])