--- conflicted
+++ resolved
@@ -13,11 +13,7 @@
 #  limitations under the License.
 import cirq
 
-<<<<<<< HEAD
-from qualtran import QAny, QInt, Register
-=======
 from qualtran import Adjoint, QAny, Register
->>>>>>> 705745bc
 from qualtran.bloqs.basic_gates import CNOT, Rx, TwoBitSwap
 from qualtran.bloqs.mcmt.and_bloq import And, MultiAnd
 from qualtran.bloqs.util_bloqs import Allocate, Free, Join, Partition, Split
@@ -30,7 +26,6 @@
     generalize_rotation_angle,
     ignore_alloc_free,
     ignore_cliffords,
-    ignore_partition,
     ignore_split_join,
     PHI,
 )
@@ -46,13 +41,9 @@
     Rx(0.123),
     Allocate(QAny(bitsize=5)),
     Free(QAny(bitsize=5)),
-<<<<<<< HEAD
-    Partition(8, (Register('x', QInt(2)), Register('y', QAny(6)))),
-=======
     Adjoint(TwoBitSwap()),
     Partition(5, (Register('x', QAny(2)), Register('y', QAny(3)))),
     CirqGateAsBloq(cirq.S),
->>>>>>> 705745bc
 ]
 
 
@@ -69,30 +60,9 @@
         Rx(0.123),
         Allocate(QAny(bitsize=5)),
         Free(QAny(bitsize=5)),
-<<<<<<< HEAD
-        Partition(8, (Register('x', QInt(2)), Register('y', QAny(6)))),
-    ]
-
-
-def test_ignore_partition():
-    bloqs = [ignore_partition(b) for b in _BLOQS_TO_FILTER]
-    assert bloqs == [
-        CNOT(),
-        CirqGateAsBloq(cirq.CNOT),
-        Split(QAny(bitsize=5)),
-        Join(QAny(bitsize=5)),
-        TwoBitSwap(),
-        And(0, 0),
-        MultiAnd((1, 0, 1, 0)),
-        Rx(0.123),
-        Allocate(QAny(bitsize=5)),
-        Free(QAny(bitsize=5)),
-        None,  # Partition(8, (Register('x', QInt(2)), Register('y', QAny(6)))),
-=======
         Adjoint(TwoBitSwap()),
         None,  # Partition(5, (Register('x', QAny(2)), Register('y', QAny(3))))
         CirqGateAsBloq(cirq.S),
->>>>>>> 705745bc
     ]
 
 
@@ -109,13 +79,9 @@
         Rx(0.123),
         None,  # Allocate(QAny(bitsize=5))
         None,  # Free(QAny(bitsize=5))
-<<<<<<< HEAD
-        Partition(8, (Register('x', QInt(2)), Register('y', QAny(6)))),
-=======
         Adjoint(TwoBitSwap()),
         Partition(5, (Register('x', QAny(2)), Register('y', QAny(3)))),
         CirqGateAsBloq(cirq.S),
->>>>>>> 705745bc
     ]
 
 
@@ -132,13 +98,9 @@
         Rx(PHI),  # this one is generalized
         Allocate(QAny(bitsize=5)),
         Free(QAny(bitsize=5)),
-<<<<<<< HEAD
-        Partition(8, (Register('x', QInt(2)), Register('y', QAny(6)))),
-=======
         Adjoint(TwoBitSwap()),
         Partition(5, (Register('x', QAny(2)), Register('y', QAny(3)))),
         CirqGateAsBloq(cirq.S),
->>>>>>> 705745bc
     ]
 
 
@@ -155,13 +117,9 @@
         Rx(0.123),
         Allocate(QAny(bitsize=5)),
         Free(QAny(bitsize=5)),
-<<<<<<< HEAD
-        Partition(8, (Register('x', QInt(2)), Register('y', QAny(6)))),
-=======
         Adjoint(TwoBitSwap()),
         Partition(5, (Register('x', QAny(2)), Register('y', QAny(3)))),
         CirqGateAsBloq(cirq.S),
->>>>>>> 705745bc
     ]
 
 
@@ -178,13 +136,9 @@
         Rx(0.123),
         Allocate(QAny(bitsize=5)),
         Free(QAny(bitsize=5)),
-<<<<<<< HEAD
-        Partition(8, (Register('x', QInt(2)), Register('y', QAny(6)))),
-=======
         None,  # Adjoint(TwoBitSwap()),
         Partition(5, (Register('x', QAny(2)), Register('y', QAny(3)))),
         CirqGateAsBloq(cirq.S),
->>>>>>> 705745bc
     ]
 
 
@@ -202,13 +156,9 @@
         Rx(0.123),
         Allocate(QAny(bitsize=5)),
         Free(QAny(bitsize=5)),
-<<<<<<< HEAD
-        Partition(8, (Register('x', QInt(2)), Register('y', QAny(6)))),
-=======
         None,  # Adjoint(TwoBitSwap()),
         Partition(5, (Register('x', QAny(2)), Register('y', QAny(3)))),
         None,  # cirq.S,
->>>>>>> 705745bc
     ]
 
 
@@ -220,7 +170,6 @@
         ignore_split_join,
         generalize_cvs,
         generalize_rotation_angle,
-        ignore_partition,
     )
     bloqs = [gg(b) for b in _BLOQS_TO_FILTER]
     bloqs = [b for b in bloqs if b is not None]
@@ -235,11 +184,7 @@
         Rx(PHI),
         # Allocate(QAny(n=5)),
         # Free(QAny(n=5)),
-<<<<<<< HEAD
-        # Partition(8, (Register('x', QInt(2)), Register('y', QAny(6)))),
-=======
         # Adjoint(TwoBitSwap()),
         # Partition(5, (Register('x', QAny(2)), Register('y', QAny(3))))
         # cirq.S,
->>>>>>> 705745bc
     ]