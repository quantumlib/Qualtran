--- conflicted
+++ resolved
@@ -31,11 +31,8 @@
 
 from ._costing import GeneralizerT, get_cost_value, get_cost_cache, query_costs, CostKey, CostValT
 
-<<<<<<< HEAD
-from ._bloq_counts import BloqCount, QECGatesCost, GateCounts
-=======
 from ._success_prob import SuccessProb
 from ._qubit_counts import QubitCount
->>>>>>> 5aabc66c
+from ._bloq_counts import BloqCount, QECGatesCost, GateCounts
 
 from . import generalizers