#  Copyright 2023 Google LLC
#
#  Licensed under the Apache License, Version 2.0 (the "License");
#  you may not use this file except in compliance with the License.
#  You may obtain a copy of the License at
#
#      https://www.apache.org/licenses/LICENSE-2.0
#
#  Unless required by applicable law or agreed to in writing, software
#  distributed under the License is distributed on an "AS IS" BASIS,
#  WITHOUT WARRANTIES OR CONDITIONS OF ANY KIND, either express or implied.
#  See the License for the specific language governing permissions and
#  limitations under the License.
import numpy as np
import pytest
import sympy
from sympy.codegen.cfunctions import log2 as sympy_log2

<<<<<<< HEAD
from qualtran.resource_counting.symbolic_counting_utils import bit_length, ceil, log2, smax, smin
=======
from qualtran.resource_counting.symbolic_counting_utils import (
    bit_length,
    ceil,
    is_symbolic,
    log2,
    Shaped,
    slen,
    smax,
)
>>>>>>> 8cc8643c


def test_log2():
    assert log2(sympy.Symbol('x')) == sympy_log2(sympy.Symbol('x'))
    assert log2(sympy.Number(10)) == sympy_log2(sympy.Number(10))
    assert log2(10) == np.log2(10)


def test_ceil():
    assert ceil(sympy.Symbol('x')) == sympy.ceiling(sympy.Symbol('x'))
    assert ceil(sympy.Number(10.123)) == sympy.ceiling(sympy.Number(11))
    assert isinstance(ceil(sympy.Number(10.123)), sympy.Basic)
    assert ceil(10.123) == 11


def test_smax():
    assert smax(1, 2) == 2
    assert smax(1.1, 2.2) == 2.2
    assert smax(1, sympy.Symbol('x')) == sympy.Max(1, sympy.Symbol('x'))


def test_smin():
    assert smin(1, 2) == 1
    assert smin(1.1, 2.2) == 1.1
    assert smin(1, sympy.Symbol('x')) == sympy.Min(1, sympy.Symbol('x'))


def test_bit_length():
    for x in range(0, 2**10):
        assert x.bit_length() == bit_length(x)
        assert x.bit_length() == bit_length(x + 0.5)
        assert x.bit_length() == bit_length(x + 0.0001)


@pytest.mark.parametrize(
    "shape",
    [(4,), (1, 2), (1, 2, 3), (sympy.Symbol('n'),), (sympy.Symbol('n'), sympy.Symbol('m'), 100)],
)
def test_shaped(shape: tuple[int, ...]):
    shaped = Shaped(shape=shape)
    assert is_symbolic(shaped)
    assert slen(shaped) == shape[0]<|MERGE_RESOLUTION|>--- conflicted
+++ resolved
@@ -16,9 +16,6 @@
 import sympy
 from sympy.codegen.cfunctions import log2 as sympy_log2
 
-<<<<<<< HEAD
-from qualtran.resource_counting.symbolic_counting_utils import bit_length, ceil, log2, smax, smin
-=======
 from qualtran.resource_counting.symbolic_counting_utils import (
     bit_length,
     ceil,
@@ -27,8 +24,8 @@
     Shaped,
     slen,
     smax,
+    smin,
 )
->>>>>>> 8cc8643c
 
 
 def test_log2():
