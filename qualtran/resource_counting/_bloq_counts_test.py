--- conflicted
+++ resolved
@@ -83,11 +83,7 @@
         # Recursive
         [
             mcmt.MultiControlPauli(cvs=(1, 1, 1), target_gate=cirq.X),
-<<<<<<< HEAD
-            GateCounts(and_bloq=2, depth=4, measurement=2, clifford=3),
-=======
             GateCounts(and_bloq=2, measurement=2, clifford=3),
->>>>>>> c3598b52
         ],
     ],
 )
