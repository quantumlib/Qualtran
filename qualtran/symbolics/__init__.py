#  Copyright 2024 Google LLC
#
#  Licensed under the Apache License, Version 2.0 (the "License");
#  you may not use this file except in compliance with the License.
#  You may obtain a copy of the License at
#
#      https://www.apache.org/licenses/LICENSE-2.0
#
#  Unless required by applicable law or agreed to in writing, software
#  distributed under the License is distributed on an "AS IS" BASIS,
#  WITHOUT WARRANTIES OR CONDITIONS OF ANY KIND, either express or implied.
#  See the License for the specific language governing permissions and
#  limitations under the License.


from qualtran.symbolics.math_funcs import (
    acos,
    bit_length,
    ceil,
    floor,
<<<<<<< HEAD
    is_zero,
=======
    ln,
>>>>>>> ca5edd23
    log2,
    pi,
    prod,
    sabs,
    sarg,
    sconj,
    sexp,
    shape,
    slen,
    smax,
    smin,
    ssqrt,
    ssum,
)
from qualtran.symbolics.types import (
    HasLength,
    is_symbolic,
    Shaped,
    SymbolicComplex,
    SymbolicFloat,
    SymbolicInt,
)<|MERGE_RESOLUTION|>--- conflicted
+++ resolved
@@ -18,11 +18,8 @@
     bit_length,
     ceil,
     floor,
-<<<<<<< HEAD
     is_zero,
-=======
     ln,
->>>>>>> ca5edd23
     log2,
     pi,
     prod,
