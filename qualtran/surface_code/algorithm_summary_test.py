#  Copyright 2023 Google LLC
#
#  Licensed under the Apache License, Version 2.0 (the "License");
#  you may not use this file except in compliance with the License.
#  You may obtain a copy of the License at
#
#      https://www.apache.org/licenses/LICENSE-2.0
#
#  Unless required by applicable law or agreed to in writing, software
#  distributed under the License is distributed on an "AS IS" BASIS,
#  WITHOUT WARRANTIES OR CONDITIONS OF ANY KIND, either express or implied.
#  See the License for the specific language governing permissions and
#  limitations under the License.

import pytest

from qualtran.bloqs import basic_gates, mcmt, rotations
from qualtran.resource_counting import GateCounts
from qualtran.surface_code import AlgorithmSummary


@pytest.mark.parametrize(
    ['bloq', 'summary'],
    [
        [
            basic_gates.TGate(is_adjoint=False),
            AlgorithmSummary(n_algo_qubits=1, n_logical_gates=GateCounts(t=1)),
        ],
        [
            basic_gates.Toffoli(),
            AlgorithmSummary(n_algo_qubits=3, n_logical_gates=GateCounts(toffoli=1)),
        ],
        [
            basic_gates.TwoBitCSwap(),
            AlgorithmSummary(n_algo_qubits=3, n_logical_gates=GateCounts(cswap=1)),
        ],
        [mcmt.And(), AlgorithmSummary(n_algo_qubits=3, n_logical_gates=GateCounts(and_bloq=1))],
        [
            basic_gates.ZPowGate(exponent=0.1, global_shift=0.0, eps=1e-11),
            AlgorithmSummary(
                n_algo_qubits=1, n_logical_gates=GateCounts.from_rotation_with_eps(1e-11)
            ),
        ],
        [
            rotations.phase_gradient.PhaseGradientUnitary(
                bitsize=10, exponent=1, is_controlled=False, eps=1e-10
            ),
            AlgorithmSummary(
<<<<<<< HEAD
                n_algo_qubits=10,
                n_logical_gates=GateCounts.from_rotation_with_eps(1e-11, n_rotations=10),
=======
                n_algo_qubits=10, n_logical_gates=GateCounts(clifford=2, t=1, rotation=7)
>>>>>>> dccd673b
            ),
        ],
        [
            mcmt.MultiControlX(cvs=(1, 1, 1)),
            AlgorithmSummary(
                n_algo_qubits=6, n_logical_gates=GateCounts(and_bloq=2, measurement=2, clifford=3)
            ),
        ],
    ],
)
def test_summary_from_bloq(bloq, summary):
    assert AlgorithmSummary.from_bloq(bloq) == summary<|MERGE_RESOLUTION|>--- conflicted
+++ resolved
@@ -46,12 +46,9 @@
                 bitsize=10, exponent=1, is_controlled=False, eps=1e-10
             ),
             AlgorithmSummary(
-<<<<<<< HEAD
                 n_algo_qubits=10,
-                n_logical_gates=GateCounts.from_rotation_with_eps(1e-11, n_rotations=10),
-=======
-                n_algo_qubits=10, n_logical_gates=GateCounts(clifford=2, t=1, rotation=7)
->>>>>>> dccd673b
+                n_logical_gates=GateCounts(clifford=2, t=1)
+                + GateCounts.from_rotation_with_eps(1e-11, n_rotations=10),
             ),
         ],
         [
