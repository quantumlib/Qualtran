--- conflicted
+++ resolved
@@ -13,19 +13,12 @@
 #  limitations under the License.
 from typing import List, TYPE_CHECKING
 
-<<<<<<< HEAD
-import cirq
-=======
 import attrs
->>>>>>> dfb52e9f
 import numpy as np
 import pytest
 import sympy
 
 import qualtran.testing as qlt_testing
-<<<<<<< HEAD
-from qualtran import Bloq, CompositeBloq, Controlled, CtrlSpec, QBit, QInt, QUInt
-=======
 from qualtran import (
     Bloq,
     BloqBuilder,
@@ -40,7 +33,6 @@
     Side,
     Signature,
 )
->>>>>>> dfb52e9f
 from qualtran._infra.gate_with_registers import get_named_qubits, merge_qubits
 from qualtran.bloqs.basic_gates import (
     CSwap,
@@ -59,13 +51,9 @@
 from qualtran.symbolics import Shaped
 
 if TYPE_CHECKING:
-<<<<<<< HEAD
-    pass
-=======
     import cirq
 
     from qualtran import SoquetT
->>>>>>> dfb52e9f
 
 
 def test_ctrl_spec():
@@ -454,70 +442,6 @@
     np.testing.assert_allclose(bloq.tensor_contract(), should_be)
 
 
-<<<<<<< HEAD
-=======
-@attrs.frozen
-class TestCtrlStatePrepAnd(Bloq):
-    """Decomposes into a Controlled-AND gate + int effects & targets where ctrl is active.
-
-    Tensor contraction should give the output state vector corresponding to applying an
-    `And(and_ctrl)`; assuming all the control bits are active.
-    """
-
-    ctrl_spec: CtrlSpec
-    and_ctrl: Tuple[int, int]
-
-    @property
-    def signature(self) -> 'Signature':
-        return Signature([Register('x', QBit(), shape=(3,), side=Side.RIGHT)])
-
-    def build_composite_bloq(self, bb: 'BloqBuilder') -> Dict[str, 'SoquetT']:
-        if self.ctrl_spec.is_symbolic():
-            raise DecomposeTypeError(f"cannot decompose {self} with symbolic {self.ctrl_spec=}")
-
-        one_or_zero = [ZeroState(), OneState()]
-        ctrl_bloq = Controlled(And(*self.and_ctrl), ctrl_spec=self.ctrl_spec)
-
-        ctrl_soqs = {}
-        for reg, cvs in zip(ctrl_bloq.ctrl_regs, self.ctrl_spec.cvs):
-            assert isinstance(cvs, np.ndarray)
-            soqs = np.empty(shape=reg.shape, dtype=object)
-            for idx in reg.all_idxs():
-                soqs[idx] = bb.add(IntState(val=cvs[idx], bitsize=reg.dtype.num_qubits))
-            ctrl_soqs[reg.name] = soqs
-
-        and_ctrl = [bb.add(one_or_zero[cv]) for cv in self.and_ctrl]
-
-        ctrl_soqs = bb.add_d(ctrl_bloq, **ctrl_soqs, ctrl=and_ctrl)
-        out_soqs = np.asarray([*ctrl_soqs.pop('ctrl'), ctrl_soqs.pop('target')])  # type: ignore[misc]
-
-        for reg, cvs in zip(ctrl_bloq.ctrl_regs, self.ctrl_spec.cvs):
-            assert isinstance(cvs, np.ndarray)
-            for idx in reg.all_idxs():
-                ctrl_soq = np.asarray(ctrl_soqs[reg.name])[idx]
-                bb.add(IntEffect(val=cvs[idx], bitsize=reg.dtype.num_qubits), val=ctrl_soq)
-        return {'x': out_soqs}
-
-
-def _verify_ctrl_tensor_for_and(ctrl_spec: CtrlSpec, and_ctrl: Tuple[int, int]):
-    bloq = TestCtrlStatePrepAnd(ctrl_spec, and_ctrl)
-    bloq_tensor = bloq.tensor_contract()
-    cirq_state_vector = GateHelper(And(*and_ctrl)).circuit.final_state_vector(
-        initial_state=and_ctrl + (0,)
-    )
-    np.testing.assert_allclose(bloq_tensor, cirq_state_vector, atol=1e-8)
-
-
-@pytest.mark.parametrize('ctrl_spec', interesting_ctrl_specs)
-def test_controlled_tensor_for_and_bloq(ctrl_spec: CtrlSpec):
-    # Test AND gate with one-sided signature (aka controlled state preparation).
-    _verify_ctrl_tensor_for_and(ctrl_spec, (1, 1))
-    _verify_ctrl_tensor_for_and(ctrl_spec, (1, 0))
-    _verify_ctrl_tensor_for_and(ctrl_spec, (0, 1))
-    _verify_ctrl_tensor_for_and(ctrl_spec, (0, 0))
-
-
->>>>>>> dfb52e9f
 def test_controlled_diagrams():
     cirq = pytest.importorskip('cirq')
     ctrl_gate = XPowGate(0.25).controlled()
