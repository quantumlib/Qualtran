#  Copyright 2023 Google LLC
#
#  Licensed under the Apache License, Version 2.0 (the "License");
#  you may not use this file except in compliance with the License.
#  You may obtain a copy of the License at
#
#      https://www.apache.org/licenses/LICENSE-2.0
#
#  Unless required by applicable law or agreed to in writing, software
#  distributed under the License is distributed on an "AS IS" BASIS,
#  WITHOUT WARRANTIES OR CONDITIONS OF ANY KIND, either express or implied.
#  See the License for the specific language governing permissions and
#  limitations under the License.

from functools import cached_property
from typing import Dict, List, Set, Tuple, TYPE_CHECKING

import attrs
import cirq
from attrs import frozen
from numpy.typing import NDArray

from qualtran import DecomposeNotImplementedError

from .composite_bloq import _binst_to_cxns, _cxn_to_soq_dict, _map_soqs, _reg_to_soq, BloqBuilder
from .gate_with_registers import GateWithRegisters
from .quantum_graph import LeftDangle, RightDangle
from .registers import Signature

if TYPE_CHECKING:
    from qualtran import Bloq, CompositeBloq, Signature, Soquet, SoquetT
    from qualtran.drawing import WireSymbol
    from qualtran.resource_counting import BloqCountT, SympySymbolAllocator


def _adjoint_final_soqs(cbloq: 'CompositeBloq', new_signature: Signature) -> Dict[str, 'SoquetT']:
    """`CompositeBloq.final_soqs()` but backwards."""
    if LeftDangle not in cbloq._binst_graph:
        return {}
    _, init_succs = _binst_to_cxns(LeftDangle, binst_graph=cbloq._binst_graph)
    return _cxn_to_soq_dict(
        new_signature.rights(), init_succs, get_me=lambda x: x.left, get_assign=lambda x: x.right
    )


def _adjoint_cbloq(cbloq: 'CompositeBloq') -> 'CompositeBloq':
    """Automatically derive the adjoint of `cbloq`.

    The adjoint of a composite bloq is another composite bloq where the order of
    operations is reversed and each subbloq is replaced with its adjoint.

    This is the implementation of `CompositeBloq.adjoint()`.

    Note that this function implementation is analogous to `CompositeBloq.copy()` but with the
    order of most things reversed. First, we reverse the registers to initialize the BloqBuilder.
    Then we reverse the order of subbloqs. And when we add the subbloq back in, we call
    `.adjoint()` on it.
    """
    # First, we reverse the registers to initialize the BloqBuilder.
    old_signature = cbloq.signature
    new_signature = cbloq.signature.adjoint()
    old_i_soqs = [_reg_to_soq(RightDangle, reg) for reg in old_signature.rights()]
    new_i_soqs = [_reg_to_soq(LeftDangle, reg) for reg in new_signature.lefts()]
    soq_map: List[Tuple[SoquetT, SoquetT]] = list(zip(old_i_soqs, new_i_soqs))

    # Then we reverse the order of subbloqs
    bloqnections = reversed(list(cbloq.iter_bloqnections()))

    # And add subbloq.adjoint() back in for each subbloq.
    bb, _ = BloqBuilder.from_signature(new_signature)
    for binst, preds, succs in bloqnections:
        # Instead of get_me returning the right element of a predecessor connection,
        # it's the left element of a successor connection.
        soqs = _cxn_to_soq_dict(
            binst.bloq.signature.rights(),
            succs,
            get_me=lambda x: x.left,
            get_assign=lambda x: x.right,
        )
        soqs = _map_soqs(soqs, soq_map)

        old_o_soqs = tuple(_reg_to_soq(binst, reg) for reg in binst.bloq.signature.lefts())
        new_o_soqs = bb.add_t(binst.bloq.adjoint(), **soqs)
        soq_map.extend(zip(old_o_soqs, new_o_soqs))

    # Instead of finalizing with RightDangle predecessors, we use LeftDangle successors
    fsoqs = _map_soqs(_adjoint_final_soqs(cbloq, new_signature), soq_map)
    return bb.finalize(**fsoqs)


@frozen
class Adjoint(GateWithRegisters):
    """The standard adjoint of `subbloq`.

    This metabloq generally delegates all of its protocols (with modifications, read on) to
    `subbloq`. This class is used in the default implementation of the adjoint protocol, i.e.,
    in the default implementation of `Bloq.adjoint()`.

    This metabloq is appropriate in most cases since there rarely a specialized
    (one level) decomposition for a bloq's adjoint. Exceptions can be found for decomposing
    some low-level primitives, for example `And`. Even if you use bloqs with specialized
    adjoints in your decomposition (i.e. you use `And`), you can still rely on this standard
    behavior.

    This bloq is defined entirely in terms of how it delegates its protocols. The following
    protocols delegate to `subbloq` (with appropriate modification):

     - **Signature**: The signature is the adjoint of `subbloqs`'s signature. Namely, LEFT
       and RIGHT registers are swapped.
     - **Decomposition**: The decomposition is the adjoint of `subbloq`'s decomposition. Namely,
       the order of operations in the resultant `CompositeBloq` is reversed and each bloq is
       replaced with its adjoint.
     - **Adjoint**: The adjoint of an `Adjoint` bloq is the subbloq itself.
     - **Call graph**: The call graph is the subbloq's call graph, but each bloq is replaced
       with its adjoint.
     - **Cirq Interop**: The default `Bloq` implementation is used, which goes via `BloqAsCirqGate`
       as usual.
     - **Wire Symbol**: The wire symbols are the adjoint of `subbloq`'s wire symbols. Namely,
       left- and right-oriented symbols are flipped.
     - **Names**: The string names / labels are that of the `subbloq` with a dagger symbol appended.

    Some protocols are impossible to delegate specialized implementations. The `Adjoint` bloq
    supports the following protocols with "decompose-only" implementations. This means we always
    go via the bloq's decomposition instead of preferring specialized implementations provided by
    the bloq author. If a specialized implementation of these protocols are required or you
    are trying to represent an adjoint bloq without a decomposition and need to support these
    protocols, use a specialized adjoint bloq or attribute instead of this class.

     - Classical simulation is "decompose-only". It is impossible to invert a generic python
       function.
     - Tensor simulation is "decompose-only" due to technical details around the Quimb interop.

    Args:
        subbloq: The bloq to wrap.
    """

    subbloq: 'Bloq'

    @cached_property
    def signature(self) -> 'Signature':
        """The signature is the adjoint of `subbloq`'s signature."""
        return self.subbloq.signature.adjoint()

    def decompose_bloq(self) -> 'CompositeBloq':
        """The decomposition is the adjoint of `subbloq`'s decomposition."""
        return self.subbloq.decompose_bloq().adjoint()

    def decompose_from_registers(
        self, *, context: cirq.DecompositionContext, **quregs: NDArray[cirq.Qid]
    ) -> cirq.OP_TREE:
        if isinstance(self.subbloq, GateWithRegisters):
            return cirq.inverse(self.subbloq.decompose_from_registers(context=context, **quregs))
        return super().decompose_from_registers(context=context, **quregs)

    def supports_decompose_bloq(self) -> bool:
        """Delegate to `subbloq.supports_decompose_bloq()`"""
        return self.subbloq.supports_decompose_bloq()

    def adjoint(self) -> 'Bloq':
        """The 'double adjoint' brings you back to the original bloq."""
        return self.subbloq

    def build_call_graph(self, ssa: 'SympySymbolAllocator') -> Set['BloqCountT']:
        """The call graph takes the adjoint of each of the bloqs in `subbloq`'s call graph."""
        return {(bloq.adjoint(), n) for bloq, n in self.subbloq.build_call_graph(ssa=ssa)}

    def short_name(self) -> str:
        """The subbloq's short_name with a dagger."""
        return self.subbloq.short_name() + '†'

    def pretty_name(self) -> str:
        """The subbloq's pretty_name with a dagger."""
        return self.subbloq.pretty_name() + '†'

    def __str__(self) -> str:
        """Delegate to subbloq's `__str__` method."""
        return f'Adjoint(subbloq={str(self.subbloq)})'

    def wire_symbol(self, soq: 'Soquet') -> 'WireSymbol':
        # Note: since we pass are passed a soquet which has the 'new' side, we flip it before
        # delegating and then flip back. Subbloqs only have to answer this protocol
        # if the provided soquet is facing the correct direction.
        return self.subbloq.wire_symbol(attrs.evolve(soq, reg=soq.reg.adjoint())).adjoint()

    def _t_complexity_(self):
        """The cirq-style `_t_complexity_` delegates to the subbloq's method with a special shim.

        The cirq-style t complexity protocol does not leverage the heirarchical decomposition
        of high-level bloqs, so we need to shim in an extra `adjoint` boolean flag.
        """
<<<<<<< HEAD
        try:
            return self.decompose_bloq().t_complexity()
        except DecomposeNotImplementedError:
            return self.subbloq.t_complexity()

    #     # TODO: https://github.com/quantumlib/Qualtran/issues/489
    #     if hasattr(self.subbloq, '_t_complexity_'):
    #         return self.subbloq._t_complexity_()
=======
        # TODO: https://github.com/quantumlib/Qualtran/issues/735
        try:
            return self.subbloq._t_complexity_(adjoint=True)
        except TypeError as e:
            if 'adjoint' in str(e):
                return self.subbloq._t_complexity_()
            else:
                raise e
>>>>>>> 44ec0edf
<|MERGE_RESOLUTION|>--- conflicted
+++ resolved
@@ -188,16 +188,6 @@
         The cirq-style t complexity protocol does not leverage the heirarchical decomposition
         of high-level bloqs, so we need to shim in an extra `adjoint` boolean flag.
         """
-<<<<<<< HEAD
-        try:
-            return self.decompose_bloq().t_complexity()
-        except DecomposeNotImplementedError:
-            return self.subbloq.t_complexity()
-
-    #     # TODO: https://github.com/quantumlib/Qualtran/issues/489
-    #     if hasattr(self.subbloq, '_t_complexity_'):
-    #         return self.subbloq._t_complexity_()
-=======
         # TODO: https://github.com/quantumlib/Qualtran/issues/735
         try:
             return self.subbloq._t_complexity_(adjoint=True)
@@ -205,5 +195,4 @@
             if 'adjoint' in str(e):
                 return self.subbloq._t_complexity_()
             else:
-                raise e
->>>>>>> 44ec0edf
+                raise e