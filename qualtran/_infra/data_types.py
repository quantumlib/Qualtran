#  Copyright 2023 Google LLC
#
#  Licensed under the Apache License, Version 2.0 (the "License");
#  you may not use this file except in compliance with the License.
#  You may obtain a copy of the License at
#
#      https://www.apache.org/licenses/LICENSE-2.0
#
#  Unless required by applicable law or agreed to in writing, software
#  distributed under the License is distributed on an "AS IS" BASIS,
#  WITHOUT WARRANTIES OR CONDITIONS OF ANY KIND, either express or implied.
#  See the License for the specific language governing permissions and
#  limitations under the License.
"""Quantum data type definitions.

We often wish to write algorithms which operate on quantum data. One can think
of quantum data types, similar to classical data types, where a collection of
qubits can be used to represent a specific quantum data type (eg: a quantum
integer of width 32 would comprise of 32 qubits, similar to a classical uint32
type). More generally, many current primitives and algorithms in qualtran
implicitly expect registers which represent signed or unsigned integers,
fixed-point (fp) numbers , or “classical registers” which store some classical
value. Enforcing typing helps developers and users reason about algorithms, and
will also allow better type checking.

The basic principles we follow are:

1. Typing should not be too invasive for the developer / user: We got pretty far
without explicitly typing registers.
2. For algorithms or bloqs which expect registers which are meant to encode
numeric types (integers, reals, etc.) then typing should be strictly enforced.
For example, a bloq multiplying two fixed point reals should be built with an
explicit QFxp dtype.
3. The smallest addressable unit is a QBit. Other types are interpretations of
collections of QBits. A QUInt(32) is intended to represent a register
encoding positive integers.
4. To avoid too much overhead we have a QAny type, which is meant to represent
an opaque bag of bits with no particular significance associated with them. A
bloq defined with a QAny register (e.g. a n-bit CSwap) will accept any other
type assuming the bitsizes match. QInt(32) == QAny(32), QInt(32) !=
QFxp(32, 16). QInt(32) != QUInt(32).
5. We assume a big endian convention for addressing QBits in registers
throughout qualtran. Recall that in a big endian convention the most signficant
bit is at index 0. If you iterate through the bits in a register they will be
yielded from most significant to least significant.
6. Ones' complement integers are used extensively in quantum algorithms. We have
two types QInt and QIntOnesComp for integers using two's and ones' complement
respectively.
"""

import abc
from typing import Any, Iterable, List, Sequence, Union

import attrs
import numpy as np
import sympy
from fxpmath import Fxp
from numpy.typing import NDArray


class QDType(metaclass=abc.ABCMeta):
    """This defines the abstract interface for quantum data types."""

    @property
    @abc.abstractmethod
    def num_qubits(self) -> int:
        """Number of qubits required to represent a single instance of this data type."""

    @abc.abstractmethod
    def get_classical_domain(self) -> Iterable[Any]:
        """Yields all possible classical (computational basis state) values representable
        by this type."""

    @abc.abstractmethod
<<<<<<< HEAD
    def to_bits(self, x) -> Iterable[int]:
        """Yields individual bits corresponding to binary representation of x"""

    @abc.abstractmethod
    def from_bits(self, *bits: int):
=======
    def to_bits(self, x) -> List[int]:
        """Yields individual bits corresponding to binary representation of x"""

    @abc.abstractmethod
    def from_bits(self, bits: Sequence[int]):
>>>>>>> b8a00f5e
        """Combine individual bits to form x"""

    @abc.abstractmethod
    def assert_valid_classical_val(self, val: Any, debug_str: str = 'val'):
        """Raises an exception if `val` is not a valid classical value for this type.

        Args:
            val: A classical value that should be in the domain of this QDType.
            debug_str: Optional debugging information to use in exception messages.
        """

    def assert_valid_classical_val_array(self, val_array: NDArray[Any], debug_str: str = 'val'):
        """Raises an exception if `val_array` is not a valid array of classical values
        for this type.

        Often, validation on an array can be performed faster than validating each element
        individually.

        Args:
            val_array: A numpy array of classical values. Each value should be in the domain
                of this QDType.
            debug_str: Optional debugging information to use in exception messages.
        """
        for val in val_array.reshape(-1):
            self.assert_valid_classical_val(val)


@attrs.frozen
class QBit(QDType):
    """A single qubit. The smallest addressable unit of quantum data."""

    @property
    def num_qubits(self):
        return 1

    def get_classical_domain(self) -> Iterable[int]:
        yield from (0, 1)

    def assert_valid_classical_val(self, val: int, debug_str: str = 'val'):
        if not (val == 0 or val == 1):
            raise ValueError(f"Bad {self} value {val} in {debug_str}")

<<<<<<< HEAD
    def to_bits(self, x) -> Iterable[int]:
        """Yields individual bits corresponding to binary representation of x"""
        self.assert_valid_classical_val(x)
        return (int(x),)

    def from_bits(self, *bits: int) -> int:
=======
    def to_bits(self, x) -> List[int]:
        """Yields individual bits corresponding to binary representation of x"""
        self.assert_valid_classical_val(x)
        return [int(x)]

    def from_bits(self, bits: Sequence[int]) -> int:
>>>>>>> b8a00f5e
        """Combine individual bits to form x"""
        assert len(bits) == 1
        return bits[0]

    def assert_valid_classical_val_array(self, val_array: NDArray[int], debug_str: str = 'val'):
        if not np.all((val_array == 0) | (val_array == 1)):
            raise ValueError(f"Bad {self} value array in {debug_str}")


@attrs.frozen
class QAny(QDType):
    """Opaque bag-of-qbits type."""

    bitsize: Union[int, sympy.Expr]

    @property
    def num_qubits(self):
        return self.bitsize

    def get_classical_domain(self) -> Iterable[Any]:
        raise TypeError(f"Ambiguous domain for {self}. Please use a more specific type.")

<<<<<<< HEAD
    def to_bits(self, x) -> Iterable[Any]:
        # TODO: Raise an error once usage of `QAny` is minimized across the library
        return QUInt(self.bitsize).to_bits(x)

    def from_bits(self, *bits: int) -> int:
        # TODO: Raise an error once usage of `QAny` is minimized across the library
        return QUInt(self.bitsize).from_bits(*bits)
=======
    def to_bits(self, x) -> List[int]:
        # TODO: Raise an error once usage of `QAny` is minimized across the library
        return QUInt(self.bitsize).to_bits(x)

    def from_bits(self, bits: Sequence[int]) -> int:
        # TODO: Raise an error once usage of `QAny` is minimized across the library
        return QUInt(self.bitsize).from_bits(bits)
>>>>>>> b8a00f5e

    def assert_valid_classical_val(self, val, debug_str: str = 'val'):
        pass

    def assert_valid_classical_val_array(self, val_array, debug_str: str = 'val'):
        pass


@attrs.frozen
class QInt(QDType):
    """Signed Integer of a given width bitsize.

    A two's complement representation is assumed for negative integers.

    Attributes:
        bitsize: The number of qubits used to represent the integer.
    """

    bitsize: Union[int, sympy.Expr]

    @property
    def num_qubits(self):
        return self.bitsize

    def get_classical_domain(self) -> Iterable[int]:
        max_val = 1 << (self.bitsize - 1)
        return range(-max_val, max_val)

    def to_bits(self, x: int) -> List[int]:
        """Yields individual bits corresponding to binary representation of x"""
        self.assert_valid_classical_val(x)
        mask = (1 << self.bitsize) - 1
        return QUInt(self.bitsize).to_bits(int(x) & mask)

    def from_bits(self, bits: Sequence[int]) -> int:
        """Combine individual bits to form x"""
        sign = bits[0]
        x = QUInt(self.bitsize - 1).from_bits([1 - x if sign else x for x in bits[1:]])
        return ~x if sign else x

    def to_bits(self, x: int) -> Iterable[int]:
        """Yields individual bits corresponding to binary representation of x"""
        from qualtran.cirq_interop.bit_tools import iter_bits_twos_complement

        if isinstance(x, np.integer):
            x = int(x)
        self.assert_valid_classical_val(x)
        return iter_bits_twos_complement(x, self.bitsize)

    def from_bits(self, *bits: int) -> int:
        """Combine individual bits to form x"""
        sign = bits[0]
        x = QUInt(self.bitsize - 1).from_bits(*[1 - x if sign else x for x in bits[1:]])
        return ~x if sign else x

    def assert_valid_classical_val(self, val: int, debug_str: str = 'val'):
        if not isinstance(val, (int, np.integer)):
            raise ValueError(f"{debug_str} should be an integer, not {val!r}")
        if val < -(2 ** (self.bitsize - 1)):
            raise ValueError(f"Too-small classical {self}: {val} encountered in {debug_str}")
        if val >= 2 ** (self.bitsize - 1):
            raise ValueError(f"Too-large classical {self}: {val} encountered in {debug_str}")

    def assert_valid_classical_val_array(self, val_array: NDArray[int], debug_str: str = 'val'):
        if np.any(val_array < -(2 ** (self.bitsize - 1))):
            raise ValueError(f"Too-small classical {self}s encountered in {debug_str}")
        if np.any(val_array >= 2 ** (self.bitsize - 1)):
            raise ValueError(f"Too-large classical {self}s encountered in {debug_str}")


@attrs.frozen
class QIntOnesComp(QDType):
    """Signed Integer of a given width bitsize.

    A ones' complement representation is assumed for negative integers.

    Attributes:
        bitsize: The number of qubits used to represent the integer.
    """

    bitsize: Union[int, sympy.Expr]

    def __attrs_post_init__(self):
        if isinstance(self.bitsize, int):
            if self.num_qubits == 1:
                raise ValueError("num_qubits must be > 1.")

    @property
    def num_qubits(self):
        return self.bitsize

<<<<<<< HEAD
    def to_bits(self, x: int) -> Iterable[int]:
        """Yields individual bits corresponding to binary representation of x"""
        from qualtran.cirq_interop.bit_tools import iter_bits

        if isinstance(x, np.integer):
            x = int(x)

        self.assert_valid_classical_val(x)
        ret = [*iter_bits(x, self.bitsize, signed=True)]
        for i in range(1, self.bitsize):
            ret[i] ^= ret[0]
        return ret

    def from_bits(self, *bits: int) -> int:
        """Combine individual bits to form x"""
        x = QUInt(self.bitsize).from_bits(*[x ^ bits[0] for x in bits[1:]])
        return (-1) ** bits[0] * x

    def get_classical_domain(self) -> Iterable[Any]:
        raise NotImplementedError()
=======
    def to_bits(self, x: int) -> List[int]:
        """Yields individual bits corresponding to binary representation of x"""
        self.assert_valid_classical_val(x)
        return [int(x < 0)] + [y ^ int(x < 0) for y in QUInt(self.bitsize - 1).to_bits(abs(x))]

    def from_bits(self, bits: Sequence[int]) -> int:
        """Combine individual bits to form x"""
        x = QUInt(self.bitsize).from_bits([b ^ bits[0] for b in bits[1:]])
        return (-1) ** bits[0] * x

    def get_classical_domain(self) -> Iterable[int]:
        max_val = 1 << (self.bitsize - 1)
        return range(-max_val + 1, max_val)
>>>>>>> b8a00f5e

    def assert_valid_classical_val(self, val, debug_str: str = 'val'):
        if not isinstance(val, (int, np.integer)):
            raise ValueError(f"{debug_str} should be an integer, not {val!r}")
        max_val = 1 << (self.bitsize - 1)
        if not -max_val <= val <= max_val:
            raise ValueError(
                f"Classical value {val} must be in range [-{max_val}, +{max_val}] in {debug_str}"
            )


@attrs.frozen
class QUInt(QDType):
    """Unsigned integer of a given width bitsize which wraps around upon overflow.

    Similar to unsigned integer types in C. Any intended wrap around effect is
    expected to be handled by the developer.

    Attributes:
        bitsize: The number of qubits used to represent the integer.
    """

    bitsize: Union[int, sympy.Expr]

    @property
    def num_qubits(self):
        return self.bitsize

    def get_classical_domain(self) -> Iterable[Any]:
        return range(2**self.bitsize)

    def to_bits(self, x: int) -> List[int]:
        """Yields individual bits corresponding to binary representation of x"""
        self.assert_valid_classical_val(x)
        return [int(x) for x in f'{int(x):0{self.bitsize}b}']

    def from_bits(self, bits: Sequence[int]) -> int:
        """Combine individual bits to form x"""
        return int("".join(str(x) for x in bits), 2)

    def to_bits(self, x: int) -> Iterable[int]:
        """Yields individual bits corresponding to binary representation of x"""
        from qualtran.cirq_interop.bit_tools import iter_bits

        if isinstance(x, np.integer):
            x = int(x)

        self.assert_valid_classical_val(x)
        return iter_bits(x, self.bitsize)

    def from_bits(self, *bits: int) -> int:
        """Combine individual bits to form x"""
        return int("".join(str(x) for x in bits), 2)

    def assert_valid_classical_val(self, val: int, debug_str: str = 'val'):
        if not isinstance(val, (int, np.integer)):
            raise ValueError(f"{debug_str} should be an integer, not {val!r}")
        if val < 0:
            raise ValueError(f"Negative classical value encountered in {debug_str}")
        if val >= 2**self.bitsize:
            raise ValueError(f"Too-large classical value encountered in {debug_str}")

    def assert_valid_classical_val_array(self, val_array: NDArray[int], debug_str: str = 'val'):
        if np.any(val_array < 0):
            raise ValueError(f"Negative classical values encountered in {debug_str}")
        if np.any(val_array >= 2**self.bitsize):
            raise ValueError(f"Too-large classical values encountered in {debug_str}")


@attrs.frozen
class BoundedQUInt(QDType):
    """Unsigned integer whose values are bounded within a range.

    LCU methods often make use of coherent for-loops via UnaryIteration, iterating over a range
    of values stored as a superposition over the `SELECT` register. Such (nested) coherent
    for-loops can be represented using a `Tuple[Register(dtype=BoundedQUInt),
    ...]` where the i'th entry stores the bitsize and iteration length of i'th
    nested for-loop.

    One useful feature when processing such nested for-loops is to flatten out a composite index,
    represented by a tuple of indices (i, j, ...), one for each selection register into a single
    integer that can be used to index a flat target register. An example of such a mapping
    function is described in Eq.45 of https://arxiv.org/abs/1805.03662. A general version of this
    mapping function can be implemented using `numpy.ravel_multi_index` and `numpy.unravel_index`.

    For example:
        1) We can flatten a 2D for-loop as follows
        >>> import numpy as np
        >>> N, M = 10, 20
        >>> flat_indices = set()
        >>> for x in range(N):
        ...     for y in range(M):
        ...         flat_idx = x * M + y
        ...         assert np.ravel_multi_index((x, y), (N, M)) == flat_idx
        ...         assert np.unravel_index(flat_idx, (N, M)) == (x, y)
        ...         flat_indices.add(flat_idx)
        >>> assert len(flat_indices) == N * M

        2) Similarly, we can flatten a 3D for-loop as follows
        >>> import numpy as np
        >>> N, M, L = 10, 20, 30
        >>> flat_indices = set()
        >>> for x in range(N):
        ...     for y in range(M):
        ...         for z in range(L):
        ...             flat_idx = x * M * L + y * L + z
        ...             assert np.ravel_multi_index((x, y, z), (N, M, L)) == flat_idx
        ...             assert np.unravel_index(flat_idx, (N, M, L)) == (x, y, z)
        ...             flat_indices.add(flat_idx)
        >>> assert len(flat_indices) == N * M * L

    Attributes:
        bitsize: The number of qubits used to represent the integer.
        iteration_length: The length of the iteration range.
    """

    bitsize: Union[int, sympy.Expr]
    iteration_length: Union[int, sympy.Expr] = attrs.field()

    def __attrs_post_init__(self):
        if isinstance(self.bitsize, int):
            if self.iteration_length > 2**self.bitsize:
                raise ValueError(
                    "BoundedQUInt iteration length is too large for given bitsize. "
                    f"{self.iteration_length} vs {2**self.bitsize}"
                )

    @iteration_length.default
    def _default_iteration_length(self):
        return 2**self.bitsize

    @property
    def num_qubits(self):
        return self.bitsize

    def get_classical_domain(self) -> Iterable[Any]:
        return range(0, self.iteration_length)

    def assert_valid_classical_val(self, val: int, debug_str: str = 'val'):
        if not isinstance(val, (int, np.integer)):
            raise ValueError(f"{debug_str} should be an integer, not {val!r}")
        if val < 0:
            raise ValueError(f"Negative classical value encountered in {debug_str}")
        if val >= self.iteration_length:
            raise ValueError(f"Too-large classical value encountered in {debug_str}")

<<<<<<< HEAD
    def to_bits(self, x: int) -> Iterable[int]:
        """Yields individual bits corresponding to binary representation of x"""
        from qualtran.cirq_interop.bit_tools import iter_bits

        self.assert_valid_classical_val(x)
        return iter_bits(x, self.bitsize, signed=False)

    def from_bits(self, *bits: int) -> int:
        """Combine individual bits to form x"""
        return QUInt(self.bitsize).from_bits(*bits)
=======
    def to_bits(self, x: int) -> List[int]:
        """Yields individual bits corresponding to binary representation of x"""
        self.assert_valid_classical_val(x, debug_str='val')
        return QUInt(self.bitsize).to_bits(x)

    def from_bits(self, bits: Sequence[int]) -> int:
        """Combine individual bits to form x"""
        return QUInt(self.bitsize).from_bits(bits)
>>>>>>> b8a00f5e

    def assert_valid_classical_val_array(self, val_array: NDArray[int], debug_str: str = 'val'):
        if np.any(val_array < 0):
            raise ValueError(f"Negative classical values encountered in {debug_str}")
        if np.any(val_array >= self.iteration_length):
            raise ValueError(f"Too-large classical values encountered in {debug_str}")


@attrs.frozen
class QFxp(QDType):
    r"""Fixed point type to represent real numbers.

    A real number can be approximately represented in fixed point using `num_int`
    bits for the integer part and `num_frac` bits for the fractional part. If the
    real number is signed we require an additional bit to store the sign (0 for
    +, 1 for -). In total there are `bitsize = (n_sign + num_int + num_frac)` bits used
    to represent the number. E.g. Using `(bitsize = 8, num_frac = 6, signed = False)`
    then $\pi$ \approx 3.140625 = 11.001001, where the . represents the decimal place.

    We can specify a fixed point real number by the tuple bitsize, num_frac and
    signed, with num_int determined as `(bitsize - num_frac - n_sign)`.

    Attributes:
        bitsize: The total number of qubits used to represent the integer and
            fractional part combined.
        num_frac: The number of qubits used to represent the fractional part of the real number.
        signed: Whether the number is signed or not. If signed is true the
            number of integer bits is reduced by 1.
    """

    bitsize: Union[int, sympy.Expr]
    num_frac: Union[int, sympy.Expr]
    signed: bool = False

    @property
    def num_qubits(self):
        return self.bitsize

    @property
    def num_int(self) -> Union[int, sympy.Expr]:
        return self.bitsize - self.num_frac - int(self.signed)

    @property
    def fxp_dtype_str(self) -> str:
        return f'fxp-{"us"[self.signed]}{self.bitsize}/{self.num_frac}'

    @property
    def _fxp_dtype(self) -> Fxp:
        return Fxp(None, dtype=self.fxp_dtype_str)

<<<<<<< HEAD
    def to_bits(self, x: Union[float, Fxp]) -> Iterable[int]:
        """Yields individual bits corresponding to binary representation of x"""
        self.assert_valid_classical_val(x)
        fxp = x if isinstance(x, Fxp) else Fxp(x)
        return [int(x) for x in fxp.like(self._fxp_dtype).bin()]

    def from_bits(self, *bits: int) -> Fxp:
        """Combine individual bits to form x"""
        bits_bin = "".join(str(x) for x in bits[:])
        fxp_bin = "0b" + bits_bin[: -self.num_frac] + "." + bits_bin[-self.num_frac :]
        return Fxp(fxp_bin).like(self._fxp_dtype)
=======
    def to_bits(self, x: Union[float, Fxp]) -> List[int]:
        """Yields individual bits corresponding to binary representation of x"""
        self._assert_valid_classical_val(x)
        fxp = x if isinstance(x, Fxp) else Fxp(x)
        return [int(x) for x in fxp.like(self._fxp_dtype).bin()]

    def from_bits(self, bits: Sequence[int]) -> Fxp:
        """Combine individual bits to form x"""
        bits_bin = "".join(str(x) for x in bits[:])
        fxp_bin = "0b" + bits_bin[: -self.num_frac] + "." + bits_bin[-self.num_frac :]
        return Fxp(fxp_bin, dtype=self.fxp_dtype_str)
>>>>>>> b8a00f5e

    def __attrs_post_init__(self):
        if isinstance(self.num_qubits, int):
            if self.num_qubits == 1 and self.signed:
                raise ValueError("num_qubits must be > 1.")
            if self.signed and self.bitsize == self.num_frac:
                raise ValueError("num_frac must be less than bitsize if the QFxp is signed.")
            if self.bitsize < self.num_frac:
                raise ValueError("bitsize must be >= num_frac.")

    def get_classical_domain(self) -> Iterable[Fxp]:
        qint = QIntOnesComp(self.bitsize) if self.signed else QUInt(self.bitsize)
        for x in qint.get_classical_domain():
            yield Fxp(x / 2**self.num_frac, dtype=self.fxp_dtype_str)

    def _assert_valid_classical_val(self, val: Union[float, Fxp], debug_str: str = 'val'):
        fxp_val = val if isinstance(val, Fxp) else Fxp(val)
        if fxp_val.get_val() != fxp_val.like(self._fxp_dtype).get_val():
            raise ValueError(
                f"{debug_str}={val} cannot be accurately represented using Fxp {fxp_val}"
            )

    def assert_valid_classical_val(self, val: Union[float, Fxp], debug_str: str = 'val'):
        # TODO: Asserting a valid value here opens a can of worms because classical data, except integers,
        # is currently not propagated correctly through Bloqs
        pass


@attrs.frozen
class QMontgomeryUInt(QDType):
    """Montgomery form of an unsigned integer of a given width bitsize which wraps around upon
        overflow.

    Similar to unsigned integer types in C. Any intended wrap around effect is
    expected to be handled by the developer. Any QMontgomeryUInt can be treated as a QUInt, but not
    every QUInt can be treated as a QMontgomeryUInt. Montgomery form is used in order to compute
    fast modular multiplication.

    In order to convert an unsigned integer from a finite field x % p into Montgomery form you
    first must choose a value r > p where gcd(r, p) = 1. Typically this value is a power of 2.

    Conversion to Montgomery form:
        [x] = (x * r) % p

    Conversion from Montgomery form to normal form:
        x = REDC([x])

    Pseudocode for REDC(u) can be found in the resource below.

    Attributes:
        bitsize: The number of qubits used to represent the integer.

    References:
        [Montgomery modular multiplication](https://en.wikipedia.org/wiki/Montgomery_modular_multiplication)
    """

    bitsize: Union[int, sympy.Expr]

    @property
    def num_qubits(self):
        return self.bitsize

    def get_classical_domain(self) -> Iterable[Any]:
        return range(2**self.bitsize)

    def to_bits(self, x: int) -> List[int]:
        raise NotImplementedError(f"to_bits not implemented for {self}")

    def from_bits(self, bits: Sequence[int]) -> int:
        raise NotImplementedError(f"from_bits not implemented for {self}")

    def to_bits(self, x: int) -> Iterable[int]:
        raise NotImplementedError(f"to_bits not implemented for {self}")

    def from_bits(self, *bits: int) -> int:
        raise NotImplementedError(f"from_bits not implemented for {self}")

    def assert_valid_classical_val(self, val: int, debug_str: str = 'val'):
        if not isinstance(val, (int, np.integer)):
            raise ValueError(f"{debug_str} should be an integer, not {val!r}")
        if val < 0:
            raise ValueError(f"Negative classical value encountered in {debug_str}")
        if val >= 2**self.bitsize:
            raise ValueError(f"Too-large classical value encountered in {debug_str}")

    def assert_valid_classical_val_array(self, val_array: NDArray[int], debug_str: str = 'val'):
        if np.any(val_array < 0):
            raise ValueError(f"Negative classical values encountered in {debug_str}")
        if np.any(val_array >= 2**self.bitsize):
            raise ValueError(f"Too-large classical values encountered in {debug_str}")


QAnyInt = (QInt, QUInt, BoundedQUInt, QMontgomeryUInt)
QAnyUInt = (QUInt, BoundedQUInt, QMontgomeryUInt)


def _check_uint_fxp_consistent(a: QUInt, b: QFxp) -> bool:
    """A uint is consistent with a whole or totally fractional unsigned QFxp."""
    if b.signed:
        return False
    return a.num_qubits == b.num_qubits and (b.num_frac == 0 or b.num_int == 0)


def check_dtypes_consistent(dtype_a: QDType, dtype_b: QDType, strict: bool = False) -> bool:
    """Check if two types are consistent given our current definition on consistent types.

    Args:
        dtype_a: The dtype to check against the reference.
        dtype_b: The reference dtype.
        strict: Whether to compare types literally

    Returns:
        True if the types are consistent.
    """
    if dtype_a == dtype_b:
        return True
    if strict:
        return False
    same_n_qubits = dtype_a.num_qubits == dtype_b.num_qubits
    if isinstance(dtype_a, QAny) or isinstance(dtype_b, QAny):
        # QAny -> any dtype and any dtype -> QAny
        return same_n_qubits
    elif dtype_a.num_qubits == 1 and same_n_qubits:
        # Single qubit types are ok.
        return True
    elif isinstance(dtype_a, QAnyInt) and isinstance(dtype_b, QAnyInt):
        # A subset of the integers should be freely interchangeable.
        return same_n_qubits
    elif isinstance(dtype_a, QAnyUInt) and isinstance(dtype_b, QFxp):
        # unsigned Fxp which is wholy an integer or < 1 part is a uint.
        return _check_uint_fxp_consistent(dtype_a, dtype_b)
    elif isinstance(dtype_b, QAnyUInt) and isinstance(dtype_a, QFxp):
        # unsigned Fxp which is wholy an integer or < 1 part is a uint.
        return _check_uint_fxp_consistent(dtype_b, dtype_a)
    else:
        return False<|MERGE_RESOLUTION|>--- conflicted
+++ resolved
@@ -72,19 +72,11 @@
         by this type."""
 
     @abc.abstractmethod
-<<<<<<< HEAD
-    def to_bits(self, x) -> Iterable[int]:
-        """Yields individual bits corresponding to binary representation of x"""
-
-    @abc.abstractmethod
-    def from_bits(self, *bits: int):
-=======
     def to_bits(self, x) -> List[int]:
         """Yields individual bits corresponding to binary representation of x"""
 
     @abc.abstractmethod
     def from_bits(self, bits: Sequence[int]):
->>>>>>> b8a00f5e
         """Combine individual bits to form x"""
 
     @abc.abstractmethod
@@ -127,21 +119,12 @@
         if not (val == 0 or val == 1):
             raise ValueError(f"Bad {self} value {val} in {debug_str}")
 
-<<<<<<< HEAD
-    def to_bits(self, x) -> Iterable[int]:
-        """Yields individual bits corresponding to binary representation of x"""
-        self.assert_valid_classical_val(x)
-        return (int(x),)
-
-    def from_bits(self, *bits: int) -> int:
-=======
     def to_bits(self, x) -> List[int]:
         """Yields individual bits corresponding to binary representation of x"""
         self.assert_valid_classical_val(x)
         return [int(x)]
 
     def from_bits(self, bits: Sequence[int]) -> int:
->>>>>>> b8a00f5e
         """Combine individual bits to form x"""
         assert len(bits) == 1
         return bits[0]
@@ -164,15 +147,6 @@
     def get_classical_domain(self) -> Iterable[Any]:
         raise TypeError(f"Ambiguous domain for {self}. Please use a more specific type.")
 
-<<<<<<< HEAD
-    def to_bits(self, x) -> Iterable[Any]:
-        # TODO: Raise an error once usage of `QAny` is minimized across the library
-        return QUInt(self.bitsize).to_bits(x)
-
-    def from_bits(self, *bits: int) -> int:
-        # TODO: Raise an error once usage of `QAny` is minimized across the library
-        return QUInt(self.bitsize).from_bits(*bits)
-=======
     def to_bits(self, x) -> List[int]:
         # TODO: Raise an error once usage of `QAny` is minimized across the library
         return QUInt(self.bitsize).to_bits(x)
@@ -180,7 +154,6 @@
     def from_bits(self, bits: Sequence[int]) -> int:
         # TODO: Raise an error once usage of `QAny` is minimized across the library
         return QUInt(self.bitsize).from_bits(bits)
->>>>>>> b8a00f5e
 
     def assert_valid_classical_val(self, val, debug_str: str = 'val'):
         pass
@@ -219,21 +192,6 @@
         """Combine individual bits to form x"""
         sign = bits[0]
         x = QUInt(self.bitsize - 1).from_bits([1 - x if sign else x for x in bits[1:]])
-        return ~x if sign else x
-
-    def to_bits(self, x: int) -> Iterable[int]:
-        """Yields individual bits corresponding to binary representation of x"""
-        from qualtran.cirq_interop.bit_tools import iter_bits_twos_complement
-
-        if isinstance(x, np.integer):
-            x = int(x)
-        self.assert_valid_classical_val(x)
-        return iter_bits_twos_complement(x, self.bitsize)
-
-    def from_bits(self, *bits: int) -> int:
-        """Combine individual bits to form x"""
-        sign = bits[0]
-        x = QUInt(self.bitsize - 1).from_bits(*[1 - x if sign else x for x in bits[1:]])
         return ~x if sign else x
 
     def assert_valid_classical_val(self, val: int, debug_str: str = 'val'):
@@ -272,28 +230,6 @@
     def num_qubits(self):
         return self.bitsize
 
-<<<<<<< HEAD
-    def to_bits(self, x: int) -> Iterable[int]:
-        """Yields individual bits corresponding to binary representation of x"""
-        from qualtran.cirq_interop.bit_tools import iter_bits
-
-        if isinstance(x, np.integer):
-            x = int(x)
-
-        self.assert_valid_classical_val(x)
-        ret = [*iter_bits(x, self.bitsize, signed=True)]
-        for i in range(1, self.bitsize):
-            ret[i] ^= ret[0]
-        return ret
-
-    def from_bits(self, *bits: int) -> int:
-        """Combine individual bits to form x"""
-        x = QUInt(self.bitsize).from_bits(*[x ^ bits[0] for x in bits[1:]])
-        return (-1) ** bits[0] * x
-
-    def get_classical_domain(self) -> Iterable[Any]:
-        raise NotImplementedError()
-=======
     def to_bits(self, x: int) -> List[int]:
         """Yields individual bits corresponding to binary representation of x"""
         self.assert_valid_classical_val(x)
@@ -307,7 +243,6 @@
     def get_classical_domain(self) -> Iterable[int]:
         max_val = 1 << (self.bitsize - 1)
         return range(-max_val + 1, max_val)
->>>>>>> b8a00f5e
 
     def assert_valid_classical_val(self, val, debug_str: str = 'val'):
         if not isinstance(val, (int, np.integer)):
@@ -345,20 +280,6 @@
         return [int(x) for x in f'{int(x):0{self.bitsize}b}']
 
     def from_bits(self, bits: Sequence[int]) -> int:
-        """Combine individual bits to form x"""
-        return int("".join(str(x) for x in bits), 2)
-
-    def to_bits(self, x: int) -> Iterable[int]:
-        """Yields individual bits corresponding to binary representation of x"""
-        from qualtran.cirq_interop.bit_tools import iter_bits
-
-        if isinstance(x, np.integer):
-            x = int(x)
-
-        self.assert_valid_classical_val(x)
-        return iter_bits(x, self.bitsize)
-
-    def from_bits(self, *bits: int) -> int:
         """Combine individual bits to form x"""
         return int("".join(str(x) for x in bits), 2)
 
@@ -454,18 +375,6 @@
         if val >= self.iteration_length:
             raise ValueError(f"Too-large classical value encountered in {debug_str}")
 
-<<<<<<< HEAD
-    def to_bits(self, x: int) -> Iterable[int]:
-        """Yields individual bits corresponding to binary representation of x"""
-        from qualtran.cirq_interop.bit_tools import iter_bits
-
-        self.assert_valid_classical_val(x)
-        return iter_bits(x, self.bitsize, signed=False)
-
-    def from_bits(self, *bits: int) -> int:
-        """Combine individual bits to form x"""
-        return QUInt(self.bitsize).from_bits(*bits)
-=======
     def to_bits(self, x: int) -> List[int]:
         """Yields individual bits corresponding to binary representation of x"""
         self.assert_valid_classical_val(x, debug_str='val')
@@ -474,7 +383,6 @@
     def from_bits(self, bits: Sequence[int]) -> int:
         """Combine individual bits to form x"""
         return QUInt(self.bitsize).from_bits(bits)
->>>>>>> b8a00f5e
 
     def assert_valid_classical_val_array(self, val_array: NDArray[int], debug_str: str = 'val'):
         if np.any(val_array < 0):
@@ -525,19 +433,6 @@
     def _fxp_dtype(self) -> Fxp:
         return Fxp(None, dtype=self.fxp_dtype_str)
 
-<<<<<<< HEAD
-    def to_bits(self, x: Union[float, Fxp]) -> Iterable[int]:
-        """Yields individual bits corresponding to binary representation of x"""
-        self.assert_valid_classical_val(x)
-        fxp = x if isinstance(x, Fxp) else Fxp(x)
-        return [int(x) for x in fxp.like(self._fxp_dtype).bin()]
-
-    def from_bits(self, *bits: int) -> Fxp:
-        """Combine individual bits to form x"""
-        bits_bin = "".join(str(x) for x in bits[:])
-        fxp_bin = "0b" + bits_bin[: -self.num_frac] + "." + bits_bin[-self.num_frac :]
-        return Fxp(fxp_bin).like(self._fxp_dtype)
-=======
     def to_bits(self, x: Union[float, Fxp]) -> List[int]:
         """Yields individual bits corresponding to binary representation of x"""
         self._assert_valid_classical_val(x)
@@ -549,7 +444,6 @@
         bits_bin = "".join(str(x) for x in bits[:])
         fxp_bin = "0b" + bits_bin[: -self.num_frac] + "." + bits_bin[-self.num_frac :]
         return Fxp(fxp_bin, dtype=self.fxp_dtype_str)
->>>>>>> b8a00f5e
 
     def __attrs_post_init__(self):
         if isinstance(self.num_qubits, int):
@@ -619,12 +513,6 @@
         raise NotImplementedError(f"to_bits not implemented for {self}")
 
     def from_bits(self, bits: Sequence[int]) -> int:
-        raise NotImplementedError(f"from_bits not implemented for {self}")
-
-    def to_bits(self, x: int) -> Iterable[int]:
-        raise NotImplementedError(f"to_bits not implemented for {self}")
-
-    def from_bits(self, *bits: int) -> int:
         raise NotImplementedError(f"from_bits not implemented for {self}")
 
     def assert_valid_classical_val(self, val: int, debug_str: str = 'val'):
