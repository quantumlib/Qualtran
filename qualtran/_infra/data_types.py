--- conflicted
+++ resolved
@@ -492,13 +492,8 @@
         return [int(x < 0)] + [y ^ int(x < 0) for y in _UInt(self.bitsize - 1).to_bits(abs(x))]
 
     def from_bits(self, bits: Sequence[int]) -> int:
-<<<<<<< HEAD
         x = _UInt(self.bitsize).from_bits([b ^ bits[0] for b in bits[1:]])
-        return (-1) ** bits[0] * x
-=======
-        x = QUInt(self.bitsize).from_bits([b ^ bits[0] for b in bits[1:]])
         return (-1) ** int(bits[0]) * x
->>>>>>> f67634f8
 
     def get_domain(self) -> Iterable[int]:
         max_val = 1 << (self.bitsize - 1)
