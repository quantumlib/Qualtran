--- conflicted
+++ resolved
@@ -1055,10 +1055,6 @@
         return f'QGF({self.characteristic}**{self.degree})'
 
 
-<<<<<<< HEAD
-_QAnyInt = (QInt, QUInt, BQUInt, QMontgomeryUInt)
-_QAnyUInt = (QUInt, BQUInt, QMontgomeryUInt, QGF)
-=======
 @attrs.frozen
 class QGFPoly(QDType):
     r"""Univariate Polynomials with coefficients in a Galois Field GF($p^m$).
@@ -1161,9 +1157,8 @@
         return f'QGFPoly({self.degree}, {self.qgf!s})'
 
 
-QAnyInt = (QInt, QUInt, BQUInt, QMontgomeryUInt)
-QAnyUInt = (QUInt, BQUInt, QMontgomeryUInt, QGF)
->>>>>>> 4a4d7af3
+_QAnyInt = (QInt, QUInt, BQUInt, QMontgomeryUInt)
+_QAnyUInt = (QUInt, BQUInt, QMontgomeryUInt, QGF)
 
 
 class QDTypeCheckingSeverity(Enum):
