#  Copyright 2023 Google LLC
#
#  Licensed under the Apache License, Version 2.0 (the "License");
#  you may not use this file except in compliance with the License.
#  You may obtain a copy of the License at
#
#      https://www.apache.org/licenses/LICENSE-2.0
#
#  Unless required by applicable law or agreed to in writing, software
#  distributed under the License is distributed on an "AS IS" BASIS,
#  WITHOUT WARRANTIES OR CONDITIONS OF ANY KIND, either express or implied.
#  See the License for the specific language governing permissions and
#  limitations under the License.

import numpy as np
import pytest
import sympy

from .data_types import (
    BoundedQUInt,
    check_dtypes_consistent,
    QAny,
    QAnyInt,
    QBit,
    QDType,
    QFxp,
    QInt,
    QIntOnesComp,
    QMontgomeryUInt,
    QUInt,
)


def test_qint():
    qint_8 = QInt(8)
    assert qint_8.num_qubits == 8
    n = sympy.symbols('x')
    qint_8 = QInt(n)
    assert qint_8.num_qubits == n


def test_qint_ones():
    qint_8 = QIntOnesComp(8)
    assert qint_8.num_qubits == 8
    with pytest.raises(ValueError, match="num_qubits must be > 1."):
        QIntOnesComp(1)
    n = sympy.symbols('x')
    qint_8 = QIntOnesComp(n)
    assert qint_8.num_qubits == n


def test_quint():
    qint_8 = QUInt(8)
    assert qint_8.num_qubits == 8
    # works
    QUInt(1)
    n = sympy.symbols('x')
    qint_8 = QUInt(n)
    assert qint_8.num_qubits == n


def test_bounded_quint():
    qint_3 = BoundedQUInt(2, 3)
    assert qint_3.bitsize == 2
    assert qint_3.iteration_length == 3
    with pytest.raises(ValueError, match="BoundedQUInt iteration length.*"):
        BoundedQUInt(4, 76)
    n = sympy.symbols('x')
    l = sympy.symbols('l')
    qint_8 = BoundedQUInt(n, l)
    assert qint_8.num_qubits == n
    assert qint_8.iteration_length == l


def test_qfxp():
    qfp_16 = QFxp(16, 15)
    assert qfp_16.num_qubits == 16
    assert qfp_16.num_int == 1
    assert qfp_16.fxp_dtype_str == 'fxp-u16/15'
    qfp_16 = QFxp(16, 15, signed=True)
    assert qfp_16.num_qubits == 16
    assert qfp_16.num_int == 0
    assert qfp_16.fxp_dtype_str == 'fxp-s16/15'
    with pytest.raises(ValueError, match="num_qubits must be > 1."):
        QFxp(1, 1, signed=True)
    QFxp(1, 1, signed=False)
    with pytest.raises(ValueError, match="num_frac must be less than.*"):
        QFxp(4, 4, signed=True)
    with pytest.raises(ValueError, match="bitsize must be >= .*"):
        QFxp(4, 5)
    b = sympy.symbols('b')
    f = sympy.symbols('f')
    qfp = QFxp(b, f)
    assert qfp.num_qubits == b
    assert qfp.num_int == b - f
    qfp = QFxp(b, f, True)
    assert qfp.num_qubits == b
    assert qfp.num_int == b - f - 1


def test_qmontgomeryuint():
    qmontgomeryuint_8 = QMontgomeryUInt(8)
    assert qmontgomeryuint_8.num_qubits == 8
    # works
    QMontgomeryUInt(1)
    n = sympy.symbols('x')
    qmontgomeryuint_8 = QMontgomeryUInt(n)
    assert qmontgomeryuint_8.num_qubits == n


@pytest.mark.parametrize('qdtype', [QBit(), QInt(4), QUInt(4), BoundedQUInt(3, 5)])
def test_domain_and_validation(qdtype: QDType):
    for v in qdtype.get_classical_domain():
        qdtype.assert_valid_classical_val(v)


@pytest.mark.parametrize('qdtype', [QBit(), QInt(4), QUInt(4), BoundedQUInt(3, 5)])
def test_domain_and_validation_arr(qdtype: QDType):
    arr = np.array(list(qdtype.get_classical_domain()))
    qdtype.assert_valid_classical_val_array(arr)


def test_validation_errs():
    with pytest.raises(ValueError):
        QBit().assert_valid_classical_val(-1)

    with pytest.raises(ValueError):
        QBit().assert_valid_classical_val('|0>')

    with pytest.raises(ValueError):
        QUInt(3).assert_valid_classical_val(8)

    with pytest.raises(ValueError):
        BoundedQUInt(3, 5).assert_valid_classical_val(-1)

    with pytest.raises(ValueError):
        BoundedQUInt(3, 5).assert_valid_classical_val(6)

    with pytest.raises(ValueError):
        QInt(4).assert_valid_classical_val(-9)

    with pytest.raises(ValueError):
        QUInt(3).assert_valid_classical_val(-1)

    with pytest.raises(ValueError):
        QUInt(3).assert_valid_classical_val(-1)


def test_validate_arrays():
    rs = np.random.RandomState(52)
    arr = rs.choice([0, 1], size=(23, 4))
    QBit().assert_valid_classical_val_array(arr)

    arr = rs.choice([-1, 1], size=(23, 4))
    with pytest.raises(ValueError):
        QBit().assert_valid_classical_val_array(arr)


@pytest.mark.parametrize(
    'qdtype', [QIntOnesComp(4), QFxp(4, 4), QInt(4), QUInt(4), BoundedQUInt(4, 5)]
)
def test_qany_consistency(qdtype):
    # All Types with correct bitsize are ok with QAny
    assert check_dtypes_consistent(qdtype, QAny(4))


@pytest.mark.parametrize('qdtype', [QUInt(4), BoundedQUInt(4, 5), QMontgomeryUInt(4)])
def test_type_errors_fxp_uint(qdtype):
    assert check_dtypes_consistent(qdtype, QFxp(4, 4))
    assert check_dtypes_consistent(qdtype, QFxp(4, 0))
    assert not check_dtypes_consistent(qdtype, QFxp(4, 2))
    assert not check_dtypes_consistent(qdtype, QFxp(4, 3, True))
    assert not check_dtypes_consistent(qdtype, QFxp(4, 0, True))


@pytest.mark.parametrize('qdtype', [QInt(4), QIntOnesComp(4)])
def test_type_errors_fxp_int(qdtype):
    assert not check_dtypes_consistent(qdtype, QFxp(4, 0))
    assert not check_dtypes_consistent(qdtype, QFxp(4, 4))


def test_type_errors_fxp():
    assert not check_dtypes_consistent(QFxp(4, 4), QFxp(4, 0))
    assert not check_dtypes_consistent(QFxp(4, 3, signed=True), QFxp(4, 0))
    assert not check_dtypes_consistent(QFxp(4, 3), QFxp(4, 0))


@pytest.mark.parametrize(
    'qdtype_a', [QUInt(4), BoundedQUInt(4, 5), QMontgomeryUInt(4), QInt(4), QIntOnesComp(4)]
)
@pytest.mark.parametrize(
    'qdtype_b', [QUInt(4), BoundedQUInt(4, 5), QMontgomeryUInt(4), QInt(4), QIntOnesComp(4)]
)
def test_type_errors_matrix(qdtype_a, qdtype_b):
    if qdtype_a == qdtype_b:
        assert check_dtypes_consistent(qdtype_a, qdtype_b)
    elif isinstance(qdtype_a, QAnyInt) and isinstance(qdtype_b, QAnyInt):
        assert check_dtypes_consistent(qdtype_a, qdtype_b)
    else:
        assert not check_dtypes_consistent(qdtype_a, qdtype_b)


def test_single_qubit_consistency():
    assert check_dtypes_consistent(QBit(), QBit())
    assert check_dtypes_consistent(QBit(), QInt(1))
    assert check_dtypes_consistent(QInt(1), QBit())
    assert check_dtypes_consistent(QAny(1), QBit())
    assert check_dtypes_consistent(BoundedQUInt(1), QBit())
    assert check_dtypes_consistent(QFxp(1, 1), QBit())


def test_to_and_from_bits():
    # QInt
    qint4 = QInt(4)
<<<<<<< HEAD
    for x in range(-8, 8):
        assert qint4.from_bits(*qint4.to_bits(x)) == x
    assert list(qint4.to_bits(-2)) == [1, 1, 1, 0]
    assert list(QInt(4).to_bits(2)) == [0, 0, 1, 0]
    assert qint4.from_bits(*qint4.to_bits(-2)) == -2
    assert qint4.from_bits(*qint4.to_bits(2)) == 2
=======
    assert [*qint4.get_classical_domain()] == [*range(-8, 8)]
    for x in range(-8, 8):
        assert qint4.from_bits(qint4.to_bits(x)) == x
    assert list(qint4.to_bits(-2)) == [1, 1, 1, 0]
    assert list(QInt(4).to_bits(2)) == [0, 0, 1, 0]
    assert qint4.from_bits(qint4.to_bits(-2)) == -2
    assert qint4.from_bits(qint4.to_bits(2)) == 2
>>>>>>> b8a00f5e
    with pytest.raises(ValueError):
        QInt(4).to_bits(10)

    # QUInt
    quint4 = QUInt(4)
<<<<<<< HEAD
    assert list(quint4.to_bits(10)) == [1, 0, 1, 0]
    assert quint4.from_bits(*quint4.to_bits(10)) == 10
    for x in range(16):
        assert quint4.from_bits(*quint4.to_bits(x)) == x
    with pytest.raises(ValueError):
        quint4.to_bits(16)

    # BoundedQUInt
    bquint4 = BoundedQUInt(4, 12)
=======
    assert [*quint4.get_classical_domain()] == [*range(0, 16)]
    assert list(quint4.to_bits(10)) == [1, 0, 1, 0]
    assert quint4.from_bits(quint4.to_bits(10)) == 10
    for x in range(16):
        assert quint4.from_bits(quint4.to_bits(x)) == x
    with pytest.raises(ValueError):
        quint4.to_bits(16)

    with pytest.raises(ValueError):
        quint4.to_bits(-1)

    # BoundedQUInt
    bquint4 = BoundedQUInt(4, 12)
    assert [*bquint4.get_classical_domain()] == [*range(0, 12)]
>>>>>>> b8a00f5e
    assert list(bquint4.to_bits(10)) == [1, 0, 1, 0]
    with pytest.raises(ValueError):
        BoundedQUInt(4, 12).to_bits(13)

    # QBit
    assert list(QBit().to_bits(0)) == [0]
    assert list(QBit().to_bits(1)) == [1]
    with pytest.raises(ValueError):
        QBit().to_bits(2)

    # QAny
    assert list(QAny(4).to_bits(10)) == [1, 0, 1, 0]

    # QIntOnesComp
    qintones4 = QIntOnesComp(4)
    assert list(qintones4.to_bits(-2)) == [1, 1, 0, 1]
    assert list(qintones4.to_bits(2)) == [0, 0, 1, 0]
<<<<<<< HEAD
    for x in range(-7, 8):
        assert qintones4.from_bits(*qintones4.to_bits(x)) == x
=======
    assert [*qintones4.get_classical_domain()] == [*range(-7, 8)]
    for x in range(-7, 8):
        assert qintones4.from_bits(qintones4.to_bits(x)) == x
    with pytest.raises(ValueError):
        qintones4.to_bits(8)
    with pytest.raises(ValueError):
        qintones4.to_bits(-8)
>>>>>>> b8a00f5e

    # QFxp: Negative numbers are stored as ones complement
    qfxp_4_3 = QFxp(4, 3, True)
    assert list(qfxp_4_3.to_bits(0.5)) == [0, 1, 0, 0]
<<<<<<< HEAD
    assert qfxp_4_3.from_bits(*qfxp_4_3.to_bits(0.5)).get_val() == 0.5
    assert list(qfxp_4_3.to_bits(-0.5)) == [1, 1, 0, 0]
    assert qfxp_4_3.from_bits(*qfxp_4_3.to_bits(-0.5)).get_val() == -0.5
    assert list(qfxp_4_3.to_bits(0.625)) == [0, 1, 0, 1]
    assert qfxp_4_3.from_bits(*qfxp_4_3.to_bits(+0.625)).get_val() == +0.625
    assert qfxp_4_3.from_bits(*qfxp_4_3.to_bits(-0.625)).get_val() == -0.625
    assert list(QFxp(4, 3, True).to_bits(-(1 - 0.625))) == [1, 1, 0, 1]
    assert qfxp_4_3.from_bits(*qfxp_4_3.to_bits(0.375)).get_val() == 0.375
    assert qfxp_4_3.from_bits(*qfxp_4_3.to_bits(-0.375)).get_val() == -0.375
=======
    assert qfxp_4_3.from_bits(qfxp_4_3.to_bits(0.5)).get_val() == 0.5
    assert list(qfxp_4_3.to_bits(-0.5)) == [1, 1, 0, 0]
    assert qfxp_4_3.from_bits(qfxp_4_3.to_bits(-0.5)).get_val() == -0.5
    assert list(qfxp_4_3.to_bits(0.625)) == [0, 1, 0, 1]
    assert qfxp_4_3.from_bits(qfxp_4_3.to_bits(+0.625)).get_val() == +0.625
    assert qfxp_4_3.from_bits(qfxp_4_3.to_bits(-0.625)).get_val() == -0.625
    assert list(QFxp(4, 3, True).to_bits(-(1 - 0.625))) == [1, 1, 0, 1]
    assert qfxp_4_3.from_bits(qfxp_4_3.to_bits(0.375)).get_val() == 0.375
    assert qfxp_4_3.from_bits(qfxp_4_3.to_bits(-0.375)).get_val() == -0.375
    with pytest.raises(ValueError):
        _ = qfxp_4_3.to_bits(0.1)

    with pytest.raises(ValueError):
        _ = qfxp_4_3.to_bits(1.5)

    assert qfxp_4_3.from_bits(qfxp_4_3.to_bits(1 / 2 + 1 / 4 + 1 / 8)) == 1 / 2 + 1 / 4 + 1 / 8
    assert qfxp_4_3.from_bits(qfxp_4_3.to_bits(-1 / 2 - 1 / 4 - 1 / 8)) == -1 / 2 - 1 / 4 - 1 / 8
    with pytest.raises(ValueError):
        _ = qfxp_4_3.to_bits(1 / 2 + 1 / 4 + 1 / 8 + 1 / 16)

    for qfxp in [QFxp(4, 3, True), QFxp(3, 3, False), QFxp(7, 3, False), QFxp(7, 3, True)]:
        for x in qfxp.get_classical_domain():
            assert qfxp.from_bits(qfxp.to_bits(x)) == x

>>>>>>> b8a00f5e
    assert list(QFxp(7, 3, True).to_bits(-4.375)) == [1] + [0, 1, 1] + [1, 0, 1]
    assert list(QFxp(7, 3, True).to_bits(+4.625)) == [0] + [1, 0, 0] + [1, 0, 1]<|MERGE_RESOLUTION|>--- conflicted
+++ resolved
@@ -212,14 +212,6 @@
 def test_to_and_from_bits():
     # QInt
     qint4 = QInt(4)
-<<<<<<< HEAD
-    for x in range(-8, 8):
-        assert qint4.from_bits(*qint4.to_bits(x)) == x
-    assert list(qint4.to_bits(-2)) == [1, 1, 1, 0]
-    assert list(QInt(4).to_bits(2)) == [0, 0, 1, 0]
-    assert qint4.from_bits(*qint4.to_bits(-2)) == -2
-    assert qint4.from_bits(*qint4.to_bits(2)) == 2
-=======
     assert [*qint4.get_classical_domain()] == [*range(-8, 8)]
     for x in range(-8, 8):
         assert qint4.from_bits(qint4.to_bits(x)) == x
@@ -227,23 +219,11 @@
     assert list(QInt(4).to_bits(2)) == [0, 0, 1, 0]
     assert qint4.from_bits(qint4.to_bits(-2)) == -2
     assert qint4.from_bits(qint4.to_bits(2)) == 2
->>>>>>> b8a00f5e
     with pytest.raises(ValueError):
         QInt(4).to_bits(10)
 
     # QUInt
     quint4 = QUInt(4)
-<<<<<<< HEAD
-    assert list(quint4.to_bits(10)) == [1, 0, 1, 0]
-    assert quint4.from_bits(*quint4.to_bits(10)) == 10
-    for x in range(16):
-        assert quint4.from_bits(*quint4.to_bits(x)) == x
-    with pytest.raises(ValueError):
-        quint4.to_bits(16)
-
-    # BoundedQUInt
-    bquint4 = BoundedQUInt(4, 12)
-=======
     assert [*quint4.get_classical_domain()] == [*range(0, 16)]
     assert list(quint4.to_bits(10)) == [1, 0, 1, 0]
     assert quint4.from_bits(quint4.to_bits(10)) == 10
@@ -258,7 +238,6 @@
     # BoundedQUInt
     bquint4 = BoundedQUInt(4, 12)
     assert [*bquint4.get_classical_domain()] == [*range(0, 12)]
->>>>>>> b8a00f5e
     assert list(bquint4.to_bits(10)) == [1, 0, 1, 0]
     with pytest.raises(ValueError):
         BoundedQUInt(4, 12).to_bits(13)
@@ -276,10 +255,6 @@
     qintones4 = QIntOnesComp(4)
     assert list(qintones4.to_bits(-2)) == [1, 1, 0, 1]
     assert list(qintones4.to_bits(2)) == [0, 0, 1, 0]
-<<<<<<< HEAD
-    for x in range(-7, 8):
-        assert qintones4.from_bits(*qintones4.to_bits(x)) == x
-=======
     assert [*qintones4.get_classical_domain()] == [*range(-7, 8)]
     for x in range(-7, 8):
         assert qintones4.from_bits(qintones4.to_bits(x)) == x
@@ -287,22 +262,10 @@
         qintones4.to_bits(8)
     with pytest.raises(ValueError):
         qintones4.to_bits(-8)
->>>>>>> b8a00f5e
 
     # QFxp: Negative numbers are stored as ones complement
     qfxp_4_3 = QFxp(4, 3, True)
     assert list(qfxp_4_3.to_bits(0.5)) == [0, 1, 0, 0]
-<<<<<<< HEAD
-    assert qfxp_4_3.from_bits(*qfxp_4_3.to_bits(0.5)).get_val() == 0.5
-    assert list(qfxp_4_3.to_bits(-0.5)) == [1, 1, 0, 0]
-    assert qfxp_4_3.from_bits(*qfxp_4_3.to_bits(-0.5)).get_val() == -0.5
-    assert list(qfxp_4_3.to_bits(0.625)) == [0, 1, 0, 1]
-    assert qfxp_4_3.from_bits(*qfxp_4_3.to_bits(+0.625)).get_val() == +0.625
-    assert qfxp_4_3.from_bits(*qfxp_4_3.to_bits(-0.625)).get_val() == -0.625
-    assert list(QFxp(4, 3, True).to_bits(-(1 - 0.625))) == [1, 1, 0, 1]
-    assert qfxp_4_3.from_bits(*qfxp_4_3.to_bits(0.375)).get_val() == 0.375
-    assert qfxp_4_3.from_bits(*qfxp_4_3.to_bits(-0.375)).get_val() == -0.375
-=======
     assert qfxp_4_3.from_bits(qfxp_4_3.to_bits(0.5)).get_val() == 0.5
     assert list(qfxp_4_3.to_bits(-0.5)) == [1, 1, 0, 0]
     assert qfxp_4_3.from_bits(qfxp_4_3.to_bits(-0.5)).get_val() == -0.5
@@ -327,6 +290,5 @@
         for x in qfxp.get_classical_domain():
             assert qfxp.from_bits(qfxp.to_bits(x)) == x
 
->>>>>>> b8a00f5e
     assert list(QFxp(7, 3, True).to_bits(-4.375)) == [1] + [0, 1, 1] + [1, 0, 1]
     assert list(QFxp(7, 3, True).to_bits(+4.625)) == [0] + [1, 0, 0] + [1, 0, 1]