--- conflicted
+++ resolved
@@ -20,12 +20,6 @@
 import sympy
 from numpy.typing import NDArray
 
-<<<<<<< HEAD
-from qualtran import BQUInt, QAny, QBit, QDType, QFxp, QInt, QIntOnesComp, QMontgomeryUInt, QUInt
-from qualtran._infra.data_types import check_dtypes_consistent, QAnyInt
-from qualtran.symbolics import is_symbolic
-
-=======
 from qualtran.symbolics import ceil, is_symbolic, log2
 
 from .data_types import (
@@ -43,7 +37,6 @@
     QUInt,
 )
 
->>>>>>> 4526507b
 
 def test_qint():
     qint_8 = QInt(8)
