--- conflicted
+++ resolved
@@ -24,11 +24,7 @@
 from qualtran.bloqs.basic_gates import CNOT
 from qualtran.simulation.classical_sim import (
     _update_assign_from_vals,
-<<<<<<< HEAD
-=======
     add_ints,
-    bits_to_ints,
->>>>>>> dd19667c
     call_cbloq_classically,
     ClassicalValT,
 )
