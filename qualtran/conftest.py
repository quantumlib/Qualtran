#  Copyright 2023 Google LLC
#
#  Licensed under the Apache License, Version 2.0 (the "License");
#  you may not use this file except in compliance with the License.
#  You may obtain a copy of the License at
#
#      https://www.apache.org/licenses/LICENSE-2.0
#
#  Unless required by applicable law or agreed to in writing, software
#  distributed under the License is distributed on an "AS IS" BASIS,
#  WITHOUT WARRANTIES OR CONDITIONS OF ANY KIND, either express or implied.
#  See the License for the specific language governing permissions and
#  limitations under the License.
#
#  Licensed under the Apache License, Version 2.0 (the "License");
#  you may not use this file except in compliance with the License.
#  You may obtain a copy of the License at
#
#      https://www.apache.org/licenses/LICENSE-2.0
#
#  Unless required by applicable law or agreed to in writing, software
#  distributed under the License is distributed on an "AS IS" BASIS,
#  WITHOUT WARRANTIES OR CONDITIONS OF ANY KIND, either express or implied.
#  See the License for the specific language governing permissions and
#  limitations under the License.

import pytest

import qualtran.testing as qlt_testing
from qualtran import BloqExample


def assert_bloq_example_make_for_pytest(bloq_ex: BloqExample):
    """Wrap `assert_bloq_example_make`.

    Anything other than PASS is a test failure.
    """
    try:
        qlt_testing.assert_bloq_example_make(bloq_ex)
    except qlt_testing.BloqCheckException as bce:
        # No special skip logic
        raise bce from bce


def assert_bloq_example_decompose_for_pytest(bloq_ex: BloqExample):
    """Wrap `assert_bloq_example_decompose`.

    `NA` or `MISSING` result in the test being skipped.
    """
    try:
        qlt_testing.assert_bloq_example_decompose(bloq_ex)
    except qlt_testing.BloqCheckException as bce:
        if bce.check_result is qlt_testing.BloqCheckResult.NA:
            pytest.skip(bce.msg)
        if bce.check_result is qlt_testing.BloqCheckResult.MISSING:
            pytest.skip(bce.msg)

        raise bce from bce


def assert_equivalent_bloq_example_counts_for_pytest(bloq_ex: BloqExample):
    try:
        qlt_testing.assert_equivalent_bloq_example_counts(bloq_ex)
    except qlt_testing.BloqCheckException as bce:
        if bce.check_result in [
            qlt_testing.BloqCheckResult.UNVERIFIED,
            qlt_testing.BloqCheckResult.NA,
            qlt_testing.BloqCheckResult.MISSING,
        ]:
            pytest.skip(bce.msg)

        if bce.check_result == qlt_testing.BloqCheckResult.FAIL:
            pytest.xfail("We are not yet enforcing the 'counts' check.")

        raise bce from bce


def assert_bloq_example_serializes_for_pytest(bloq_ex: BloqExample):
    if bloq_ex.name in [
        'prep_sparse',
        'thc_prep',
        'modexp',
        'apply_z_to_odd',
        'select_pauli_lcu',
        'sel_hubb',
        'walk_op',
        'thc_walk_op',  # thc_prep does not serialize
        'qubitization_qpe_chem_thc',  # too slow
        'walk_op_chem_sparse',
        'qubitization_qpe_sparse_chem',  # too slow
        'trott_unitary',
        'symbolic_hamsim_by_gqsp',
        'gqsp_1d_ising',
        'auto_partition',
        'unitary_block_encoding',
        'unitary_block_encoding_properties',
        'tensor_product_block_encoding',
        'tensor_product_block_encoding_properties',
        'tensor_product_block_encoding_symb',
<<<<<<< HEAD
        'sparse_permutation',
        'permutation_cycle_symb',
=======
        'product_block_encoding',
        'product_block_encoding_properties',
        'product_block_encoding_symb',
        'apply_lth_bloq',
        'phase_block_encoding',
>>>>>>> 6dec788d
    ]:
        pytest.xfail("Skipping serialization test for bloq examples that cannot yet be serialized.")

    if bloq_ex.name in [
        'ecc',
        'ec_pe',
        'ec_pe_small',
        'ec_add_r',
        'ec_add_r_small',
        'ec_window_add',
        'ec_add',
    ]:
        pytest.xfail("Skipping serialization test for bloqs that use ECPoint.")

    try:
        qlt_testing.assert_bloq_example_serializes(bloq_ex)
    except qlt_testing.BloqCheckException as bce:
        raise bce from bce


def assert_bloq_example_qtyping_for_pytest(bloq_ex: BloqExample):
    try:
        qlt_testing.assert_bloq_example_qtyping(bloq_ex)
    except qlt_testing.BloqCheckException as bce:
        if bce.check_result is qlt_testing.BloqCheckResult.NA:
            pytest.skip(bce.msg)
        if bce.check_result is qlt_testing.BloqCheckResult.UNVERIFIED:
            pytest.skip(bce.msg)


_TESTFUNCS = [
    ('make', assert_bloq_example_make_for_pytest),
    ('decompose', assert_bloq_example_decompose_for_pytest),
    ('counts', assert_equivalent_bloq_example_counts_for_pytest),
    ('serialize', assert_bloq_example_serializes_for_pytest),
    ('qtyping', assert_bloq_example_qtyping_for_pytest),
]


@pytest.fixture(scope="module", params=_TESTFUNCS, ids=[name for name, func in _TESTFUNCS])
def bloq_autotester(request):
    name, func = request.param
    func.check_name = name
    return func<|MERGE_RESOLUTION|>--- conflicted
+++ resolved
@@ -97,16 +97,13 @@
         'tensor_product_block_encoding',
         'tensor_product_block_encoding_properties',
         'tensor_product_block_encoding_symb',
-<<<<<<< HEAD
-        'sparse_permutation',
-        'permutation_cycle_symb',
-=======
         'product_block_encoding',
         'product_block_encoding_properties',
         'product_block_encoding_symb',
         'apply_lth_bloq',
         'phase_block_encoding',
->>>>>>> 6dec788d
+        'sparse_permutation',
+        'permutation_cycle_symb',
     ]:
         pytest.xfail("Skipping serialization test for bloq examples that cannot yet be serialized.")
 
