#  Copyright 2023 Google LLC
#
#  Licensed under the Apache License, Version 2.0 (the "License");
#  you may not use this file except in compliance with the License.
#  You may obtain a copy of the License at
#
#      https://www.apache.org/licenses/LICENSE-2.0
#
#  Unless required by applicable law or agreed to in writing, software
#  distributed under the License is distributed on an "AS IS" BASIS,
#  WITHOUT WARRANTIES OR CONDITIONS OF ANY KIND, either express or implied.
#  See the License for the specific language governing permissions and
#  limitations under the License.
#
#  Licensed under the Apache License, Version 2.0 (the "License");
#  you may not use this file except in compliance with the License.
#  You may obtain a copy of the License at
#
#      https://www.apache.org/licenses/LICENSE-2.0
#
#  Unless required by applicable law or agreed to in writing, software
#  distributed under the License is distributed on an "AS IS" BASIS,
#  WITHOUT WARRANTIES OR CONDITIONS OF ANY KIND, either express or implied.
#  See the License for the specific language governing permissions and
#  limitations under the License.

import pytest

import qualtran.testing as qlt_testing
from qualtran import BloqExample


def assert_bloq_example_make_for_pytest(bloq_ex: BloqExample):
    """Wrap `assert_bloq_example_make`.

    Anything other than PASS is a test failure.
    """
    try:
        qlt_testing.assert_bloq_example_make(bloq_ex)
    except qlt_testing.BloqCheckException as bce:
        # No special skip logic
        raise bce from bce


def assert_bloq_example_decompose_for_pytest(bloq_ex: BloqExample):
    """Wrap `assert_bloq_example_decompose`.

    `NA` or `MISSING` result in the test being skipped.
    """
    try:
        qlt_testing.assert_bloq_example_decompose(bloq_ex)
    except qlt_testing.BloqCheckException as bce:
        if bce.check_result is qlt_testing.BloqCheckResult.NA:
            pytest.skip(bce.msg)
        if bce.check_result is qlt_testing.BloqCheckResult.MISSING:
            pytest.skip(bce.msg)

        raise bce from bce


def assert_equivalent_bloq_example_counts_for_pytest(bloq_ex: BloqExample):
    try:
        qlt_testing.assert_equivalent_bloq_example_counts(bloq_ex)
    except qlt_testing.BloqCheckException as bce:
        if bce.check_result in [
            qlt_testing.BloqCheckResult.UNVERIFIED,
            qlt_testing.BloqCheckResult.NA,
            qlt_testing.BloqCheckResult.MISSING,
        ]:
            pytest.skip(bce.msg)

        if bce.check_result == qlt_testing.BloqCheckResult.FAIL:
            pytest.xfail("We are not yet enforcing the 'counts' check.")

        raise bce from bce


def assert_bloq_example_serializes_for_pytest(bloq_ex: BloqExample):
    if bloq_ex.name in [
        'prep_sparse',
        'thc_prep',
        'modexp',
        'apply_z_to_odd',
        'select_pauli_lcu',
        'sel_hubb',
        'walk_op',
        'thc_walk_op',  # thc_prep does not serialize
        'qubitization_qpe_chem_thc',  # too slow
        'walk_op_chem_sparse',
        'qubitization_qpe_sparse_chem',  # too slow
        'trott_unitary',
        'symbolic_hamsim_by_gqsp',
        'gqsp_1d_ising',
        'auto_partition',
        'unitary_block_encoding',
        'unitary_block_encoding_properties',
        'tensor_product_block_encoding',
        'tensor_product_block_encoding_properties',
        'tensor_product_block_encoding_symb',
        'product_block_encoding',
        'product_block_encoding_properties',
        'product_block_encoding_symb',
        'apply_lth_bloq',
        'linear_combination_block_encoding',
        'phase_block_encoding',
        'sparse_matrix_block_encoding',
        'sparse_matrix_symb_block_encoding',
        'sparse_state_prep_alias_symb',  # cannot serialize Shaped
        'sparse_permutation',
        'permutation_cycle_symb',
        'explicit_matrix_block_encoding',  # cannot serialize AutoPartition
        'symmetric_banded_matrix_block_encoding',  # cannot serialize AutoPartition
<<<<<<< HEAD
        'sparse_state_prep_via_rotations',
=======
        'chebyshev_poly_even',
>>>>>>> e08ce115
    ]:
        pytest.xfail("Skipping serialization test for bloq examples that cannot yet be serialized.")

    if bloq_ex.name in [
        'ecc',
        'ec_pe',
        'ec_pe_small',
        'ec_add_r',
        'ec_add_r_small',
        'ec_window_add',
        'ec_add',
    ]:
        pytest.xfail("Skipping serialization test for bloqs that use ECPoint.")

    try:
        qlt_testing.assert_bloq_example_serializes(bloq_ex)
    except qlt_testing.BloqCheckException as bce:
        raise bce from bce


def assert_bloq_example_qtyping_for_pytest(bloq_ex: BloqExample):
    try:
        qlt_testing.assert_bloq_example_qtyping(bloq_ex)
    except qlt_testing.BloqCheckException as bce:
        if bce.check_result is qlt_testing.BloqCheckResult.NA:
            pytest.skip(bce.msg)
        if bce.check_result is qlt_testing.BloqCheckResult.UNVERIFIED:
            pytest.skip(bce.msg)


_TESTFUNCS = [
    ('make', assert_bloq_example_make_for_pytest),
    ('decompose', assert_bloq_example_decompose_for_pytest),
    ('counts', assert_equivalent_bloq_example_counts_for_pytest),
    ('serialize', assert_bloq_example_serializes_for_pytest),
    ('qtyping', assert_bloq_example_qtyping_for_pytest),
]


@pytest.fixture(scope="module", params=_TESTFUNCS, ids=[name for name, func in _TESTFUNCS])
def bloq_autotester(request):
    name, func = request.param
    func.check_name = name
    return func<|MERGE_RESOLUTION|>--- conflicted
+++ resolved
@@ -110,11 +110,8 @@
         'permutation_cycle_symb',
         'explicit_matrix_block_encoding',  # cannot serialize AutoPartition
         'symmetric_banded_matrix_block_encoding',  # cannot serialize AutoPartition
-<<<<<<< HEAD
+        'chebyshev_poly_even',
         'sparse_state_prep_via_rotations',
-=======
-        'chebyshev_poly_even',
->>>>>>> e08ce115
     ]:
         pytest.xfail("Skipping serialization test for bloq examples that cannot yet be serialized.")
 
