--- conflicted
+++ resolved
@@ -117,11 +117,8 @@
         'scaled_chebyshev_poly_odd',
         'black_box_select',  # cannot serialize AutoPartition
         'black_box_prepare',  # cannot serialize AutoPartition
-<<<<<<< HEAD
         'vlasov_block_encoding',
-=======
         'kaiser_window_state_symbolic',  # Split cannot have a symbolic data type.
->>>>>>> 4e186330
     ]:
         pytest.xfail("Skipping serialization test for bloq examples that cannot yet be serialized.")
 
