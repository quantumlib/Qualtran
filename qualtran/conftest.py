#  Copyright 2023 Google LLC
#
#  Licensed under the Apache License, Version 2.0 (the "License");
#  you may not use this file except in compliance with the License.
#  You may obtain a copy of the License at
#
#      https://www.apache.org/licenses/LICENSE-2.0
#
#  Unless required by applicable law or agreed to in writing, software
#  distributed under the License is distributed on an "AS IS" BASIS,
#  WITHOUT WARRANTIES OR CONDITIONS OF ANY KIND, either express or implied.
#  See the License for the specific language governing permissions and
#  limitations under the License.
#
#  Licensed under the Apache License, Version 2.0 (the "License");
#  you may not use this file except in compliance with the License.
#  You may obtain a copy of the License at
#
#      https://www.apache.org/licenses/LICENSE-2.0
#
#  Unless required by applicable law or agreed to in writing, software
#  distributed under the License is distributed on an "AS IS" BASIS,
#  WITHOUT WARRANTIES OR CONDITIONS OF ANY KIND, either express or implied.
#  See the License for the specific language governing permissions and
#  limitations under the License.

import pytest

import qualtran.testing as qlt_testing
from qualtran import BloqExample


def assert_bloq_example_make_for_pytest(bloq_ex: BloqExample):
    """Wrap `assert_bloq_example_make`.

    Anything other than PASS is a test failure.
    """
    try:
        qlt_testing.assert_bloq_example_make(bloq_ex)
    except qlt_testing.BloqCheckException as bce:
        # No special skip logic
        raise bce from bce


def assert_bloq_example_decompose_for_pytest(bloq_ex: BloqExample):
    """Wrap `assert_bloq_example_decompose`.

    `NA` or `MISSING` result in the test being skipped.
    """
    try:
        qlt_testing.assert_bloq_example_decompose(bloq_ex)
    except qlt_testing.BloqCheckException as bce:
        if bce.check_result is qlt_testing.BloqCheckResult.NA:
            pytest.skip(bce.msg)
        if bce.check_result is qlt_testing.BloqCheckResult.MISSING:
            pytest.skip(bce.msg)

        raise bce from bce


def assert_equivalent_bloq_example_counts_for_pytest(bloq_ex: BloqExample):
    try:
        qlt_testing.assert_equivalent_bloq_example_counts(bloq_ex)
    except qlt_testing.BloqCheckException as bce:
        if bce.check_result in [
            qlt_testing.BloqCheckResult.UNVERIFIED,
            qlt_testing.BloqCheckResult.NA,
            qlt_testing.BloqCheckResult.MISSING,
        ]:
            pytest.skip(bce.msg)

        if bce.check_result == qlt_testing.BloqCheckResult.FAIL:
            pytest.xfail("We are not yet enforcing the 'counts' check.")

        raise bce from bce


def assert_bloq_example_serialize_for_pytest(bloq_ex: BloqExample):
    if bloq_ex.name in [
        'prep_sparse',
        'thc_prep',
        'modmul_symb',
        'modexp',
        'modexp_small',
        'modexp_symb',
        'apply_z_to_odd',
        'lp_resource_state_symbolic',
<<<<<<< HEAD
        'select_pauli_lcu',
        'walk_op',
=======
        'trott_unitary',
>>>>>>> f73458c0
    ]:
        pytest.xfail("Skipping serialization test for bloq examples that cannot yet be serialized.")

    try:
        qlt_testing.assert_bloq_example_serialize(bloq_ex)
    except qlt_testing.BloqCheckException as bce:
        raise bce from bce


_TESTFUNCS = [
    ('make', assert_bloq_example_make_for_pytest),
    ('decompose', assert_bloq_example_decompose_for_pytest),
    ('counts', assert_equivalent_bloq_example_counts_for_pytest),
    ('serialization', assert_bloq_example_serialize_for_pytest),
]


@pytest.fixture(scope="module", params=_TESTFUNCS, ids=[name for name, func in _TESTFUNCS])
def bloq_autotester(request):
    name, func = request.param
    func.check_name = name
    return func<|MERGE_RESOLUTION|>--- conflicted
+++ resolved
@@ -85,12 +85,9 @@
         'modexp_symb',
         'apply_z_to_odd',
         'lp_resource_state_symbolic',
-<<<<<<< HEAD
         'select_pauli_lcu',
         'walk_op',
-=======
         'trott_unitary',
->>>>>>> f73458c0
     ]:
         pytest.xfail("Skipping serialization test for bloq examples that cannot yet be serialized.")
 
