import itertools
from typing import Any, Dict, Iterable, List, Optional, Set, Tuple

<<<<<<< HEAD
import numpy as np
=======
import IPython.display
>>>>>>> 456ae502
import pydot

from cirq_qubitization.quantum_graph.bloq import Bloq
from cirq_qubitization.quantum_graph.cirq_gate import CirqGate
from cirq_qubitization.quantum_graph.fancy_registers import FancyRegister, FancyRegisters, Side
from cirq_qubitization.quantum_graph.quantum_graph import (
    BloqInstance,
    Connection,
    DanglingT,
    LeftDangle,
    RightDangle,
    Soquet,
)
from cirq_qubitization.quantum_graph.util_bloqs import Join, Split


def _assign_ids_to_bloqs_and_soqs(
    bloq_instances: Iterable[BloqInstance], all_soquets: Iterable[Soquet]
) -> Dict[Any, str]:
    """Assign unique identifiers to bloq instances, soquets, and register groups.

    Graphviz is very forgiving in its input format. If you accidentally introduce a new id (e.g.
    when defining an edge) that doesn't correspond to an existing node it will silently accept
    this and draw a wonky graph. This function forces the declaration of all
    possible graphviz objects ahead of time to remove this class of errors.

    Returns:
        A dictionary mapping objects to string identifiers. The objects are as follows:
        1) Each BloqInstance in `bloq_instances`. 2) For each bloq instance, a collection of
        (bloq_instance, group_name) tuples for each register group name. Registers with
        shared names (but differing `side` attributes) are implicitly grouped. 3) Each
        Soquet in `all_soquets`.
    """
    to_id: Dict[Any, str] = {}
    ids: Set[str] = set()
    disambiguator = 0

    def add(item: Any, desired_id: str):
        nonlocal disambiguator
        if item in to_id:
            raise ValueError(f"Item {item} was already added to the ID mapping.")

        if desired_id not in ids:
            unique_id = desired_id
        else:
            unique_id = f'{desired_id}_G{disambiguator}'
            disambiguator += 1

        ids.add(unique_id)
        to_id[item] = unique_id

    for binst in bloq_instances:
        add(binst, f'{binst.bloq.__class__.__name__}')

        for groupname, groupregs in binst.bloq.registers.groups():
            add((binst, groupname), groupname)

    for soq in all_soquets:
        add(soq, f'{soq.reg.name}')

    return to_id


def _parition_registers_in_a_group(
    regs: Iterable[FancyRegister], binst: BloqInstance
) -> Tuple[List[Soquet], List[Soquet], List[Soquet]]:
    """Construct and sort the expected Soquets for a given register group.

    Since we expect the input registers to be in a group, we assert that
    if they are THRU register there are not LEFT and RIGHT registers as well.

    This is a helper method used in `GraphDrawer.add_binst()`.
    """
    lefts = []
    rights = []
    thrus = []
    for reg in regs:
        for idx in reg.wire_idxs():
            soq = Soquet(binst, reg, idx)
            if reg.side is Side.LEFT:
                lefts.append(soq)
            elif reg.side is Side.RIGHT:
                rights.append(soq)
            else:
                assert reg.side is Side.THRU
                thrus.append(soq)

    if len(thrus) > 0:
        if len(lefts) > 0 or len(rights) > 0:
            raise ValueError(
                "A register group containing THRU registers cannot "
                "also contain LEFT and RIGHT registers."
            )

    return lefts, rights, thrus


class GraphDrawer:
    """A class to encapsulate methods for displaying a CompositeBloq as a graph using graphviz.

    Graphviz has nodes, edges, and ports. Nodes are HTML tables representing bloq instances.
    Each cell in the table has a graphviz port and represents a soquet. Edges connect
    node:port tuples representing connections between soquets.

    Each node and port has a string identifier. We use the `_IDBuilder` helper class
    to assign unique, readable IDs to each object.

    Users should call `GraphDrawer.get_graph()` as the primary entry point. Other methods
    can be overridden to customize the look of the resulting graph.

    To display a graph in a jupyter notebook consider using the SVG utilities:

    >>> dr = GraphDrawer(cbloq)
    >>> dr.get_svg()

    Args:
        bloq: The bloq or composite bloq to draw.
    """

    def __init__(self, bloq: Bloq):
        cbloq = bloq.as_composite_bloq()
        self._cbloq = cbloq
        self._binsts = cbloq.bloq_instances
        self._soquets = cbloq.all_soquets

        self.ids = _assign_ids_to_bloqs_and_soqs(self._binsts, self._soquets)

    def get_dangle_node(self, soq: Soquet) -> pydot.Node:
        """Overridable method to create a Node representing dangling Soquets."""
        return pydot.Node(self.ids[soq], label=soq.pretty(), shape='plaintext')

    def add_dangles(
        self, graph: pydot.Graph, soquets: FancyRegisters, dangle: DanglingT
    ) -> pydot.Graph:
        """Add nodes representing dangling indices to the graph.

        We wrap this in a subgraph to align (rank=same) the 'nodes'
        """
        if dangle is LeftDangle:
            regs = soquets.lefts()
        elif dangle is RightDangle:
            regs = soquets.rights()
        else:
            raise ValueError()

        subg = pydot.Subgraph(rank='same')
        for reg in regs:
            for idx in reg.wire_idxs():
                subg.add_node(self.get_dangle_node(Soquet(dangle, reg, idx=idx)))
        graph.add_subgraph(subg)
        return graph

    def soq_label(self, soq: Soquet) -> str:
        """Overridable method for getting label text for a Soquet."""
        return soq.pretty()

    def get_thru_register(self, thru: Soquet) -> str:
        """Overridable method for generating a <TR> representing a THRU soquet.

        This should have a `colspan="2"` to make sure there aren't separate left and right
        cells / soquets.
        """
        return f'  <TR><TD colspan="2" port="{self.ids[thru]}">{self.soq_label(thru)}</TD></TR>\n'

    def _register_td(self, soq: Optional[Soquet], *, with_empty_td: bool, rowspan: int = 1) -> str:
        """Return the html code for an individual <TD>.

        This includes some factored-out complexity which aims to correctly pad cells that
        are empty due to a differing number of left and right soquets.

        Args:
            soq: The optional soquet.
            with_empty_td: If `soq` is `None`, return an empty `<TD>` in its place if
                this is set to True. Otherwise, omit the empty TD and rely on the rowspan arguments.
            rowspan: If greater than `1`, include the `rowspan` html attribute on the TD to
                span multiple rows.
        """
        if soq is None:
            if with_empty_td:
                return '<TD></TD>'
            else:
                return ''

        if rowspan != 1:
            assert rowspan > 1
            rowspan = f'rowspan="{rowspan}"'
        else:
            rowspan = ''

        return f'<TD {rowspan} port="{self.ids[soq]}">{self.soq_label(soq)}</TD>'

    def _get_register_tr(
        self,
        left: Optional[Soquet],
        right: Optional[Soquet],
        *,
        with_empty_td: bool = True,
        left_rowspan: int = 1,
        right_rowspan: int = 1,
    ) -> str:
        """Return the html code for a <TR> where `left` and `right` may be `None`.

        Args:
            left: The optional left soquet.
            right: the optional right soquet.
            with_empty_td: If `left` or `right` is `None`, put an empty `<TD>` in its place if
                this is set to True. Otherwise, omit the empty TD and rely on the rowspan arguments.
            left_rowspan: If greater than `1`, include the `rowspan` html attribute on left TDs to
                span multiple rows.
            right_rowspan: If greater than `1`, include the `rowspan` html attribute on right TDs to
                span multiple rows.
        """
        tr_code = '  <TR>'
        tr_code += self._register_td(left, rowspan=left_rowspan, with_empty_td=with_empty_td)
        tr_code += self._register_td(right, rowspan=right_rowspan, with_empty_td=with_empty_td)
        tr_code += '</TR>\n'
        return tr_code

    def get_binst_table_attributes(self) -> str:
        """Overridable method to configure the desired table attributes for the bloq."""
        return ''

    def get_binst_header_text(self, binst: BloqInstance) -> str:
        """Overridable method returning the text used for the header cell of a bloq."""
        return f'{binst.bloq.pretty_name()}'

    def add_binst(self, graph: pydot.Graph, binst: BloqInstance) -> pydot.Graph:
        """Process and add a bloq instance to the Graph."""

        label = '<'  # graphviz: start an HTML section
        label += f'<TABLE {self.get_binst_table_attributes()}>\n'

        label += f'  <TR><TD colspan="2">{self.get_binst_header_text(binst)}</TD></TR>\n'

        for groupname, groupregs in binst.bloq.registers.groups():
            lefts, rights, thrus = _parition_registers_in_a_group(groupregs, binst)

            # Special case: all registers are THRU and we don't need different left and right
            # columns.
            if len(thrus) > 0:
                for t in thrus:
                    label += self.get_thru_register(t)
                continue

            # To do nice drawing into an html-style table, we need to manually bookkeep
            # which columns have extra, empty rows.
            n_surplus_lefts = max(0, len(lefts) - len(rights))
            n_surplus_rights = max(0, len(rights) - len(lefts))
            n_common = min(len(lefts), len(rights))

            if n_common >= 1:
                # We have some rows ("common" rows) that have both left and right soquets.
                # This branch will correctly deal with rowspan arguments for one column having
                # greater or fewer items.

                # add all but the last common rows. Both lefts[i] and rights[i] are non-None.
                for i in range(n_common - 1):
                    label += self._get_register_tr(lefts[i], rights[i])

                # For the last common row, we need to include an increased rowspan for
                # to pad the less-full column.
                label += self._get_register_tr(
                    lefts[n_common - 1],
                    rights[n_common - 1],
                    left_rowspan=n_surplus_rights + 1,
                    right_rowspan=n_surplus_lefts + 1,
                )

                # For the rest of the registers, we don't include empty TDs
                # because we used the rowspan argument above.
                with_empty_td = False
            else:
                # No common rows; no place to include rowspan arguments so we pad with empty TDs
                with_empty_td = True

            # Add the rest of the registers.
            for l, r in itertools.zip_longest(lefts[n_common:], rights[n_common:], fillvalue=None):
                label += self._get_register_tr(l, r, with_empty_td=with_empty_td)

        label += '</TABLE>'
        label += '>'  # graphviz: end the HTML section

        graph.add_node(pydot.Node(self.ids[binst], label=label, shape='plain'))
        return graph

    def cxn_label(self, cxn: Connection) -> str:
        """Overridable method to return labels for connections."""
        return str(cxn.shape)

    def cxn_edge(self, left_id: str, right_id: str, cxn: Connection) -> pydot.Edge:
        """Overridable method to style a pydot.Edge for connecionts."""
        return pydot.Edge(left_id, right_id, label=self.cxn_label(cxn))

    def add_cxn(self, graph: pydot.Graph, cxn: Connection) -> pydot.Graph:
        """Process and add a connection to the Graph.

        Connections are specified using a `:` delimited set of ids. The first element
        is the node (bloq instance). For most bloq instances, the second element is
        the port (soquet). The final element is the compass direction of where exactly
        the connecting line should be anchored.

        For DangleT nodes, there aren't any Soquets so the second element is omitted.
        """

        if cxn.left.binst is LeftDangle:
            left = f'{self.ids[cxn.left]}:e'
        else:
            left = f'{self.ids[cxn.left.binst]}:{self.ids[cxn.left]}:e'

        if cxn.right.binst is RightDangle:
            right = f'{self.ids[cxn.right]}:w'
        else:
            right = f'{self.ids[cxn.right.binst]}:{self.ids[cxn.right]}:w'

        graph.add_edge(self.cxn_edge(left, right, cxn))
        return graph

    def get_graph(self) -> pydot.Graph:
        """Get the graphviz graph representing the Bloq.

        This is the main entry-point to this class.
        """
        graph = pydot.Dot('my_graph', graph_type='digraph', rankdir='LR')
        graph = self.add_dangles(graph, self._cbloq.registers, LeftDangle)

        for binst in self._binsts:
            graph = self.add_binst(graph, binst)

        graph = self.add_dangles(graph, self._cbloq.registers, RightDangle)

        for cxn in self._cbloq.connections:
            graph = self.add_cxn(graph, cxn)

        return graph

    def get_svg_bytes(self) -> bytes:
        """Get the SVG code (as bytes) for drawing the graph."""
        return self.get_graph().create_svg()

    def get_svg(self) -> IPython.display.SVG:
        """Get an IPython SVG object displaying the graph."""
        return IPython.display.SVG(self.get_svg_bytes())


class PrettyGraphDrawer(GraphDrawer):
    INFRA_BLOQ_TYPES = (Split, Join)

    def get_binst_table_attributes(self) -> str:
        return 'BORDER="0" CELLBORDER="1" CELLSPACING="0"'

    def get_binst_header_text(self, binst: BloqInstance):
        if isinstance(binst.bloq, self.INFRA_BLOQ_TYPES):
            return ''
        return f'<font point-size="10">{binst.bloq.short_name()}</font>'

    def soq_label(self, soq: Soquet):
        if isinstance(soq.binst, BloqInstance) and isinstance(
            soq.binst.bloq, self.INFRA_BLOQ_TYPES
        ):
            return ''
        if isinstance(soq.binst, BloqInstance) and isinstance(soq.binst.bloq, CirqGate):
            (ii,) = soq.idx
            return f'q{ii}'
        return soq.pretty()

    def get_default_text(self, reg: FancyRegister) -> str:
        if reg.name == 'control':
            return '\u2b24'

        return reg.name

    def cxn_edge(self, left_id: str, right_id: str, cxn: Connection) -> pydot.Edge:
        return pydot.Edge(
            left_id,
            right_id,
            label=self.cxn_label(cxn),
            labelfloat=True,
            fontsize=10,
            arrowhead='dot',
            arrowsize=0.25,
        )


class ClassicalSimGraphDrawer(PrettyGraphDrawer):
    def __init__(self, bloq, data):
        super().__init__(bloq=bloq)
        from cirq_qubitization.quantum_graph.classical_sim import _cbloq_apply_classical

        res, datamap = _cbloq_apply_classical(self._cbloq.registers, data, self._cbloq._binst_graph)
        self.datamap = datamap

    def cxn_label(self, cxn: Connection) -> str:
        """Overridable method to return labels for connections."""

        if cxn.left in self.datamap:
            arr1 = self.datamap[cxn.left]
            arr = arr1
        else:
            print(f'left {cxn.left} not in')

        if cxn.right in self.datamap:
            arr2 = self.datamap[cxn.right]
            arr = arr2
        else:
            print(f'right {cxn.right} not in')

        if cxn.left in self.datamap and cxn.right in self.datamap:
            print(np.array_equal(arr1, arr2))
        return str(arr)

    def cxn_edge(self, left_id: str, right_id: str, cxn: Connection) -> pydot.Edge:
        return pydot.Edge(
            left_id,
            right_id,
            label=self.cxn_label(cxn),
            labelfloat=True,
            fontsize=10,
            fontcolor='darkblue',
            arrowhead='dot',
            arrowsize=0.25,
        )<|MERGE_RESOLUTION|>--- conflicted
+++ resolved
@@ -1,11 +1,8 @@
 import itertools
 from typing import Any, Dict, Iterable, List, Optional, Set, Tuple
 
-<<<<<<< HEAD
 import numpy as np
-=======
 import IPython.display
->>>>>>> 456ae502
 import pydot
 
 from cirq_qubitization.quantum_graph.bloq import Bloq
