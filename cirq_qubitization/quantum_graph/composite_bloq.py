--- conflicted
+++ resolved
@@ -293,10 +293,6 @@
     """A value error raised during composite bloq building."""
 
 
-<<<<<<< HEAD
-def _initialize_soquets(regs: Optional[FancyRegisters]) -> Tuple[Dict[str, SoquetT], Set[Soquet]]:
-    """Initialize input Soquets from left registers for bookkeeping in `CompositeBloqBuilder`.
-=======
 def _initialize_soquets(reg: FancyRegister, available: Set[Soquet]) -> SoquetT:
     """Initialize input Soquets from left registers.
 
@@ -304,34 +300,12 @@
         reg: The register
         available: A set that we will add each individual soquet to (used for bookkeeping in
             `CompositeBloqBuilder`).
->>>>>>> 204c5a08
 
     Returns:
         A Soquet or Soquets. For multi-dimensional
         registers, the value will be an array of indexed Soquets. For 0-dimensional (normal)
         registers, the value will be a `Soquet` object.
     """
-<<<<<<< HEAD
-    available: Set[Soquet] = set()
-    initial_soqs: Dict[str, SoquetT] = {}
-    if regs is None:
-        return initial_soqs, available
-
-    soqs: SoquetT
-    for reg in regs.lefts():
-        if reg.wireshape:
-            soqs = np.empty(reg.wireshape, dtype=object)
-            for ri in reg.wire_idxs():
-                soq = Soquet(LeftDangle, reg, idx=ri)
-                soqs[ri] = soq
-                available.add(soq)
-        else:
-            # Annoyingly, this must be a special case.
-            # Otherwise, x[i] = thing will nest *array* objects because our ndarray's type is
-            # 'object'. This wouldn't happen--for example--with an integer array.
-            soqs = Soquet(LeftDangle, reg)
-            available.add(soqs)
-=======
     if reg.wireshape:
         soqs = np.empty(reg.wireshape, dtype=object)
         for ri in reg.wire_idxs():
@@ -339,7 +313,6 @@
             soqs[ri] = soq
             available.add(soq)
         return soqs
->>>>>>> 204c5a08
 
     # Annoyingly, this must be a special case.
     # Otherwise, x[i] = thing will nest *array* objects because our ndarray's type is
@@ -355,15 +328,6 @@
     Users may instantiate this class directly or use its methods by
     overriding `Bloq.build_composite_bloq`.
 
-<<<<<<< HEAD
-    Args:
-        parent_regs: The `Registers` argument for the parent bloq. If not provided, the bloq
-            will not have any left registers and you must use `fancy_finalize` (TODO: rename)
-            to declare any right registers.
-    """
-
-    def __init__(self, parent_regs: Optional[FancyRegisters] = None):
-=======
     When overriding `build_composite_bloq`, the Bloq class will ensure that the bloq under
     construction has the correct registers: namely, those of the decomposed bloq and parent
     bloq are the same. This affords some additional error checking (see `bb.finalize_strict()`).
@@ -377,7 +341,6 @@
     """
 
     def __init__(self):
->>>>>>> 204c5a08
         # To be appended to:
         self._cxns: List[Connection] = []
         self._regs: List[FancyRegister] = []
@@ -423,24 +386,6 @@
                 "Ad hoc addition of more registers is not allowed."
             )
 
-<<<<<<< HEAD
-    @classmethod
-    def make_with_soqs(
-        cls, parent_regs: Optional[FancyRegisters] = None
-    ) -> Tuple['CompositeBloqBuilder', Tuple[SoquetT, ...]]:
-        """Construct and return a CompositeBloqBuilder *and* its initial soquets.
-
-        This can be used to quickly start a new composite bloq building session. The
-        soquets are ordered according to their registers order.
-        """
-        bb = cls(parent_regs)
-        initial_soqets = bb.initial_soquets()
-        return bb, tuple(initial_soqets.values())
-
-    def initial_soquets(self) -> Dict[str, SoquetT]:
-        """Input soquets (by name) to start building a quantum compute graph."""
-        return self._initial_soquets
-=======
         if isinstance(reg, FancyRegister):
             if bitsize is not None:
                 raise ValueError("`bitsize` must not be specified if `reg` is a Register.")
@@ -478,7 +423,6 @@
                 bb.add_register(reg)
 
         return bb, initial_soqs
->>>>>>> 204c5a08
 
     def _new_binst(self, bloq: Bloq) -> BloqInstance:
         inst = BloqInstance(bloq, self._i)
@@ -551,14 +495,25 @@
 
         return tuple(out_soqs)
 
-    def _infer_finalize(self, **final_soqs: SoquetT) -> CompositeBloq:
-        """Finalize and infer `parent_regs`.
-
-        Instead of using `final_soqs` for error checking, use it to define the parent registers.
-        """
-        assert self._parent_regs is None
+    def finalize(self, **final_soqs: SoquetT) -> CompositeBloq:
+        """Finish building a CompositeBloq and return the immutable CompositeBloq.
+
+        This method is similar to calling `add()` but instead of adding a new Bloq,
+        it configures the final "dangling" soquets that serve as the outputs for
+        the composite bloq as a whole.
+
+        Args:
+            **final_soqs: Keyword arguments mapping the composite bloq's register names to
+                final`Soquet`s, e.g. the output soquets from a prior, final operation.
+        """
+        if not self._add_register_allowed:
+            return self.finalize_strict(**final_soqs)
+
+        # If items from `final_soqs` don't already exist in `_regs`, add RIGHT registers
+        # for them. Then call `finalize_strict` where the actual dangling connections are added.
 
         def _infer_reg(name: str, soq: SoquetT) -> FancyRegister:
+            """Go from Soquet -> register, but use a specific name for the register."""
             if isinstance(soq, Soquet):
                 return FancyRegister(name=name, bitsize=soq.reg.bitsize, side=Side.RIGHT)
 
@@ -570,52 +525,6 @@
                 side=Side.RIGHT,
             )
 
-        self._parent_regs = FancyRegisters(
-            [_infer_reg(name, soq) for name, soq in final_soqs.items()]
-        )
-        return self.finalize(**final_soqs)
-
-    def finalize(self, **final_soqs: SoquetT) -> CompositeBloq:
-        """Finish building a CompositeBloq and return the immutable CompositeBloq.
-
-        This method is similar to calling `add()` but instead of adding a new Bloq,
-<<<<<<< HEAD
-        it validates or declares the final "dangling" soquets that serve as the outputs for
-        the composite bloq as a whole.
-
-        If this builder was constructed with no `parent_regs` argument, the keyword arguments
-        to this function will be used to declare the registers. Otherwise, the keyword arguments
-        will be used to check against this builder's `parent_regs`
-
-        This method is called at the end of `Bloq.decompose_bloq`. Users overriding
-        `Bloq.build_composite_bloq` should not call this method.
-=======
-        it configures the final "dangling" soquets that serve as the outputs for
-        the composite bloq as a whole.
-
-        Args:
-            **final_soqs: Keyword arguments mapping the composite bloq's register names to
-                final`Soquet`s, e.g. the output soquets from a prior, final operation.
-        """
-        if not self._add_register_allowed:
-            return self.finalize_strict(**final_soqs)
-
-        # If items from `final_soqs` don't already exist in `_regs`, add RIGHT registers
-        # for them. Then call `finalize_strict` where the actual dangling connections are added.
-
-        def _infer_reg(name: str, soq: SoquetT) -> FancyRegister:
-            """Go from Soquet -> register, but use a specific name for the register."""
-            if isinstance(soq, Soquet):
-                return FancyRegister(name=name, bitsize=soq.reg.bitsize, side=Side.RIGHT)
-
-            # Get info from 0th soquet in an ndarray.
-            return FancyRegister(
-                name=name,
-                bitsize=soq.reshape(-1)[0].reg.bitsize,
-                wireshape=soq.shape,
-                side=Side.RIGHT,
-            )
-
         right_reg_names = [reg.name for reg in self._regs if reg.side & Side.RIGHT]
         for name, soq in final_soqs.items():
             if name not in right_reg_names:
@@ -628,21 +537,13 @@
 
         In contrast to `finalize()`, this method verifies the provided final_soqs
         against our list of RIGHT (and THRU) registers.
->>>>>>> 204c5a08
 
         Args:
             **final_soqs: Keyword arguments mapping the composite bloq's register names to
                 final`Soquet`s, e.g. the output soquets from a prior, final operation.
         """
-<<<<<<< HEAD
-        if self._parent_regs is None:
-            return self._infer_finalize(**final_soqs)
-
-        for reg in self._parent_regs.rights():
-=======
         registers = FancyRegisters(self._regs)
         for reg in registers.rights():
->>>>>>> 204c5a08
             try:
                 in_soq = np.asarray(final_soqs[reg.name])
             except KeyError:
