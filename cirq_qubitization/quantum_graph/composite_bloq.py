from functools import cached_property
from typing import Dict, Iterable, List, Optional, Sequence, Set, Tuple

import cirq
import networkx as nx

from cirq_qubitization.gate_with_registers import Registers
from cirq_qubitization.quantum_graph.bloq import Bloq, NoCirqEquivalent
from cirq_qubitization.quantum_graph.quantum_graph import (
<<<<<<< HEAD
    Connection,
    LeftDangle,
    RightDangle,
=======
>>>>>>> 90934a59
    BloqInstance,
    DanglingT,
    LeftDangle,
    RightDangle,
    Soquet,
    Wire,
)


class CompositeBloq(Bloq):
    """A container type implementing the `Bloq` interface.

    Args:
        cxns: A sequence of `Connection` encoding the quantum compute graph.
        registers: The registers defining the inputs and outputs of this Bloq. This
            should correspond to the dangling `Soquets` in the `cxns`.
    """

    def __init__(self, cxns: Sequence[Connection], registers: Registers):
        self._cxns = tuple(cxns)
        self._registers = registers

    @property
    def registers(self) -> Registers:
        return self._registers

    @property
    def connections(self) -> Tuple[Connection, ...]:
        return self._cxns

    @cached_property
    def bloq_instances(self) -> Set[BloqInstance]:
        """The set of BloqInstances making up the nodes of the graph."""
        return {
            soq.binst
            for cxn in self._cxns
            for soq in [cxn.left, cxn.right]
            if not isinstance(soq.binst, DanglingT)
        }

    def to_cirq_circuit(self, **quregs: Sequence[cirq.Qid]):
        return _cbloq_to_cirq_circuit(quregs, self.connections)

    def decompose_bloq(self) -> 'CompositeBloq':
        raise NotImplementedError("Come back later.")


def _create_binst_graph(cxns: Iterable[Connection]) -> nx.Graph:
    """Helper function to create a NetworkX so we can topologically visit BloqInstances.

    `CompositeBloq` defines a directed acyclic graph, so we can iterate in (time) order.
    Here, we make two changes to our view of the graph:
        1. Our nodes are now BloqInstances because they are the objects to time-order. Register
           connections are added as edge attributes.
        2. We use networkx so we can use their algorithms for topological sorting.
    """
    binst_graph = nx.DiGraph()
    for cxn in cxns:
        binst_edge = (cxn.left.binst, cxn.right.binst)
        if binst_edge in binst_graph.edges:
            binst_graph.edges[binst_edge]['cxns'].append((cxn.left.reg_name, cxn.right.reg_name))
        else:
            binst_graph.add_edge(*binst_edge, cxns=[(cxn.left.reg_name, cxn.right.reg_name)])
    return binst_graph


def _process_binst(
    binst: BloqInstance, soqmap: Dict[Soquet, Sequence[cirq.Qid]], binst_graph: nx.DiGraph
) -> Optional[cirq.Operation]:
    """Helper function used in `_cbloq_to_cirq_circuit`.

    Args:
        binst: The current BloqInstance to process
        soqmap: The current mapping between soquets and qubits that *is updated by this function*.
            At input, the mapping should contain values for all of binst's soquets. Afterwards,
            it should contain values for all of binst's successors' soquets.
        binst_graph: Used for finding binst's successors to update soqmap.

    Returns:
        an operation if there is a corresponding one in Cirq. Some bookkeeping Bloqs will not
        correspond to Cirq operations.
    """
    if not isinstance(binst, DanglingT):
        # Add it using the current mapping of soqmap to regnames
        bloq = binst.bloq
        quregs = {reg.name: soqmap[Soquet(binst, reg.name)] for reg in bloq.registers}
        try:
            op = bloq.on_registers(**quregs)
        except NoCirqEquivalent:
            op = None
    else:
        op = None

    # Finally: track name updates for successors
    for suc in binst_graph.successors(binst):
        reg_conns = binst_graph.edges[binst, suc]['cxns']
        for in_regname, out_regname in reg_conns:
            soqmap[Soquet(suc, out_regname)] = soqmap[Soquet(binst, in_regname)]

    return op


def _cbloq_to_cirq_circuit(
    quregs: Dict[str, Sequence[cirq.Qid]], cxns: Sequence[Connection]
) -> cirq.Circuit:
    """Transform CompositeBloq components into a cirq.Circuit.

    Args:
        quregs: Named registers of `cirq.Qid` to apply the quantum compute graph to.
        cxns: A sequence of `Connection` objects that define the quantum compute graph.

    Returns:
        A `cirq.Circuit` for the quantum compute graph.
    """
    # Make a graph where we just connect binsts but note in the edges what the mappings are.
    binst_graph = _create_binst_graph(cxns)

    # A mapping of soquet to qubits that we update as operations are appended to the circuit.
    soqmap = {Soquet(LeftDangle, reg_name): qubits for reg_name, qubits in quregs.items()}

    moments: List[cirq.Moment] = []
    for i, binsts in enumerate(nx.topological_generations(binst_graph)):
        mom: List[cirq.Operation] = []
        for binst in binsts:
            op = _process_binst(binst, soqmap, binst_graph)
            if op:
                mom.append(op)
        if mom:
            moments.append(cirq.Moment(mom))

    return cirq.Circuit(moments)


class BloqBuilderError(ValueError):
    """A value error raised during composite bloq building."""


class CompositeBloqBuilder:
    """A builder class for constructing a `CompositeBloq`.

    Users should not instantiate a CompositeBloqBuilder directly. To build a composite bloq,
    override `Bloq.build_composite_bloq`. A properly-initialized builder instance will be
    provided as the first argument.

    Args:
        parent_regs: The `Registers` argument for the parent bloq.
    """

    def __init__(self, parent_regs: Registers):
        # To be appended to:
        self._cxns: List[Connection] = []

        # Initialize our BloqInstance counter
        self._i = 0

        # Linear types! Soquets must be used exactly once.
        self._initial_soquets = {reg.name: Soquet(LeftDangle, reg.name) for reg in parent_regs}
        self._available: Set[Soquet] = set(self._initial_soquets.values())

        self._parent_regs = parent_regs

    def initial_soquets(self) -> Dict[str, Soquet]:
        """Input soquets (by name) to start building a quantum compute graph."""
        return self._initial_soquets

    def _new_binst(self, bloq: Bloq) -> BloqInstance:
        inst = BloqInstance(bloq, self._i)
        self._i += 1
        return inst

    def add(self, bloq: Bloq, **in_soqs: Soquet) -> Tuple[Soquet, ...]:
        """Add a new bloq instance to the compute graph.

        Args:
            bloq: The bloq representing the operation to add.
            **in_soqs: Keyword arguments mapping the new bloq's register names to input
                `Soquet`s, e.g. the output soquets from a prior operation.

        Returns:
            A `Soquet` for each output register ordered according to `bloq.registers`.
                Note: Analogous to a Python function call using kwargs and multiple return values,
                the ordering is irrespective of the order of `in_soqs` that have been passed in
                and depends only on the convention of the bloq's registers.
        """
        binst = self._new_binst(bloq)

        out_soqs = []
        for reg in bloq.registers:
            try:
                in_soq = in_soqs[reg.name]
            except KeyError:
                raise BloqBuilderError(
                    f"{bloq} requires an input Soquet named `{reg.name}`."
                ) from None

            try:
                self._available.remove(in_soq)
            except KeyError:
                raise BloqBuilderError(
                    f"{in_soq} is not an available input Soquet for {reg}."
                ) from None

            del in_soqs[reg.name]  # so we can check for surplus arguments.

            out_soq = Soquet(binst, reg.name)
            self._available.add(out_soq)

            self._cxns.append(Connection(in_soq, out_soq))
            out_soqs.append(out_soq)

        if in_soqs:
            raise BloqBuilderError(
                f"{bloq} does not accept input Soquets: {in_soqs.keys()}."
            ) from None

        return tuple(out_soqs)

    def finalize(self, **final_soqs: Soquet) -> CompositeBloq:
        """Finish building a CompositeBloq and return the immutable CompositeBloq.

        This method is similar to calling `add()` but instead of adding a new Bloq,
        it validates the final "dangling" soquets that serve as the outputs for
        the composite bloq as a whole.

        This method is called at the end of `Bloq.decompose_bloq`. Users overriding
        `Bloq.build_composite_bloq` should not call this method.

        Args:
            **final_soqs: Keyword arguments mapping the composite bloq's register names to
                final`Soquet`s, e.g. the output soquets from a prior, final operation.
        """
        for reg in self._parent_regs:
            try:
                in_soq = final_soqs[reg.name]
            except KeyError:
                raise BloqBuilderError(
                    f"Finalizing the build requires a final Soquet named `{reg.name}`."
                ) from None

            try:
                self._available.remove(in_soq)
            except KeyError:
                raise BloqBuilderError(
                    f"{in_soq} is not an available final Soquet for {reg}."
                ) from None

            del final_soqs[reg.name]  # so we can check for surplus arguments.

            out_soq = Soquet(RightDangle, reg.name)
            self._cxns.append(Connection(in_soq, out_soq))

        if final_soqs:
            raise BloqBuilderError(
                f"Finalizing the build does not accept final Soquets: {final_soqs.keys()}."
            ) from None

        if self._available:
            raise BloqBuilderError(
                f"During finalization, {self._available} Soquets were not used."
            ) from None

        return CompositeBloq(cxns=self._cxns, registers=self._parent_regs)<|MERGE_RESOLUTION|>--- conflicted
+++ resolved
@@ -7,18 +7,14 @@
 from cirq_qubitization.gate_with_registers import Registers
 from cirq_qubitization.quantum_graph.bloq import Bloq, NoCirqEquivalent
 from cirq_qubitization.quantum_graph.quantum_graph import (
-<<<<<<< HEAD
     Connection,
     LeftDangle,
     RightDangle,
-=======
->>>>>>> 90934a59
     BloqInstance,
     DanglingT,
     LeftDangle,
     RightDangle,
     Soquet,
-    Wire,
 )
 
 
