--- conflicted
+++ resolved
@@ -34,11 +34,7 @@
             yield cirq.Moment(cnots_for_depth_i(i, targets))
 
     def _circuit_diagram_info_(self, _) -> cirq.CircuitDiagramInfo:
-<<<<<<< HEAD
-        return cirq.CircuitDiagramInfo(wire_symbols=["@"] + ["X"] * (self._num_qubits_() - 1))
+        return cirq.CircuitDiagramInfo(wire_symbols=["@"] + ["X"] * self._num_targets)
 
     def _t_complexity_(self) -> TComplexity:
-        return TComplexity(clifford=6*self._num_qubits_() - 9)
-=======
-        return cirq.CircuitDiagramInfo(wire_symbols=["@"] + ["X"] * self._num_targets)
->>>>>>> 3770b4b7
+        return TComplexity(clifford=6*self._num_qubits_() - 9)