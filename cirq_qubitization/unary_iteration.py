--- conflicted
+++ resolved
@@ -29,10 +29,6 @@
     def iteration_lengths(self) -> Tuple[int, ...]:
         pass
 
-    @property
-    def ancilla_bitsize(self) -> int:
-        return max(0, self.control_bitsize - 1) + self.selection_bitsize
-
     @cached_property
     def iteration_length(self) -> int:
         max_iteration_bin = "".join(
@@ -47,21 +43,18 @@
         iteration_ancilla_bitsize = cirq.num_qubits(self.selection_registers)
         return Registers.build(ancilla=control_ancilla_bitsize + iteration_ancilla_bitsize)
 
+    @property
+    def ancilla_bitsize(self) -> int:
+        return max(0, self.control_bitsize - 1) + self.selection_bitsize
+
     @cached_property
     def registers(self) -> Registers:
         return Registers(
             [
-<<<<<<< HEAD
                 *self.control_registers,
                 *self.selection_registers,
                 *self.ancilla_registers,
                 *self.target_registers,
-=======
-                Register("control", self.control_bitsize),
-                Register("selection", self.selection_bitsize),
-                Register("ancilla", self.ancilla_bitsize),
-                Register("target", self.target_bitsize),
->>>>>>> 57478c52
                 *self.extra_registers,
             ]
         )
@@ -171,16 +164,10 @@
                 control[0], selection, ancilla, target, **extra_regs
             )
         else:
-<<<<<<< HEAD
             control_bitsize = cirq.num_qubits(self.control_registers)
             and_ancillas = ancilla[: control_bitsize - 2]
             and_target = ancilla[control_bitsize - 2]
             selection_ancillas = ancilla[control_bitsize - 1 :]
-=======
-            and_ancillas = ancilla[: self.control_bitsize - 2]
-            and_target = ancilla[self.control_bitsize - 2]
-            selection_ancillas = ancilla[self.control_bitsize - 1 :]
->>>>>>> 57478c52
             multi_controlled_and = and_gate.And((1,) * len(control)).on_registers(
                 control=control, ancilla=and_ancillas, target=and_target
             )
