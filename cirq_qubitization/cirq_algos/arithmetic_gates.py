--- conflicted
+++ resolved
@@ -28,7 +28,11 @@
         wire_symbols += [f'+(x < {self._val})']
         return cirq.CircuitDiagramInfo(wire_symbols=wire_symbols)
 
-<<<<<<< HEAD
+    def __pow__(self, power: int):
+        if power in [1, -1]:
+            return self
+        return NotImplemented
+
     def _decompose_(self, qubits: Sequence[cirq.Qid]) -> cirq.OP_TREE:
         """Decomposes the gate into 4N And and And† operations for a T complexity of 4N.
 
@@ -102,16 +106,6 @@
         return t_complexity_protocol.TComplexity(
             t=4 * n, clifford=15 * n + 3 * self._val.bit_count() + 2
         )
-=======
-    def __pow__(self, power: int):
-        if power in [1, -1]:
-            return self
-        return NotImplemented
-
-    def _t_complexity_(self) -> 't_complexity_protocol.TComplexity':
-        # TODO(#112): This is rough cost that ignores cliffords.
-        return t_complexity_protocol.TComplexity(t=4 * len(self._input_register))
->>>>>>> 0af46924
 
 
 class LessThanEqualGate(cirq.ArithmeticGate):
