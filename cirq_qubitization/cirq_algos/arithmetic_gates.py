--- conflicted
+++ resolved
@@ -109,10 +109,7 @@
         )
 
 
-<<<<<<< HEAD
-=======
 @frozen
->>>>>>> e0d617a5
 class AddMod(cirq.ArithmeticGate):
     """Applies U_{M}_{add}|x> = |(x + add) % M> if x < M else |x>.
 
@@ -128,18 +125,6 @@
     of integers passed as `cv`.
     """
 
-<<<<<<< HEAD
-    def __init__(self, bitsize: int, mod: int, *, add_val: int = 1, cv: Sequence[int] = ()) -> None:
-        assert 1 <= mod <= 2**bitsize, f"mod: {mod} must be between [1, {2**bitsize}]."
-        self._mod = mod
-        self._add_val = add_val
-        self._bitsize = bitsize
-        self._cv = tuple(cv)
-
-    def registers(self) -> Sequence[Union[int, Sequence[int]]]:
-        add_reg = (2,) * self._bitsize
-        control_reg = (2,) * len(self._cv)
-=======
     bitsize: int
     mod: int = field()
     add_val: int = 1
@@ -153,7 +138,6 @@
     def registers(self) -> Sequence[Union[int, Sequence[int]]]:
         add_reg = (2,) * self.bitsize
         control_reg = (2,) * len(self.cv)
->>>>>>> e0d617a5
         return (control_reg, add_reg) if control_reg else (add_reg,)
 
     def with_registers(self, *new_registers: Union[int, Sequence[int]]) -> "AddMod":
@@ -161,28 +145,6 @@
 
     def apply(self, *args) -> Union[int, Iterable[int]]:
         target_val = args[-1]
-<<<<<<< HEAD
-        if target_val < self._mod:
-            new_target_val = (target_val + self._add_val) % self._mod
-        else:
-            new_target_val = target_val
-        if self._cv and args[0] != int(''.join(str(x) for x in self._cv), 2):
-            new_target_val = target_val
-        ret = (args[0], new_target_val) if self._cv else (new_target_val,)
-        return ret
-
-    def _circuit_diagram_info_(self, _) -> cirq.CircuitDiagramInfo:
-        wire_symbols = ['@' if b else '@(0)' for b in self._cv]
-        wire_symbols += [f"Add_{self._add_val}_Mod_{self._mod}"] * self._bitsize
-        return cirq.CircuitDiagramInfo(wire_symbols=wire_symbols)
-
-    def __pow__(self, power: int) -> 'AddMod':
-        return AddMod(self._bitsize, self._mod, add_val=self._add_val * power, cv=self._cv)
-
-    def _t_complexity_(self) -> 't_complexity_protocol.TComplexity':
-        # Rough cost as given in https://arxiv.org/abs/1905.09749
-        return 5 * t_complexity_protocol.t_complexity(AdditionGate(self._bitsize))
-=======
         if target_val < self.mod:
             new_target_val = (target_val + self.add_val) % self.mod
         else:
@@ -203,7 +165,6 @@
     def _t_complexity_(self) -> 't_complexity_protocol.TComplexity':
         # Rough cost as given in https://arxiv.org/abs/1905.09749
         return 5 * t_complexity_protocol.t_complexity(AdditionGate(self.bitsize))
->>>>>>> e0d617a5
 
 
 class LessThanEqualGate(cirq.ArithmeticGate):
