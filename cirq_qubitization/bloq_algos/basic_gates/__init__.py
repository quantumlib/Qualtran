--- conflicted
+++ resolved
@@ -1,8 +1,5 @@
 from .cnot import CNOT
-<<<<<<< HEAD
 from .rotation import Rx, Ry, Rz
-=======
 from .swap import CSwap, TwoBitCSwap, TwoBitSwap
->>>>>>> a2f283e0
 from .x_basis import MinusEffect, MinusState, PlusEffect, PlusState, XGate
 from .z_basis import IntEffect, IntState, OneEffect, OneState, ZeroEffect, ZeroState, ZGate