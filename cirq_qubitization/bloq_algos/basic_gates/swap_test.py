from typing import Optional

import cirq
import numpy as np
import pytest
import sympy

from cirq_qubitization.bloq_algos.basic_gates import (
    OneEffect,
    OneState,
    TwoBitCSwap,
    TwoBitSwap,
    ZeroEffect,
    ZeroState,
)
from cirq_qubitization.bloq_algos.basic_gates.swap import (
    _controlled_swap_matrix,
    _swap_matrix,
    CSwap,
)
<<<<<<< HEAD
from cirq_qubitization.quantum_graph.bloq import Bloq
from cirq_qubitization.quantum_graph.bloq_counts import get_cbloq_bloq_counts, SympySymbolAllocator
from cirq_qubitization.quantum_graph.composite_bloq import CompositeBloqBuilder
from cirq_qubitization.quantum_graph.util_bloqs import Join, Split
=======
from cirq_qubitization.quantum_graph.composite_bloq import (
    assert_valid_bloq_decomposition,
    CompositeBloqBuilder,
)
>>>>>>> 0522b501


def _make_CSwap():
    from cirq_qubitization.bloq_algos.basic_gates import CSwap

    return CSwap(bitsize=64)


def test_swap_matrix():
    m = _swap_matrix().reshape(4, 4)
    np.testing.assert_array_equal(m, cirq.unitary(cirq.SWAP))


def test_cswap_matrix():
    m = _controlled_swap_matrix().reshape(8, 8)
    np.testing.assert_array_equal(m, cirq.unitary(cirq.CSWAP))


def test_two_bit_swap():
    swap = TwoBitSwap()
    np.testing.assert_array_equal(swap.tensor_contract(), cirq.unitary(cirq.SWAP))

    x, y = swap.call_classically(x=0, y=1)
    assert x == 1
    assert y == 0


def _set_ctrl_two_bit_swap(ctrl_bit):
    states = [ZeroState(), OneState()]
    effs = [ZeroEffect(), OneEffect()]

    bb = CompositeBloqBuilder()
    (q0,) = bb.add(states[ctrl_bit])
    q1 = bb.add_register('q1', 1)
    q2 = bb.add_register('q2', 1)
    q0, q1, q2 = bb.add(TwoBitCSwap(), ctrl=q0, x=q1, y=q2)
    bb.add(effs[ctrl_bit], q=q0)
    return bb.finalize(q1=q1, q2=q2)


def test_two_bit_cswap():
    cswap = TwoBitCSwap()
    np.testing.assert_array_equal(cswap.tensor_contract(), cirq.unitary(cirq.CSWAP))

    # Zero ctrl -- it's identity
    np.testing.assert_array_equal(np.eye(4), _set_ctrl_two_bit_swap(0).tensor_contract())
    # One ctrl -- it's swap
    np.testing.assert_array_equal(
        _swap_matrix().reshape(4, 4), _set_ctrl_two_bit_swap(1).tensor_contract()
    )

    # classical logic
    ctrl, x, y = cswap.call_classically(ctrl=0, x=1, y=0)
    assert (ctrl, x, y) == (0, 1, 0)
    ctrl, x, y = cswap.call_classically(ctrl=1, x=1, y=0)
    assert (ctrl, x, y) == (1, 0, 1)

    # cirq
    c1 = cirq.Circuit([cirq.CSWAP(*cirq.LineQubit.range(3))]).freeze()
    c2, _ = cswap.as_composite_bloq().to_cirq_circuit(
        ctrl=[cirq.LineQubit(0)], x=[cirq.LineQubit(1)], y=[cirq.LineQubit(2)]
    )
    assert c1 == c2


def _set_ctrl_swap(ctrl_bit, bloq: CSwap):
    states = [ZeroState(), OneState()]
    effs = [ZeroEffect(), OneEffect()]

    bb = CompositeBloqBuilder()
    (q0,) = bb.add(states[ctrl_bit])
    q1 = bb.add_register('q1', bloq.bitsize)
    q2 = bb.add_register('q2', bloq.bitsize)
    q0, q1, q2 = bb.add(bloq, ctrl=q0, x=q1, y=q2)
    bb.add(effs[ctrl_bit], q=q0)
    return bb.finalize(q1=q1, q2=q2)


def test_cswap_decomp():
    cswap = CSwap(16)
    assert_valid_bloq_decomposition(cswap)


def test_cswap_unitary():
    cswap = CSwap(bitsize=4)

    # Zero ctrl -- it's identity
    np.testing.assert_array_equal(np.eye(2 ** (4 * 2)), _set_ctrl_swap(0, cswap).tensor_contract())

    # One ctrl -- it's multi-swap
    qubits = cirq.LineQubit.range(8)
    q_x, q_y = qubits[:4], qubits[4:]
    unitary = cirq.unitary(cirq.Circuit(cirq.SWAP(x, y) for x, y in zip(q_x, q_y)))
    np.testing.assert_array_equal(unitary, _set_ctrl_swap(1, cswap).tensor_contract())


def test_cswap_classical():
    cswap = CSwap(bitsize=8)
    cswap_d = cswap.decompose_bloq()

    ctrl, x, y = cswap.call_classically(ctrl=0, x=255, y=128)
    assert (ctrl, x, y) == (0, 255, 128)
    ctrl, x, y = cswap_d.call_classically(ctrl=0, x=255, y=128)
    assert (ctrl, x, y) == (0, 255, 128)

    ctrl, x, y = cswap.call_classically(ctrl=1, x=255, y=128)
    assert (ctrl, x, y) == (1, 128, 255)
    ctrl, x, y = cswap_d.call_classically(ctrl=1, x=255, y=128)
    assert (ctrl, x, y) == (1, 128, 255)


def test_cswap_bloq_counts():

    bloq = CSwap(bitsize=8)
    counts1 = bloq.bloq_counts(SympySymbolAllocator())

    def generalize(b: Bloq) -> Optional[Bloq]:
        if isinstance(b, (Split, Join)):
            # Ignore these
            return
        return b

    counts2 = get_cbloq_bloq_counts(bloq.decompose_bloq(), generalizer=generalize)

    assert set(counts1) == set(counts2)


def test_cswap_symbolic():
    n = sympy.symbols('n')
    cswap = CSwap(bitsize=n)
    counts = cswap.bloq_counts(SympySymbolAllocator())
    assert counts[0] == (n, TwoBitCSwap())
    with pytest.raises(ValueError):
        cswap.decompose_bloq()<|MERGE_RESOLUTION|>--- conflicted
+++ resolved
@@ -1,10 +1,10 @@
 from typing import Optional
 
-import cirq
 import numpy as np
 import pytest
 import sympy
 
+import cirq
 from cirq_qubitization.bloq_algos.basic_gates import (
     OneEffect,
     OneState,
@@ -18,17 +18,13 @@
     _swap_matrix,
     CSwap,
 )
-<<<<<<< HEAD
 from cirq_qubitization.quantum_graph.bloq import Bloq
 from cirq_qubitization.quantum_graph.bloq_counts import get_cbloq_bloq_counts, SympySymbolAllocator
-from cirq_qubitization.quantum_graph.composite_bloq import CompositeBloqBuilder
-from cirq_qubitization.quantum_graph.util_bloqs import Join, Split
-=======
 from cirq_qubitization.quantum_graph.composite_bloq import (
     assert_valid_bloq_decomposition,
     CompositeBloqBuilder,
 )
->>>>>>> 0522b501
+from cirq_qubitization.quantum_graph.util_bloqs import Join, Split
 
 
 def _make_CSwap():
