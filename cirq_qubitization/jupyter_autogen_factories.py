# !!!! Do not modify imports !!!!
# pylint: disable=unused-import,wildcard-import,unused-wildcard-import
<<<<<<< HEAD

import cirq
import numpy as np
=======
from typing import *

import cirq
import numpy as np

import cirq_qubitization
import cirq_qubitization.cirq_infra.testing as cq_testing
>>>>>>> 0678cc8f

# pylint: enable=unused-import,wildcard-import,unused-wildcard-import
# !!!! Do not modify imports !!!!

# This module contains functions that generate demo gate objects. Both the code and
# the objects they return are used to render some auto-generated cells in our jupyter
# notebooks.
#
# The above imports are the imports guaranteed to be in a jupyter notebook. For bespoke
# imports, use a local import in your function. This will be rendered into the notebook as well.
#
# These functions must have a globally unique name, take no arguments, and finish with
# a `return` statement from which we can extract an expression that will be rendered into
# a notebook template.


def _make_ApplyGateToLthQubit():
    from cirq_qubitization.cirq_algos.apply_gate_to_lth_target import ApplyGateToLthQubit

    def _z_to_odd(n: int):
        if n % 2 == 1:
            return cirq.Z
        return cirq.I

    apply_z_to_odd = ApplyGateToLthQubit(
        selection_bitsize=3, target_bitsize=4, nth_gate=_z_to_odd, control_bitsize=2
    )

    return apply_z_to_odd


def _make_QROM():
    from cirq_qubitization.cirq_algos import QROM

    return QROM([1, 2, 3, 4, 5])


def _make_MultiTargetCSwap():
    from cirq_qubitization.cirq_algos.swap_network import MultiTargetCSwap

    return MultiTargetCSwap(3)


def _make_MultiTargetCSwapApprox():
    from cirq_qubitization.cirq_algos.swap_network import MultiTargetCSwapApprox

    return MultiTargetCSwapApprox(2)


def _make_GenericSelect():
    from cirq_qubitization.generic_select import GenericSelect

    target_bitsize = 4
    us = ['XIXI', 'YIYI', 'ZZZZ', 'ZXYZ']
    us = [cirq.DensePauliString(u) for u in us]
    selection_bitsize = int(np.ceil(np.log2(len(us))))
    return GenericSelect(selection_bitsize, target_bitsize, select_unitaries=us)


def _make_GenericSubPrepare():
    from cirq_qubitization.generic_subprepare import GenericSubPrepare

    coeffs = np.array([1.0, 1, 3, 2])
    mu = 3

    return GenericSubPrepare(coeffs, probability_epsilon=2**-mu / len(coeffs))<|MERGE_RESOLUTION|>--- conflicted
+++ resolved
@@ -1,10 +1,5 @@
 # !!!! Do not modify imports !!!!
 # pylint: disable=unused-import,wildcard-import,unused-wildcard-import
-<<<<<<< HEAD
-
-import cirq
-import numpy as np
-=======
 from typing import *
 
 import cirq
@@ -12,7 +7,6 @@
 
 import cirq_qubitization
 import cirq_qubitization.cirq_infra.testing as cq_testing
->>>>>>> 0678cc8f
 
 # pylint: enable=unused-import,wildcard-import,unused-wildcard-import
 # !!!! Do not modify imports !!!!
