--- conflicted
+++ resolved
@@ -174,14 +174,6 @@
     def on_registers(self, **qubit_regs: Union[cirq.Qid, Sequence[cirq.Qid]]) -> cirq.GateOperation:
         return self.on(*self.registers.merge_qubits(**qubit_regs))
 
-<<<<<<< HEAD
-    def _apply_classical_from_registers(self, **vals: np.ndarray) -> Dict[str, np.ndarray]:
-        raise NotImplementedError()
-
-    def apply_classical(self, vals: Dict[str, np.ndarray]) -> Dict[str, np.ndarray]:
-        vals, _ = munge_classical_arrays(self.registers, vals)
-        return self._apply_classical_from_registers(**vals)
-=======
     def _circuit_diagram_info_(self, args: cirq.CircuitDiagramInfoArgs) -> cirq.CircuitDiagramInfo:
         """Default diagram info that uses register names to name the boxes in multi-qubit gates.
 
@@ -193,4 +185,10 @@
 
         wire_symbols[0] = self.__class__.__name__
         return cirq.CircuitDiagramInfo(wire_symbols=wire_symbols)
->>>>>>> d3cadc9e
+
+    def _apply_classical_from_registers(self, **vals: np.ndarray) -> Dict[str, np.ndarray]:
+        raise NotImplementedError()
+
+    def apply_classical(self, vals: Dict[str, np.ndarray]) -> Dict[str, np.ndarray]:
+        vals, _ = munge_classical_arrays(self.registers, vals)
+        return self._apply_classical_from_registers(**vals)