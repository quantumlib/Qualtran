import pytest
from pathlib import Path
from typing import Sequence, Tuple
from functools import cached_property
import itertools
<<<<<<< HEAD
=======
import pytest
>>>>>>> d177587e

import cirq
import nbformat
from nbconvert.preprocessors import ExecutePreprocessor

from cirq_qubitization import UnaryIterationGate, Registers


class ApplyXToLthQubit(UnaryIterationGate):
    def __init__(self, selection_bitsize: int, target_bitsize: int, control_bitsize: int = 1):
        self._selection_bitsize = selection_bitsize
        self._target_bitsize = target_bitsize
        self._control_bitsize = control_bitsize

    @cached_property
    def control_registers(self) -> Registers:
        return Registers.build(control=self._control_bitsize)

    @cached_property
    def selection_registers(self) -> Registers:
        return Registers.build(selection=self._selection_bitsize)

    @cached_property
    def target_registers(self) -> Registers:
        return Registers.build(target=self._target_bitsize)

    @cached_property
    def iteration_lengths(self) -> Tuple[int, ...]:
        return (self._target_bitsize,)

    def nth_operation(
        self, control: cirq.Qid, selection: int, target: Sequence[cirq.Qid]
    ) -> cirq.OP_TREE:
        return cirq.CNOT(control, target[-(selection + 1)])


@pytest.mark.parametrize(
    "selection_bitsize, target_bitsize, control_bitsize", [(3, 5, 1), (2, 4, 2)]
)
def test_unary_iteration(selection_bitsize, target_bitsize, control_bitsize):
    gate = ApplyXToLthQubit(selection_bitsize, target_bitsize, control_bitsize)
    qubit_regs = gate.registers.get_named_qubits()
    control, selection, ancilla, target = (
        qubit_regs["control"],
        qubit_regs["selection"],
        qubit_regs["ancilla"],
        qubit_regs["target"],
    )
    all_qubits = control + selection + ancilla + target

    circuit = cirq.Circuit(gate.on_registers(**qubit_regs))
    sim = cirq.Simulator()
    for n in range(len(target)):
        svals = [int(x) for x in format(n, f"0{len(selection)}b")]
        # turn on control bit to activate circuit:
        qubit_vals = {x: int(x in control) for x in all_qubits}
        # Initialize selection bits appropriately:

        qubit_vals.update({s: sval for s, sval in zip(selection, svals)})

        initial_state = [qubit_vals[x] for x in all_qubits]
        result = sim.simulate(circuit, initial_state=initial_state, qubit_order=all_qubits)
        # Build correct statevector with selection_integer bit flipped in the target register:
        initial_state[-(n + 1)] = 1
        expected_output = "".join(str(x) for x in initial_state)
        assert result.dirac_notation()[1:-1] == expected_output


class ApplyXToIJKthQubit(UnaryIterationGate):
    def __init__(self, target_shape: Tuple[int, int, int]):
        self._target_shape = target_shape

    @cached_property
    def control_registers(self) -> Registers:
        return Registers([])

    @cached_property
    def selection_registers(self) -> Registers:
        return Registers.build(
            i=(self._target_shape[0] - 1).bit_length(),
            j=(self._target_shape[1] - 1).bit_length(),
            k=(self._target_shape[2] - 1).bit_length(),
        )

    @cached_property
    def target_registers(self) -> Registers:
        return Registers.build(
            t1=self._target_shape[0], t2=self._target_shape[1], t3=self._target_shape[2]
        )

    @cached_property
    def iteration_lengths(self) -> Tuple[int, ...]:
        return self._target_shape[0], self._target_shape[1], self._target_shape[2]

    def nth_operation(
        self,
        control: cirq.Qid,
        i: int,
        j: int,
        k: int,
        t1: Sequence[cirq.Qid],
        t2: Sequence[cirq.Qid],
        t3: Sequence[cirq.Qid],
    ) -> cirq.OP_TREE:
        yield [cirq.CNOT(control, t1[i]), cirq.CNOT(control, t2[j]), cirq.CNOT(control, t3[k])]


@pytest.mark.parametrize("target_shape", [(2, 3, 2), (2, 2, 2)])
def test_multi_dimensional_unary_iteration(target_shape):
    gate = ApplyXToIJKthQubit(target_shape)
    qubit_regs = gate.registers.get_named_qubits()
    all_qubits = gate.registers.merge_qubits(**qubit_regs)

    circuit = cirq.Circuit(gate.on_registers(**qubit_regs))
    sim = cirq.Simulator()
    max_i, max_j, max_k = target_shape
    i_len, j_len, k_len = tuple(reg.bitsize for reg in gate.selection_registers)
    for i, j, k in itertools.product(range(max_i), range(max_j), range(max_k)):
        qubit_vals = {x: 0 for x in all_qubits}
        # Initialize selection bits appropriately:
        qubit_vals.update({s: int(val) for s, val in zip(qubit_regs['i'], f'{i:0{i_len}b}')})
        qubit_vals.update({s: int(val) for s, val in zip(qubit_regs['j'], f'{j:0{j_len}b}')})
        qubit_vals.update({s: int(val) for s, val in zip(qubit_regs['k'], f'{k:0{k_len}b}')})
        # Construct initial state
        initial_state = [qubit_vals[x] for x in all_qubits]
        result = sim.simulate(circuit, initial_state=initial_state, qubit_order=all_qubits)
        # Build correct statevector with selection_integer bit flipped in the target register:
        for reg_name, idx in zip(['t1', 't2', 't3'], [i, j, k]):
            qubit_vals[qubit_regs[reg_name][idx]] = 1
        final_state = [qubit_vals[x] for x in all_qubits]
        expected_output = "".join(str(x) for x in final_state)
        assert result.dirac_notation()[1:-1] == expected_output


def test_notebook():
    notebook_path = Path(__file__).parent / "unary_iteration.ipynb"
    with notebook_path.open() as f:
        nb = nbformat.read(f, as_version=4)
    ep = ExecutePreprocessor(timeout=600, kernel_name="python3")
    ep.preprocess(nb)<|MERGE_RESOLUTION|>--- conflicted
+++ resolved
@@ -1,12 +1,8 @@
-import pytest
 from pathlib import Path
 from typing import Sequence, Tuple
 from functools import cached_property
 import itertools
-<<<<<<< HEAD
-=======
 import pytest
->>>>>>> d177587e
 
 import cirq
 import nbformat
