import pytest
from pathlib import Path
from typing import Sequence

import cirq
import nbformat
from nbconvert.preprocessors import ExecutePreprocessor

import cirq_qubitization


class ApplyXToLthQubit(cirq_qubitization.UnaryIterationGate):
    def __init__(
        self, selection_bitsize: int, target_bitsize: int, control_bitsize: int = 1
    ):
        self._selection_bitsize = selection_bitsize
        self._target_bitsize = target_bitsize
        self._control_bitsize = control_bitsize

    @property
    def control_bitsize(self) -> int:
        return self._control_bitsize

    @property
    def selection_bitsize(self) -> int:
        return self._selection_bitsize

    @property
    def target_bitsize(self) -> int:
        return self._target_bitsize

    @property
    def iteration_length(self) -> int:
        return self._target_bitsize

    def nth_operation(self, n: int, control: cirq.Qid, target: Sequence[cirq.Qid]) -> cirq.OP_TREE:
        return cirq.CNOT(control, target[-(n + 1)])


@pytest.mark.parametrize(
    "selection_bitsize, target_bitsize, control_bitsize", [(3, 5, 1), (2, 4, 2)]
)
def test_unary_iteration(selection_bitsize, target_bitsize, control_bitsize):
    gate = ApplyXToLthQubit(selection_bitsize, target_bitsize, control_bitsize)
    qubit_regs = gate.registers.get_named_qubits()
    control, selection, ancilla, target = (
        qubit_regs["control"],
        qubit_regs["selection"],
        qubit_regs["ancilla"],
        qubit_regs["target"],
    )
    all_qubits = control + selection + ancilla + target

<<<<<<< HEAD
    circuit = cirq.Circuit(gate.on_registers(**qubit_regs))
=======
    circuit = cirq.Circuit(ApplyXToLthQubit(3, 5).on(control, *selection, *ancilla, *target))
>>>>>>> 87fa3841
    sim = cirq.Simulator()
    for n in range(len(target)):
        svals = [int(x) for x in format(n, f"0{len(selection)}b")]
        # turn on control bit to activate circuit:
        qubit_vals = {x: int(x in control) for x in all_qubits}
        # Initialize selection bits appropriately:

        qubit_vals.update({s: sval for s, sval in zip(selection, svals)})

        initial_state = [qubit_vals[x] for x in all_qubits]
        result = sim.simulate(
            circuit, initial_state=initial_state, qubit_order=all_qubits
        )
        # Build correct statevector with selection_integer bit flipped in the target register:
        initial_state[-(n + 1)] = 1
        expected_output = "".join(str(x) for x in initial_state)
        assert result.dirac_notation()[1:-1] == expected_output


def test_notebook():
    notebook_path = Path(__file__).parent / "unary_iteration.ipynb"
    with notebook_path.open() as f:
        nb = nbformat.read(f, as_version=4)
    ep = ExecutePreprocessor(timeout=600, kernel_name="python3")
    ep.preprocess(nb)<|MERGE_RESOLUTION|>--- conflicted
+++ resolved
@@ -10,9 +10,7 @@
 
 
 class ApplyXToLthQubit(cirq_qubitization.UnaryIterationGate):
-    def __init__(
-        self, selection_bitsize: int, target_bitsize: int, control_bitsize: int = 1
-    ):
+    def __init__(self, selection_bitsize: int, target_bitsize: int, control_bitsize: int = 1):
         self._selection_bitsize = selection_bitsize
         self._target_bitsize = target_bitsize
         self._control_bitsize = control_bitsize
@@ -51,11 +49,7 @@
     )
     all_qubits = control + selection + ancilla + target
 
-<<<<<<< HEAD
     circuit = cirq.Circuit(gate.on_registers(**qubit_regs))
-=======
-    circuit = cirq.Circuit(ApplyXToLthQubit(3, 5).on(control, *selection, *ancilla, *target))
->>>>>>> 87fa3841
     sim = cirq.Simulator()
     for n in range(len(target)):
         svals = [int(x) for x in format(n, f"0{len(selection)}b")]
@@ -66,9 +60,7 @@
         qubit_vals.update({s: sval for s, sval in zip(selection, svals)})
 
         initial_state = [qubit_vals[x] for x in all_qubits]
-        result = sim.simulate(
-            circuit, initial_state=initial_state, qubit_order=all_qubits
-        )
+        result = sim.simulate(circuit, initial_state=initial_state, qubit_order=all_qubits)
         # Build correct statevector with selection_integer bit flipped in the target register:
         initial_state[-(n + 1)] = 1
         expected_output = "".join(str(x) for x in initial_state)
