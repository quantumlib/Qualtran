import abc
import sys
from typing import Dict, Iterable, List, overload, Sequence, Tuple, Union

import attrs
import cirq
import numpy as np
<<<<<<< HEAD
from attrs import frozen
=======
>>>>>>> 1ac43bf5

assert sys.version_info > (3, 6), "https://docs.python.org/3/whatsnew/3.6.html#whatsnew36-pep468"


<<<<<<< HEAD
@frozen
=======
@attrs.frozen
>>>>>>> 1ac43bf5
class Register:
    name: str
    bitsize: int


class Registers:
    def __init__(self, registers: Iterable[Register]):
        self._registers = tuple(registers)
        self._register_dict = {r.name: r for r in self._registers}
        if len(self._registers) != len(self._register_dict):
            raise ValueError("Please provide unique register names.")

    def __repr__(self):
        return f'Registers({repr(self._registers)})'

    @property
    def bitsize(self) -> int:
        return sum(reg.bitsize for reg in self)

    @classmethod
    def build(cls, **registers: int) -> 'Registers':
        return cls(Register(name=k, bitsize=v) for k, v in registers.items())

    @overload
    def __getitem__(self, key: int) -> Register:
        pass

    @overload
    def __getitem__(self, key: str) -> Register:
        pass

    @overload
    def __getitem__(self, key: slice) -> 'Registers':
        pass

    def __getitem__(self, key):
        if isinstance(key, slice):
            return Registers(self._registers[key])
        elif isinstance(key, int):
            return self._registers[key]
        elif isinstance(key, str):
            return self._register_dict[key]
        else:
            raise IndexError(f"key {key} must be of the type str/int/slice.")

    def __contains__(self, item: str) -> bool:
        return item in self._register_dict

    def __iter__(self):
        yield from self._registers

    def __len__(self) -> int:
        return len(self._registers)

    def split_qubits(self, qubits: Sequence[cirq.Qid]) -> Dict[str, Sequence[cirq.Qid]]:
        qubit_regs = {}
        base = 0
        for reg in self:
            qubit_regs[reg.name] = qubits[base : base + reg.bitsize]
            base += reg.bitsize
        return qubit_regs

    def split_integer(self, n: int) -> Dict[str, int]:
        """Extracts integer values of individual qubit registers, given a bit-packed integer.

        Considers the given integer as a binary bit-packed representation of `self.bitsize` bits,
        with `n_bin[0 : self[0].bitsize]` representing the integer for first register,
        `n_bin[self[0].bitsize : self[1].bitsize]` representing the integer for second
        register and so on. Here `n_bin` is the `self.bitsize` length binary representation of
        input integer `n`.
        """
        qubit_vals = {}
        base = 0
        n_bin = f"{n:0{self.bitsize}b}"
        for reg in self:
            qubit_vals[reg.name] = int(n_bin[base : base + reg.bitsize], 2)
            base += reg.bitsize
        return qubit_vals

    def merge_qubits(self, **qubit_regs: Union[cirq.Qid, Sequence[cirq.Qid]]) -> List[cirq.Qid]:
        ret: List[cirq.Qid] = []
        for reg in self:
            assert reg.name in qubit_regs, "All qubit registers must pe present"
            qubits = qubit_regs[reg.name]
            qubits = [qubits] if isinstance(qubits, cirq.Qid) else qubits
            assert len(qubits) == reg.bitsize, f"{reg.name} register must of length {reg.bitsize}."
            ret += qubits
        return ret

    def get_named_qubits(self) -> Dict[str, List[cirq.Qid]]:
        def qubits_for_reg(name: str, bitsize: int):
            return (
                [cirq.NamedQubit(f"{name}")]
                if bitsize == 1
                else cirq.NamedQubit.range(bitsize, prefix=name)
            )

        return {reg.name: qubits_for_reg(reg.name, reg.bitsize) for reg in self}

    def __eq__(self, other) -> bool:
        return self._registers == other._registers


<<<<<<< HEAD
=======
@attrs.frozen
class SelectionRegister(Register):
    iteration_length: int = attrs.field()

    @iteration_length.validator
    def validate_iteration_length(self, attribute, value):
        if not (0 <= value <= 2**self.bitsize):
            raise ValueError(f'iteration length must be in range [0, 2^{self.bitsize}]')


>>>>>>> 1ac43bf5
class SelectionRegisters(Registers):
    """Registers used to represent SELECT registers for various LCU methods.

    LCU methods often make use of coherent for-loops via UnaryIteration, iterating over a range
    of values stored as a superposition over the `SELECT` register. The `SelectionRegisters` class
    is used to represent such SELECT registers. In particular, it provides two additional features
    on top of the regular `Registers` class:

    - For each selection register, we store the iteration length corresponding to that register
<<<<<<< HEAD
        along with it's size.
=======
        along with its size.
>>>>>>> 1ac43bf5
    - We provide a default way of "flattening out" a composite index represented by a tuple of
        values stored in multiple input selection registers to a single integer that can be used
        to index a flat target register.
    """

<<<<<<< HEAD
    def __init__(self, registers: Iterable[Register], iteration_lengths: Sequence[int]):
        super().__init__(registers)
        self.iteration_lengths = tuple(iteration_lengths)
        self._suffix_prod = np.multiply.accumulate(self.iteration_lengths[::-1])[::-1]
        self._suffix_prod = np.append(self._suffix_prod, [1])
        assert all(2**reg.bitsize >= it_len for reg, it_len in zip(registers, iteration_lengths))
=======
    def __init__(self, registers: Iterable[SelectionRegister]):
        super().__init__(registers)
        self._registers = registers
        self.iteration_lengths = tuple([reg.iteration_length for reg in registers])
        self._suffix_prod = np.multiply.accumulate(self.iteration_lengths[::-1])[::-1]
        self._suffix_prod = np.append(self._suffix_prod, [1])
>>>>>>> 1ac43bf5

    def to_flat_idx(self, *selection_vals: int) -> int:
        """Flattens a composite index represented by a Tuple[int, ...] to a single output integer.

        For example:

        1) We can flatten a 2D for-loop as follows
        >>> for x in range(N):
        >>>     for y in range(M):
        >>>         flat_idx = x * M + y

        2) Similarly, we can flatten a 3D for-loop as follows
        >>> for x in range(N):
        >>>     for y in range(M):
<<<<<<< HEAD
        >>>         for z in range(O):
        >>>             flat_idx = x * M * O + y * O + z
=======
        >>>         for z in range(L):
        >>>             flat_idx = x * M * L + y * L + z
>>>>>>> 1ac43bf5

        This is a general version of the mapping function described in Eq.45 of
        https://arxiv.org/abs/1805.03662
        """
        assert len(selection_vals) == len(self)
        return sum(v * self._suffix_prod[i + 1] for i, v in enumerate(selection_vals))

    @property
    def total_iteration_size(self) -> int:
        return np.product(self.iteration_lengths)

    @classmethod
    def build(cls, **registers: Tuple[int, int]) -> 'SelectionRegisters':
<<<<<<< HEAD
        return cls(*zip(*[(Register(name=k, bitsize=v[0]), v[1]) for k, v in registers.items()]))
=======
        return cls(
            [
                SelectionRegister(name=k, bitsize=v[0], iteration_length=v[1])
                for k, v in registers.items()
            ]
        )
>>>>>>> 1ac43bf5


class GateWithRegisters(cirq.Gate, metaclass=abc.ABCMeta):
    @property
    @abc.abstractmethod
    def registers(self) -> Registers:
        ...

    def _num_qubits_(self) -> int:
        return self.registers.bitsize

    @abc.abstractmethod
    def decompose_from_registers(self, **qubit_regs: Sequence[cirq.Qid]) -> cirq.OP_TREE:
        ...

    def _decompose_(self, qubits: Sequence[cirq.Qid]) -> cirq.OP_TREE:
        qubit_regs = self.registers.split_qubits(qubits)
        yield from self.decompose_from_registers(**qubit_regs)

    def on_registers(self, **qubit_regs: Union[cirq.Qid, Sequence[cirq.Qid]]) -> cirq.Operation:
        return self.on(*self.registers.merge_qubits(**qubit_regs))

    def _circuit_diagram_info_(self, args: cirq.CircuitDiagramInfoArgs) -> cirq.CircuitDiagramInfo:
        """Default diagram info that uses register names to name the boxes in multi-qubit gates.

        Descendants can override this method with more meaningful circuit diagram information.
        """
        wire_symbols = []
        for reg in self.registers:
            wire_symbols += [reg.name] * reg.bitsize

        wire_symbols[0] = self.__class__.__name__
        return cirq.CircuitDiagramInfo(wire_symbols=wire_symbols)<|MERGE_RESOLUTION|>--- conflicted
+++ resolved
@@ -5,19 +5,11 @@
 import attrs
 import cirq
 import numpy as np
-<<<<<<< HEAD
-from attrs import frozen
-=======
->>>>>>> 1ac43bf5
 
 assert sys.version_info > (3, 6), "https://docs.python.org/3/whatsnew/3.6.html#whatsnew36-pep468"
 
 
-<<<<<<< HEAD
-@frozen
-=======
 @attrs.frozen
->>>>>>> 1ac43bf5
 class Register:
     name: str
     bitsize: int
@@ -121,8 +113,6 @@
         return self._registers == other._registers
 
 
-<<<<<<< HEAD
-=======
 @attrs.frozen
 class SelectionRegister(Register):
     iteration_length: int = attrs.field()
@@ -133,7 +123,6 @@
             raise ValueError(f'iteration length must be in range [0, 2^{self.bitsize}]')
 
 
->>>>>>> 1ac43bf5
 class SelectionRegisters(Registers):
     """Registers used to represent SELECT registers for various LCU methods.
 
@@ -143,31 +132,18 @@
     on top of the regular `Registers` class:
 
     - For each selection register, we store the iteration length corresponding to that register
-<<<<<<< HEAD
-        along with it's size.
-=======
         along with its size.
->>>>>>> 1ac43bf5
     - We provide a default way of "flattening out" a composite index represented by a tuple of
         values stored in multiple input selection registers to a single integer that can be used
         to index a flat target register.
     """
 
-<<<<<<< HEAD
-    def __init__(self, registers: Iterable[Register], iteration_lengths: Sequence[int]):
-        super().__init__(registers)
-        self.iteration_lengths = tuple(iteration_lengths)
-        self._suffix_prod = np.multiply.accumulate(self.iteration_lengths[::-1])[::-1]
-        self._suffix_prod = np.append(self._suffix_prod, [1])
-        assert all(2**reg.bitsize >= it_len for reg, it_len in zip(registers, iteration_lengths))
-=======
     def __init__(self, registers: Iterable[SelectionRegister]):
         super().__init__(registers)
         self._registers = registers
         self.iteration_lengths = tuple([reg.iteration_length for reg in registers])
         self._suffix_prod = np.multiply.accumulate(self.iteration_lengths[::-1])[::-1]
         self._suffix_prod = np.append(self._suffix_prod, [1])
->>>>>>> 1ac43bf5
 
     def to_flat_idx(self, *selection_vals: int) -> int:
         """Flattens a composite index represented by a Tuple[int, ...] to a single output integer.
@@ -182,13 +158,8 @@
         2) Similarly, we can flatten a 3D for-loop as follows
         >>> for x in range(N):
         >>>     for y in range(M):
-<<<<<<< HEAD
-        >>>         for z in range(O):
-        >>>             flat_idx = x * M * O + y * O + z
-=======
         >>>         for z in range(L):
         >>>             flat_idx = x * M * L + y * L + z
->>>>>>> 1ac43bf5
 
         This is a general version of the mapping function described in Eq.45 of
         https://arxiv.org/abs/1805.03662
@@ -202,16 +173,12 @@
 
     @classmethod
     def build(cls, **registers: Tuple[int, int]) -> 'SelectionRegisters':
-<<<<<<< HEAD
-        return cls(*zip(*[(Register(name=k, bitsize=v[0]), v[1]) for k, v in registers.items()]))
-=======
         return cls(
             [
                 SelectionRegister(name=k, bitsize=v[0], iteration_length=v[1])
                 for k, v in registers.items()
             ]
         )
->>>>>>> 1ac43bf5
 
 
 class GateWithRegisters(cirq.Gate, metaclass=abc.ABCMeta):
