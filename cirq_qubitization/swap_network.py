from typing import Sequence

import cirq

from cirq_qubitization import multi_target_cnot
from cirq_qubitization.gate_with_registers import GateWithRegisters, Registers, Register


def swap_n(control: cirq.Qid, q_x: Sequence[cirq.Qid], q_y: Sequence[cirq.Qid]):
    """Approximately implements a multi-target controlled swap unitary using only 4 * N T-gates.

    Implements the unitary $CSWAP_{n} = |0><0| I + |1><1| SWAP_{n}$ such that the output state is
    correct up to a global phase factor of +1 / -1.

    This is useful when the incorrect phase can be absorbed in a garbage state of an algorithm; and
    thus ignored. See Appendix B.2.c of https://arxiv.org/abs/1812.00954 for more details.
    """

    def g(q: cirq.Qid, adjoint=False) -> cirq.OP_TREE:
        yield [cirq.S(q), cirq.H(q)]
        yield cirq.T(q) ** (1 - 2 * adjoint)
        yield [cirq.H(q), cirq.S(q) ** -1]

    assert len(q_x) == len(q_y), "Registers to swap must be of the same length."

    cnot_x_to_y = [cirq.CNOT(x, y) for x, y in zip(q_x, q_y)]
    cnot_y_to_x = [cirq.CNOT(y, x) for x, y in zip(q_x, q_y)]
    g_inv_on_y = [list(g(q, True)) for q in q_y]  # Uses len(q_y) T-gates
    g_on_y = [list(g(q)) for q in q_y]  # Uses len(q_y) T-gates

    yield [cnot_y_to_x, g_inv_on_y, cnot_x_to_y, g_inv_on_y]
    yield multi_target_cnot.MultiTargetCNOT(len(q_y)).on(control, *q_y)
    yield [g_on_y, cnot_x_to_y, g_on_y, cnot_y_to_x]


class SwapWithZeroGate(GateWithRegisters):
    """Swaps |Psi_0> with |Psi_x> if selection register stores index `x`.

    Implements the unitary U |x> |Psi_0> |Psi_1> ... |Psi_n> --> |x> |Psi_x> |Rest of Psi>.
    Note that the state of `|Rest of Psi>` is allowed to be anything and should not be depended
    upon.

    References:
        [Trading T-gates for dirty qubits in state preparation and unitary synthesis](https://arxiv.org/abs/1812.00954).
            Low, Kliuchnikov, Schaeffer. 2018.
    """

    def __init__(
        self,
        selection_bitsize: int,
        target_bitsize: int,
        n_target_registers: int,
    ):
<<<<<<< HEAD
        assert target_register_length <= 2**selection_register
        self.target_register_bit_size = target_register_bit_size
        self.target_register_length = target_register_length

        self._registers = Registers(
            [Register("selection", selection_register)]
            + [
                Register(f"target_{i}", target_register_bit_size)
                for i in range(target_register_length)
            ]
        )

    @property
    def registers(self) -> Registers:
        return self._registers

    def decompose_from_registers(self, selection, **targets):
=======
        assert n_target_registers <= 2**selection_bitsize
        self.selection_bitsize = selection_bitsize
        self.target_bitsize = target_bitsize
        self.n_target_registers = n_target_registers

    def _num_qubits_(self) -> int:
        return self.selection_bitsize + self.n_target_registers * self.target_bitsize

    def _decompose_(self, qubits: Sequence[cirq.Qid]) -> cirq.OP_TREE:
        selection = qubits[: self.selection_bitsize]
        target = [
            qubits[st : st + self.target_bitsize]
            for st in range(self.selection_bitsize, len(qubits), self.target_bitsize)
        ]
        assert len(target) == self.n_target_registers
>>>>>>> 5572bae1
        for j in range(len(selection)):
            for i in range(len(targets) - 2**j):
                yield swap_n(
                    selection[len(selection) - j - 1],
                    targets[f"target_{i}"],
                    targets[f"target_{i + 2**j}"],
                )

    def on_registers(
        self, *, selection: Sequence[cirq.Qid], target: Sequence[Sequence[cirq.Qid]]
    ) -> cirq.GateOperation:
<<<<<<< HEAD
        assert len(selection) == self.registers["selection"].bitsize
        assert len(target) == self.target_register_length
        assert all(len(t) == self.target_register_bit_size for t in target)
=======
        assert len(selection) == self.selection_bitsize
        assert len(target) == self.n_target_registers
        assert all(len(t) == self.target_bitsize for t in target)
>>>>>>> 5572bae1
        flat_target = [q for t in target for q in t]
        return cirq.GateOperation(self, selection + flat_target)

    def __repr__(self) -> str:
<<<<<<< HEAD
        return "cirq_qubitization.SwapWithZeroGate(" f"{self.registers})"

    def _circuit_diagram_info_(self, _) -> cirq.CircuitDiagramInfo:
        wire_symbols = ["@(n)"] * self.registers["selection"].bitsize
        wire_symbols += ["swap_0"] * self.target_register_length
        wire_symbols += (
            ["swap_r"]
            * (self.target_register_length - 1)
            * self.target_register_bit_size
        )
=======
        return (
            "cirq_qubitization.SwapWithZeroGate("
            f"{self.selection_bitsize},"
            f"{self.target_bitsize},"
            f"{self.n_target_registers}"
            f")"
        )

    def _circuit_diagram_info_(self, _) -> cirq.CircuitDiagramInfo:
        wire_symbols = ["@(n)"] * self.selection_bitsize
        wire_symbols += ["swap_0"] * self.target_bitsize
        wire_symbols += ["swap_r"] * (self.n_target_registers - 1) * self.target_bitsize
>>>>>>> 5572bae1
        return cirq.CircuitDiagramInfo(wire_symbols=wire_symbols)<|MERGE_RESOLUTION|>--- conflicted
+++ resolved
@@ -51,16 +51,16 @@
         target_bitsize: int,
         n_target_registers: int,
     ):
-<<<<<<< HEAD
-        assert target_register_length <= 2**selection_register
-        self.target_register_bit_size = target_register_bit_size
-        self.target_register_length = target_register_length
+        assert n_target_registers <= 2**selection_bitsize
+        self.selection_bitsize = selection_bitsize
+        self.target_bitsize = target_bitsize
+        self.n_target_registers = n_target_registers
 
         self._registers = Registers(
-            [Register("selection", selection_register)]
+            [Register("selection", selection_bitsize)]
             + [
-                Register(f"target_{i}", target_register_bit_size)
-                for i in range(target_register_length)
+                Register(f"target_{i}", target_bitsize)
+                for i in range(n_target_registers)
             ]
         )
 
@@ -69,23 +69,6 @@
         return self._registers
 
     def decompose_from_registers(self, selection, **targets):
-=======
-        assert n_target_registers <= 2**selection_bitsize
-        self.selection_bitsize = selection_bitsize
-        self.target_bitsize = target_bitsize
-        self.n_target_registers = n_target_registers
-
-    def _num_qubits_(self) -> int:
-        return self.selection_bitsize + self.n_target_registers * self.target_bitsize
-
-    def _decompose_(self, qubits: Sequence[cirq.Qid]) -> cirq.OP_TREE:
-        selection = qubits[: self.selection_bitsize]
-        target = [
-            qubits[st : st + self.target_bitsize]
-            for st in range(self.selection_bitsize, len(qubits), self.target_bitsize)
-        ]
-        assert len(target) == self.n_target_registers
->>>>>>> 5572bae1
         for j in range(len(selection)):
             for i in range(len(targets) - 2**j):
                 yield swap_n(
@@ -97,31 +80,13 @@
     def on_registers(
         self, *, selection: Sequence[cirq.Qid], target: Sequence[Sequence[cirq.Qid]]
     ) -> cirq.GateOperation:
-<<<<<<< HEAD
-        assert len(selection) == self.registers["selection"].bitsize
-        assert len(target) == self.target_register_length
-        assert all(len(t) == self.target_register_bit_size for t in target)
-=======
         assert len(selection) == self.selection_bitsize
         assert len(target) == self.n_target_registers
         assert all(len(t) == self.target_bitsize for t in target)
->>>>>>> 5572bae1
         flat_target = [q for t in target for q in t]
         return cirq.GateOperation(self, selection + flat_target)
 
     def __repr__(self) -> str:
-<<<<<<< HEAD
-        return "cirq_qubitization.SwapWithZeroGate(" f"{self.registers})"
-
-    def _circuit_diagram_info_(self, _) -> cirq.CircuitDiagramInfo:
-        wire_symbols = ["@(n)"] * self.registers["selection"].bitsize
-        wire_symbols += ["swap_0"] * self.target_register_length
-        wire_symbols += (
-            ["swap_r"]
-            * (self.target_register_length - 1)
-            * self.target_register_bit_size
-        )
-=======
         return (
             "cirq_qubitization.SwapWithZeroGate("
             f"{self.selection_bitsize},"
@@ -134,5 +99,4 @@
         wire_symbols = ["@(n)"] * self.selection_bitsize
         wire_symbols += ["swap_0"] * self.target_bitsize
         wire_symbols += ["swap_r"] * (self.n_target_registers - 1) * self.target_bitsize
->>>>>>> 5572bae1
         return cirq.CircuitDiagramInfo(wire_symbols=wire_symbols)