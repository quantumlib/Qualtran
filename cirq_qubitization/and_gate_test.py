import random
from pathlib import Path
from typing import Tuple, List

import cirq
import nbformat
import numpy as np
import pytest
from nbconvert.preprocessors import ExecutePreprocessor

import cirq_qubitization
import cirq_qubitization.testing as cq_testing

random.seed(12345)


@pytest.mark.parametrize("cv", [(0, 0), (0, 1), (1, 0), (1, 1)])
def test_and_gate(cv: Tuple[int, int]):
    c1, c2, t = cirq.LineQubit.range(3)
    input_states = [(0, 0, 0), (0, 1, 0), (1, 0, 0), (1, 1, 0)]
    output_states = [inp[:2] + (1 if inp[:2] == cv else 0,) for inp in input_states]

    circuit = cirq.Circuit(cirq_qubitization.And(cv).on(c1, c2, t))
    for inp, out in zip(input_states, output_states):
        cq_testing.assert_circuit_inp_out_cirqsim(circuit, [c1, c2, t], inp, out)


def random_cv(n: int) -> List[int]:
    return [random.randint(0, 1) for _ in range(n)]


@pytest.mark.parametrize("cv", [[1] * 3, random_cv(5), random_cv(6), random_cv(7)])
def test_multi_controlled_and_gate(cv: List[int]):
    gate = cirq_qubitization.And(cv)
    r = gate.registers
    assert r['ancilla'].bitsize == r['control'].bitsize - 2
    quregs = r.get_named_qubits()
    and_op = gate.on_registers(**quregs)
    circuit = cirq.Circuit(and_op)

    input_controls = [cv] + [random_cv(len(cv)) for _ in range(10)]
    qubit_order = gate.registers.merge_qubits(**quregs)

    for input_control in input_controls:
        initial_state = input_control + [0] * (r['ancilla'].bitsize + 1)
        result = cirq.Simulator().simulate(
            circuit, initial_state=initial_state, qubit_order=qubit_order
        )
        expected_output = np.asarray([0, 1] if input_control == cv else [1, 0])
        assert cirq.equal_up_to_global_phase(
            cirq.sub_state_vector(
                result.final_state_vector, keep_indices=[cirq.num_qubits(gate) - 1]
            ),
            expected_output,
        )

        # Test adjoint.
        cq_testing.assert_circuit_inp_out_cirqsim(
            circuit + cirq.Circuit(and_op**-1),
            qubits=qubit_order,
            inputs=initial_state,
            outputs=initial_state,
        )


def test_and_gate_diagram():
    gate = cirq_qubitization.And((1, 0, 1, 0, 1, 0))
    qubit_regs = gate.registers.get_named_qubits()
    op = gate.on_registers(**qubit_regs)
    # Qubit order should be alternating (control, ancilla) pairs.
    c_and_a = sum(zip(qubit_regs["control"][1:], qubit_regs["ancilla"] + [0]), ())[:-1]
    qubit_order = qubit_regs["control"][0:1] + list(c_and_a) + qubit_regs["target"]
    # Test diagrams.
    cirq.testing.assert_has_diagram(
        cirq.Circuit(op),
        """
control0: ───@─────
             │
control1: ───(0)───
             │
ancilla0: ───Anc───
             │
control2: ───@─────
             │
ancilla1: ───Anc───
             │
control3: ───(0)───
             │
ancilla2: ───Anc───
             │
control4: ───@─────
             │
ancilla3: ───Anc───
             │
control5: ───(0)───
             │
target: ─────And───        
""",
        qubit_order=qubit_order,
    )
    cirq.testing.assert_has_diagram(
        cirq.Circuit(op**-1),
        """
control0: ───@──────
             │
control1: ───(0)────
             │
ancilla0: ───Anc────
             │
control2: ───@──────
             │
ancilla1: ───Anc────
             │
control3: ───(0)────
             │
ancilla2: ───Anc────
             │
control4: ───@──────
             │
ancilla3: ───Anc────
             │
control5: ───(0)────
             │
target: ─────And†───
    """,
        qubit_order=qubit_order,
    )
    # Test diagram of decomposed 3-qubit and ladder.
    decomposed_circuit = cirq.Circuit(cirq.decompose_once(op)) + cirq.Circuit(
        cirq.decompose_once(op**-1)
    )
    cirq.testing.assert_has_diagram(
        decomposed_circuit,
        """
control0: ───@─────────────────────────────────────────────────────────@──────
             │                                                         │
control1: ───(0)───────────────────────────────────────────────────────(0)────
             │                                                         │
ancilla0: ───And───@────────────────────────────────────────────@──────And†───
                   │                                            │
control2: ─────────@────────────────────────────────────────────@─────────────
                   │                                            │
ancilla1: ─────────And───@───────────────────────────────@──────And†──────────
                         │                               │
control3: ───────────────(0)─────────────────────────────(0)──────────────────
                         │                               │
ancilla2: ───────────────And───@──────────────────@──────And†─────────────────
                               │                  │
control4: ─────────────────────@──────────────────@───────────────────────────
                               │                  │
ancilla3: ─────────────────────And───@─────@──────And†────────────────────────
                                     │     │
control5: ───────────────────────────(0)───(0)────────────────────────────────
                                     │     │
target: ─────────────────────────────And───And†───────────────────────────────
    """,
        qubit_order=qubit_order,
    )


@pytest.mark.parametrize(
    "cv, adjoint, str_output",
    [
        ((1, 1, 1), False, "And"),
        ((1, 0, 1), False, "And(1, 0, 1)"),
        ((1, 1, 1), True, "And†"),
        ((1, 0, 1), True, "And†(1, 0, 1)"),
    ],
)
def test_and_gate_str_and_repr(cv, adjoint, str_output):
    gate = cirq_qubitization.And(cv, adjoint=adjoint)
    assert str(gate) == str_output
    cirq.testing.assert_equivalent_repr(gate, setup_code="import cirq_qubitization\n")


@pytest.mark.parametrize("cv", [(0, 0), (0, 1), (1, 0), (1, 1)])
def test_and_gate_adjoint(cv: Tuple[int, int]):
    c1, c2, t = cirq.LineQubit.range(3)
    all_cvs = [(0, 0), (0, 1), (1, 0), (1, 1)]
    input_states = [inp + (1 if inp == cv else 0,) for inp in all_cvs]
    output_states = [inp + (0,) for inp in all_cvs]

    circuit = cirq.Circuit(cirq_qubitization.And(cv, adjoint=True).on(c1, c2, t))
    for inp, out in zip(input_states, output_states):
<<<<<<< HEAD
        result = cirq.Simulator().simulate(circuit, initial_state=inp)
        assert result.dirac_notation()[1:-1] == "".join(str(x) for x in out)
=======
        cq_testing.assert_circuit_inp_out_cirqsim(circuit, [c1, c2, t], inp, out)
>>>>>>> 84663b98


def test_notebook():
    notebook_path = Path(__file__).parent / "and_gate.ipynb"
    with notebook_path.open() as f:
        nb = nbformat.read(f, as_version=4)
    ep = ExecutePreprocessor(timeout=600, kernel_name="python3")
    ep.preprocess(nb)<|MERGE_RESOLUTION|>--- conflicted
+++ resolved
@@ -182,12 +182,7 @@
 
     circuit = cirq.Circuit(cirq_qubitization.And(cv, adjoint=True).on(c1, c2, t))
     for inp, out in zip(input_states, output_states):
-<<<<<<< HEAD
-        result = cirq.Simulator().simulate(circuit, initial_state=inp)
-        assert result.dirac_notation()[1:-1] == "".join(str(x) for x in out)
-=======
         cq_testing.assert_circuit_inp_out_cirqsim(circuit, [c1, c2, t], inp, out)
->>>>>>> 84663b98
 
 
 def test_notebook():
